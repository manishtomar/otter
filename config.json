--- conflicted
+++ resolved
@@ -1,10 +1,7 @@
 {
     "environment": "staging",
-<<<<<<< HEAD
-    "url_root": "http://127.0.0.1:9000"
-=======
     "region": "ORD",
->>>>>>> fedbc8cd
+    "url_root": "http://127.0.0.1:9000",
     "cassandra": {
         "seed_hosts": ["tcp:127.0.0.1:9160"],
         "keyspace": "otter"
