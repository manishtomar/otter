--- conflicted
+++ resolved
@@ -38,13 +38,7 @@
     "policyTouched" ascii,
     paused boolean,
     PRIMARY KEY("tenantId", "groupId")
-<<<<<<< HEAD
-    );
-=======
 ) WITH compaction = {
     'class' : 'SizeTieredCompactionStrategy',
     'min_threshold' : '2'
-} AND gc_grace_seconds = 3600;
-
-CREATE INDEX deleted_group_state ON group_state (deleted);
->>>>>>> dff490bd
+} AND gc_grace_seconds = 3600;