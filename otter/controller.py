"""
The Otter Controller:  Because otherwise your otters will make a mess of your
house.  Don't believe me?  There are videos on pet otters on youtube!

The Otter Controller manages a set of non-user visible state information for
each group, holds a lock on that state information, receives events from the
model object (group config change, scaling policy execution), and receives
events from the supervisor (job completed)

TODO:
 * Lock yak shaving
 * Eviction policy

Storage model for state information:
 * active list
    * Instance links
    * Created time
 * pending list
    * Job ID
 * last touched information for group
 * last touched information for policy
"""
import json
from datetime import datetime
from decimal import Decimal, ROUND_UP

from effect import Effect, parallel_all_errors
from effect.do import do, do_return

import iso8601

from six import reraise

from toolz.dicttoolz import get_in

from effect import Effect, parallel_all_errors
from effect.do import do, do_return
from effect.twisted import perform

from six import reraise

from twisted.internet import defer

<<<<<<< HEAD
from toolz.dicttoolz import get_in

=======
>>>>>>> b3547226
from otter.cloud_client import (
    NoSuchServerError,
    get_server_details,
    set_nova_metadata_item)
from otter.convergence.composition import tenant_is_enabled
from otter.convergence.model import DRAINING_METADATA, group_id_from_metadata
from otter.convergence.service import get_convergence_starter
from otter.json_schema.group_schemas import MAX_ENTITIES
from otter.log import audit
from otter.models.intents import GetScalingGroupInfo
from otter.supervisor import (
    CannotDeleteServerBelowMinError,
    EvictServerFromScalingGroup,
    ServerNotFoundError,
    exec_scale_down,
<<<<<<< HEAD
    execute_launch_config,
    perform_evict_server)
from otter.supervisor import (
    remove_server_from_group as worker_remove_server_from_group)
from otter.util.config import config_value
from otter.util.deferredutils import unwrap_first_error
from otter.util.retry import (
    exponential_backoff_interval, retry_effect, retry_times)
=======
    execute_launch_config)
from otter.util.config import config_value
from otter.util.deferredutils import unwrap_first_error
from otter.util.fp import assoc_obj
from otter.util.retry import (
    exponential_backoff_interval,
    retry_effect,
    retry_times)
>>>>>>> b3547226
from otter.util.timestamp import from_timestamp


class CannotExecutePolicyError(Exception):
    """
    Exception to be raised when the policy cannot be executed
    """
    def __init__(self, tenant_id, group_id, policy_id, why):
        super(CannotExecutePolicyError, self).__init__(
            "Cannot execute scaling policy {p} for group {g} for tenant {t}: {w}"
            .format(t=tenant_id, g=group_id, p=policy_id, w=why))


def pause_scaling_group(log, transaction_id, scaling_group):
    """
    Pauses the scaling group, causing all scaling policy executions to be
    rejected until unpaused.  This is an idempotent change, if it's already
    paused, this does not raise an error.

    :raises: :class:`NoSuchScalingGroup` if the scaling group does not exist.

    :return: None
    """
    raise NotImplementedError('Pause is not yet implemented')


def resume_scaling_group(log, transaction_id, scaling_group):
    """
    Resumes the scaling group, causing all scaling policy executions to be
    evaluated as normal again.  This is an idempotent change, if it's already
    paused, this does not raise an error.

    :raises: :class:`NoSuchScalingGroup` if the scaling group does not exist.

    :return: None
    """
    raise NotImplementedError('Resume is not yet implemented')


def _do_convergence_audit_log(_, log, delta, state):
    """
    Logs a convergence event to the audit log
    """
    audit_log = audit(log)

    if delta < 0:
        msg = "Deleting {0}".format(-delta)
        event_type = "convergence.scale_down"
    else:
        msg = "Starting {convergence_delta} new"
        event_type = "convergence.scale_up"

    msg += " servers to satisfy desired capacity"

    audit_log.msg(msg, event_type=event_type, convergence_delta=delta,
                  # setting policy_id/webhook_id to None is a hack to prevent
                  # them from making it into the audit log
                  policy_id=None, webhook_id=None,
                  **state.get_capacity())
    return state


def obey_config_change(log, transaction_id, config, scaling_group, state,
                       launch_config):
    """
    Given the config change, do servers need to be started or deleted

    Ignore all cooldowns.

    :param log: A twiggy bound log for logging
    :param str transaction_id: the transaction id
    :param dict config: the scaling group config
    :param dict launch_config: the scaling group launch config
    :param scaling_group: an IScalingGroup provider
    :param state: a :class:`otter.models.interface.GroupState` representing the
        state

    :return: a ``Deferred`` that fires with the updated (or not)
        :class:`otter.models.interface.GroupState` if successful
    """
    log = log.bind(scaling_group_id=scaling_group.uuid)

    # XXX: {'change': 0} is a hack to create an internal zero-change policy so
    # calculate delta will work
    d = converge(log, transaction_id, config, scaling_group, state,
                 launch_config, {'change': 0})
    if d is None:
        return defer.succeed(state)
    return d


def converge(log, transaction_id, config, scaling_group, state, launch_config,
             policy, config_value=config_value):
    """
    Apply a policy's change to a scaling group, and attempt to make the
    resulting state a reality. This does no cooldown checking.

    This is done by dispatching to the appropriate orchestration backend for
    the scaling group; currently only direct nova interaction is supported.

    :param log: A bound log for logging
    :param str transaction_id: the transaction id
    :param dict config: the scaling group config
    :param otter.models.interface.IScalingGroup scaling_group: the scaling
        group object
    :param otter.models.interface.GroupState state: the group state
    :param dict launch_config: the scaling group launch config
    :param dict policy: the policy configuration dictionary

    :return: a ``Deferred`` that fires with the updated
        :class:`otter.models.interface.GroupState` if successful. If no changes
        are to be made to the group, None will synchronously be returned.
    """
    if tenant_is_enabled(scaling_group.tenant_id, config_value):
        # Note that convergence must be run whether or not delta is 0, because
        # delta will be zero when a group is initially created with a non-zero
        # min-entities (desired=min entities, so there is technically no
        # change).

        # For non-convergence tenants, the value used for desired-capacity is
        # the sum of active+pending, which is 0, so the delta ends up being
        # the min entities due to constraint calculation.

        apply_delta(log, state.desired, state, config, policy)
        d = get_convergence_starter().start_convergence(
            log, scaling_group.tenant_id, scaling_group.uuid)

        # We honor start_convergence's deferred here so that we can communicate
        # back a strong acknowledgement that a group has been marked dirty for
        # convergence.
        return d.addCallback(lambda _: state)

    delta = calculate_delta(log, state, config, policy)
    execute_log = log.bind(server_delta=delta)

    if delta == 0:
        execute_log.msg("no change in servers")
        return None
    elif delta > 0:
        execute_log.msg("executing launch configs")
        deferred = execute_launch_config(
            execute_log, transaction_id, state, launch_config,
            scaling_group, delta)
    else:
        # delta < 0 (scale down)
        execute_log.msg("scaling down")
        deferred = exec_scale_down(execute_log, transaction_id, state,
                                   scaling_group, -delta)

    deferred.addCallback(_do_convergence_audit_log, log, delta, state)
    return deferred


def maybe_execute_scaling_policy(
        log,
        transaction_id,
        scaling_group,
        state,
        policy_id, version=None):
    """
    Checks whether and how much a scaling policy can be executed.

    :param log: A twiggy bound log for logging
    :param str transaction_id: the transaction id
    :param scaling_group: an IScalingGroup provider
    :param state: a :class:`otter.models.interface.GroupState` representing the
        state
    :param policy_id: the policy id to execute
    :param version: the policy version to check before executing

    :return: a ``Deferred`` that fires with the updated
        :class:`otter.models.interface.GroupState` if successful

    :raises: :class:`NoSuchScalingGroupError` if this scaling group does not exist
    :raises: :class:`NoSuchPolicyError` if the policy id does not exist
    :raises: :class:`CannotExecutePolicyException` if the policy cannot be executed

    :raises: Some exception about why you don't want to execute the policy. This
        Exception should also have an audit log id
    """
    bound_log = log.bind(scaling_group_id=scaling_group.uuid, policy_id=policy_id)
    bound_log.msg("beginning to execute scaling policy")

    # make sure that the policy (and the group) exists before doing anything else
    deferred = scaling_group.get_policy(policy_id, version)

    def _do_get_configs(policy):
        deferred = defer.gatherResults([
            scaling_group.view_config(),
            scaling_group.view_launch_config()
        ])
        return deferred.addCallback(lambda results: results + [policy])

    deferred.addCallbacks(_do_get_configs, unwrap_first_error)

    def _do_maybe_execute(config_launch_policy):
        """
        state_config_policy should be returned by ``check_cooldowns``
        """
        config, launch, policy = config_launch_policy
        error_msg = "Cooldowns not met."

        def mark_executed(_):
            state.mark_executed(policy_id)
            return state  # propagate the fully updated state back

        if check_cooldowns(bound_log, state, config, policy, policy_id):
            d = converge(bound_log, transaction_id, config, scaling_group,
                         state, launch, policy)
            if d is None:
                error_msg = "No change in servers"
                raise CannotExecutePolicyError(scaling_group.tenant_id,
                                               scaling_group.uuid, policy_id,
                                               error_msg)
            return d.addCallback(mark_executed)

        raise CannotExecutePolicyError(scaling_group.tenant_id,
                                       scaling_group.uuid, policy_id,
                                       error_msg)

    return deferred.addCallback(_do_maybe_execute)


def check_cooldowns(log, state, config, policy, policy_id):
    """
    Check the global cooldowns (when was the last time any policy was executed?)
    and the policy specific cooldown (when was the last time THIS policy was
    executed?)

    :param log: A twiggy bound log for logging
    :param dict state: the state dictionary
    :param dict config: the config dictionary
    :param dict policy: the policy dictionary
    :param str policy_id: the policy id that matches ``policy``

    :return: C{int}
    """
    this_now = datetime.now(iso8601.iso8601.UTC)

    timestamp_and_cooldowns = [
        (state.policy_touched.get(policy_id), policy['cooldown'], 'policy'),
        (state.group_touched, config['cooldown'], 'group'),
    ]

    for last_time, cooldown, cooldown_type in timestamp_and_cooldowns:
        if last_time is not None:
            delta = this_now - from_timestamp(last_time)
            if delta.total_seconds() < cooldown:
                log.bind(time_since_last_touched=delta.total_seconds(),
                         cooldown_type=cooldown_type,
                         cooldown_seconds=cooldown).msg("cooldown not reached")
                return False

    return True


def apply_delta(log, current, state, config, policy):
    """
    Calculate a new desired number of servers based on a policy and current
    number of servers, assign that new desired number to ``state.desired``, and
    return the difference.

    :param log: A bound log for logging
    :param current: The current number of servers in a scaling group.
    :param GroupState state: the group state
    :param dict config: the config dictionary
    :param dict policy: the policy dictionary

    :return: ``int`` representing the desired change - can be 0
    """
    if "change" in policy:
        desired = current + policy['change']
    elif "changePercent" in policy:
        percentage = policy["changePercent"]
        change = int((current * (Decimal(percentage) / 100)).to_integral_value(ROUND_UP))
        desired = current + change
    elif "desiredCapacity" in policy:
        desired = policy["desiredCapacity"]
    else:
        raise AttributeError(
            "Policy doesn't have attributes 'change', 'changePercent', or "
            "'desiredCapacity: {0}".format(json.dumps(policy)))

    # constrain the desired
    max_entities = config['maxEntities']
    if max_entities is None:
        max_entities = MAX_ENTITIES
    state.desired = max(min(desired, max_entities), config['minEntities'])
    delta = state.desired - current

    log.msg(("calculating delta "
             "{current_active} + {current_pending} -> {constrained_desired_capacity}"),
            unconstrained_desired_capacity=desired,
            constrained_desired_capacity=state.desired,
            max_entities=max_entities, min_entities=config['minEntities'],
            server_delta=delta, current_active=len(state.active),
            current_pending=len(state.pending))
    return delta


def calculate_delta(log, state, config, policy):
    """
    Apply a delta based on the ``active`` and ``pending`` server data stored
    away on ``state``.

    :param log: A bound log for logging
    :param dict state: the group state
    :param dict config: the config dictionary
    :param dict policy: the policy dictionary

    :return: C{int} representing the desired change - can be 0
    """
    current = len(state.active) + len(state.pending)
    return apply_delta(log, current, state, config, policy)


@do
def _is_server_in_group(group, server_id):
    """
    Given a group and server ID, determines if the server is a member of
    the group.  If it isn't, it raises a :class:`ServerNotFoundError`.
    """
    try:
        server_info = yield retry_effect(get_server_details(server_id),
                                         retry_times(3),
                                         exponential_backoff_interval(2))
    except NoSuchServerError:
        raise ServerNotFoundError(group.tenant_id, group.uuid, server_id)

    group_id = group_id_from_metadata(
        get_in(('server', 'metadata'), server_info, {}))
    if group_id != group.uuid:
        raise ServerNotFoundError(group.tenant_id, group.uuid, server_id)


@do
<<<<<<< HEAD
def _can_maybe_scale_down(group, server_id):
=======
def _can_scale_down(group, server_id):
>>>>>>> b3547226
    """
    Given a group and a server ID, determines if the group can be scaled down.
    If not, it raises a :class:`CannotDeleteServerBelowMinError`.
    """
    manifest = yield Effect(GetScalingGroupInfo(
        tenant_id=group.tenant_id, group_id=group.uuid))
    min_entities = manifest['groupConfiguration']['minEntities']
    state = manifest['state']

    if state.desired == min_entities:
        raise CannotDeleteServerBelowMinError(
            group.tenant_id, group.uuid, server_id, min_entities)


@do
def convergence_remove_server_from_group(
<<<<<<< HEAD
        group, state, server_id, replace, purge):
    """
    stub
    """
    yield do_return(state)


def remove_server_from_group(log, trans_id, server_id, replace, purge,
                             group, state, config_value=config_value):
    """
    Remove a specific server from the group, optionally replacing it
    with a new one, and optionally deleting the old one from Nova.

    If the old server is not deleted from Nova, otter-specific metdata
    is removed: otherwise, a different part of otter may later mistake
    the server as one that *should* still be in the group.

    :param log: A bound logger
    :param bytes trans_id: The transaction id for this operation.
    :param bytes server_id: The id of the server to be removed.
    :param bool replace: Should the server be replaced?
    :param bool purge: Should the server be deleted from Nova?
    :param group: The scaling group to remove a server from.
    :type group: :class:`~otter.models.interface.IScalingGroup`
    :param state: The current state of the group.
    :type state: :class:`~otter.models.interface.GroupState`

    :return: The updated state.
    :rtype: deferred :class:`~otter.models.interface.GroupState`
    """
    # worker case
    if not tenant_is_enabled(group.tenant_id, config_value):
        return worker_remove_server_from_group(
            log, trans_id, server_id, replace, purge, group, state)

    # convergence case
    cs = get_convergence_starter()
    eff = convergence_remove_server_from_group(
        group, server_id, replace, purge)
    d = perform(cs.dispatcher, eff)
    d.addCallback(lambda _: cs.start_convergence(
        log, group.tenant_id, group.uuid))
    d.addCallback(lambda _: state)
    return d
=======
        log, transaction_id, group, state, server_id, replace, purge):
    """
    Remove a specific server from the group, optionally decrementing the
    desired capacity.

    The server may just be scheduled for deletion, or it may be evicted from
    the group by removing otter-specific metdata from the server.

    :param log: A bound logger
    :param bytes transaction_id: The transaction id for this operation.
    :param group: The scaling group to remove a server from.
    :type group: :class:`~otter.models.interface.IScalingGroup`
    :param bytes server_id: The id of the server to be removed.
    :param bool replace: Should the server be replaced?
    :param bool purge: Should the server be deleted from Nova?

    :return: The updated state.
    :rtype: deferred :class:`~otter.models.interface.GroupState`

    :raise: :class:`CannotDeleteServerBelowMinError` if the server cannot
        be deleted without replacement, and :class:`ServerNotFoundError` if
        there is no such server to be deleted.
    """
    effects = [_is_server_in_group(group, server_id)]
    if not replace:
        effects.append(_can_scale_down(group, server_id))

    # the (possibly) two checks can happen in parallel, but we want
    # ServerNotFoundError to take precedence over
    # CannotDeleteServerBelowMinError
    both_checks = yield parallel_all_errors(effects)
    for is_error, result in both_checks:
        if is_error:
            reraise(*result)

    # Remove the server
    if purge:
        eff = set_nova_metadata_item(server_id, *DRAINING_METADATA)
    else:
        eff = Effect(
            EvictServerFromScalingGroup(log=log,
                                        transaction_id=transaction_id,
                                        scaling_group=group,
                                        server_id=server_id))
    yield retry_effect(eff, retry_times(3), exponential_backoff_interval(2))

    if not replace:
        yield do_return(assoc_obj(state, desired=state.desired - 1))
    else:
        yield do_return(state)
>>>>>>> b3547226
<|MERGE_RESOLUTION|>--- conflicted
+++ resolved
@@ -26,6 +26,7 @@
 
 from effect import Effect, parallel_all_errors
 from effect.do import do, do_return
+from effect.twisted import perform
 
 import iso8601
 
@@ -33,19 +34,8 @@
 
 from toolz.dicttoolz import get_in
 
-from effect import Effect, parallel_all_errors
-from effect.do import do, do_return
-from effect.twisted import perform
-
-from six import reraise
-
 from twisted.internet import defer
 
-<<<<<<< HEAD
-from toolz.dicttoolz import get_in
-
-=======
->>>>>>> b3547226
 from otter.cloud_client import (
     NoSuchServerError,
     get_server_details,
@@ -61,17 +51,10 @@
     EvictServerFromScalingGroup,
     ServerNotFoundError,
     exec_scale_down,
-<<<<<<< HEAD
     execute_launch_config,
     perform_evict_server)
 from otter.supervisor import (
     remove_server_from_group as worker_remove_server_from_group)
-from otter.util.config import config_value
-from otter.util.deferredutils import unwrap_first_error
-from otter.util.retry import (
-    exponential_backoff_interval, retry_effect, retry_times)
-=======
-    execute_launch_config)
 from otter.util.config import config_value
 from otter.util.deferredutils import unwrap_first_error
 from otter.util.fp import assoc_obj
@@ -79,7 +62,6 @@
     exponential_backoff_interval,
     retry_effect,
     retry_times)
->>>>>>> b3547226
 from otter.util.timestamp import from_timestamp
 
 
@@ -416,11 +398,7 @@
 
 
 @do
-<<<<<<< HEAD
-def _can_maybe_scale_down(group, server_id):
-=======
 def _can_scale_down(group, server_id):
->>>>>>> b3547226
     """
     Given a group and a server ID, determines if the group can be scaled down.
     If not, it raises a :class:`CannotDeleteServerBelowMinError`.
@@ -437,52 +415,6 @@
 
 @do
 def convergence_remove_server_from_group(
-<<<<<<< HEAD
-        group, state, server_id, replace, purge):
-    """
-    stub
-    """
-    yield do_return(state)
-
-
-def remove_server_from_group(log, trans_id, server_id, replace, purge,
-                             group, state, config_value=config_value):
-    """
-    Remove a specific server from the group, optionally replacing it
-    with a new one, and optionally deleting the old one from Nova.
-
-    If the old server is not deleted from Nova, otter-specific metdata
-    is removed: otherwise, a different part of otter may later mistake
-    the server as one that *should* still be in the group.
-
-    :param log: A bound logger
-    :param bytes trans_id: The transaction id for this operation.
-    :param bytes server_id: The id of the server to be removed.
-    :param bool replace: Should the server be replaced?
-    :param bool purge: Should the server be deleted from Nova?
-    :param group: The scaling group to remove a server from.
-    :type group: :class:`~otter.models.interface.IScalingGroup`
-    :param state: The current state of the group.
-    :type state: :class:`~otter.models.interface.GroupState`
-
-    :return: The updated state.
-    :rtype: deferred :class:`~otter.models.interface.GroupState`
-    """
-    # worker case
-    if not tenant_is_enabled(group.tenant_id, config_value):
-        return worker_remove_server_from_group(
-            log, trans_id, server_id, replace, purge, group, state)
-
-    # convergence case
-    cs = get_convergence_starter()
-    eff = convergence_remove_server_from_group(
-        group, server_id, replace, purge)
-    d = perform(cs.dispatcher, eff)
-    d.addCallback(lambda _: cs.start_convergence(
-        log, group.tenant_id, group.uuid))
-    d.addCallback(lambda _: state)
-    return d
-=======
         log, transaction_id, group, state, server_id, replace, purge):
     """
     Remove a specific server from the group, optionally decrementing the
@@ -533,4 +465,42 @@
         yield do_return(assoc_obj(state, desired=state.desired - 1))
     else:
         yield do_return(state)
->>>>>>> b3547226
+
+
+def remove_server_from_group(log, trans_id, server_id, replace, purge,
+                             group, state, config_value=config_value):
+    """
+    Remove a specific server from the group, optionally replacing it
+    with a new one, and optionally deleting the old one from Nova.
+
+    If the old server is not deleted from Nova, otter-specific metdata
+    is removed: otherwise, a different part of otter may later mistake
+    the server as one that *should* still be in the group.
+
+    :param log: A bound logger
+    :param bytes trans_id: The transaction id for this operation.
+    :param bytes server_id: The id of the server to be removed.
+    :param bool replace: Should the server be replaced?
+    :param bool purge: Should the server be deleted from Nova?
+    :param group: The scaling group to remove a server from.
+    :type group: :class:`~otter.models.interface.IScalingGroup`
+    :param state: The current state of the group.
+    :type state: :class:`~otter.models.interface.GroupState`
+
+    :return: The updated state.
+    :rtype: deferred :class:`~otter.models.interface.GroupState`
+    """
+    # worker case
+    if not tenant_is_enabled(group.tenant_id, config_value):
+        return worker_remove_server_from_group(
+            log, trans_id, server_id, replace, purge, group, state)
+
+    # convergence case
+    cs = get_convergence_starter()
+    eff = convergence_remove_server_from_group(
+        group, server_id, replace, purge)
+    d = perform(cs.dispatcher, eff)
+    d.addCallback(lambda _: cs.start_convergence(
+        log, group.tenant_id, group.uuid))
+    d.addCallback(lambda _: state)
+    return d