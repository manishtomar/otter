--- conflicted
+++ resolved
@@ -15,11 +15,8 @@
     perform_invalidate_token,
 )
 from .http import TenantScope, perform_tenant_scope
-<<<<<<< HEAD
 from .models.cass import CQLQueryExecute, perform_cql_query
-=======
 from .models.intents import ModifyGroupState, perform_modify_group_state
->>>>>>> 57a8235c
 from .util.pure_http import Request, perform_request
 from .util.retry import Retry, perform_retry
 
