--- conflicted
+++ resolved
@@ -687,11 +687,7 @@
     return d
 
 
-<<<<<<< HEAD
-@attributes(['scaling_group', 'server_id'])
-=======
 @attributes(['log', 'transaction_id', 'scaling_group', 'server_id'])
->>>>>>> b3547226
 class EvictServerFromScalingGroup(object):
     """
     An Effect intent which indicates that a server should be evicted from a
@@ -700,17 +696,6 @@
 
 
 @deferred_performer
-<<<<<<< HEAD
-def perform_evict_server(log, transaction_id, dispatcher, intent):
-    """
-    Performs evicting a server from the group.
-    """
-    supervisor = get_supervisor()
-    return supervisor.scrub_otter_metadata(
-            log, transaction_id,
-            intent.scaling_group.tenant_id,
-            intent.server_id)
-=======
 def perform_evict_server(supervisor, dispatcher, intent):
     """
     Perform evicting a server from the group.
@@ -718,5 +703,4 @@
     return supervisor.scrub_otter_metadata(
         intent.log, intent.transaction_id,
         intent.scaling_group.tenant_id,
-        intent.server_id)
->>>>>>> b3547226
+        intent.server_id)