"""
Script to collect metrics (total desired, actual and pending) from a DC
"""

from __future__ import print_function

import json
import operator
import sys
import time
from collections import namedtuple
from functools import partial

from effect import Effect
from effect.twisted import exc_info_to_failure, perform

from silverberg.client import ConsistencyLevel
from silverberg.cluster import RoundRobinCassandraCluster

from toolz.curried import filter, get_in, groupby
from toolz.dicttoolz import merge
from toolz.functoolz import identity

from twisted.application.internet import TimerService
from twisted.application.service import Service
from twisted.internet import defer, task
from twisted.internet.endpoints import clientFromString
from twisted.python import usage

from otter.auth import generate_authenticator
from otter.constants import ServiceType, get_service_configs
from otter.convergence.gathering import get_scaling_group_servers
from otter.effect_dispatcher import get_full_dispatcher
from otter.http import TenantScope, get_request_func
from otter.log import log as otter_log
from otter.util.fp import predicate_all


# TODO: Remove this and pass it from service to other functions
metrics_log = otter_log.bind(system='otter.metrics')


@defer.inlineCallbacks
def get_scaling_groups(client, props=None, batch_size=100, group_pred=None):
    """
    Return scaling groups from Cassandra as a list of ``dict`` where each
    dict has 'tenantId', 'groupId', 'desired', 'active', 'pending'
    and any other properties given in `props`

    :param :class:`silverber.client.CQLClient` client: A cassandra client
    :param ``list`` props: List of extra properties to extract
    :oaram int batch_size: Number of groups to fetch at a time
    :return: `Deferred` with ``list`` of ``dict``
    """
    # TODO: Currently returning all groups as one giant list for now.
    # Will try to use Twisted tubes to do streaming later
    _props = set(['"tenantId"', '"groupId"', 'desired',
                  'active', 'pending', 'created_at']) | set(props or [])
    query = ('SELECT ' + ','.join(sorted(list(_props))) +
             ' FROM scaling_group {where} LIMIT :limit;')
    where_key = 'WHERE "tenantId"=:tenantId AND "groupId">:groupId'
    where_token = 'WHERE token("tenantId") > token(:tenantId)'

    # setup function that removes groups not having desired
    has_desired = lambda g: g['desired'] is not None
    has_created_at = lambda g: g['created_at'] is not None
    group_pred = group_pred or identity
    group_filter = filter(predicate_all(has_desired,
                                        has_created_at,
                                        group_pred))

    # We first start by getting all groups limited on batch size
    # It will return groups sorted first based on hash of tenant id
    # and then based group id. Note that only tenant id is sorted
    # based on hash; group id is sorted normally
    batch = yield client.execute(query.format(where=''),
                                 {'limit': batch_size}, ConsistencyLevel.ONE)
    if len(batch) < batch_size:
        defer.returnValue(group_filter(batch))

    # We got batch size response. That means there are probably more groups
    groups = batch
    while batch != []:
        # We start by getting all the groups of last tenant ID we received
        # except the ones we already got. We do that by asking
        # groups > last group id since groups are sorted
        tenant_id = batch[-1]['tenantId']
        while len(batch) == batch_size:
            batch = yield client.execute(query.format(where=where_key),
                                         {'limit': batch_size,
                                          'tenantId': tenant_id,
                                          'groupId': batch[-1]['groupId']},
                                         ConsistencyLevel.ONE)
            groups.extend(batch)
        # We then get next tenant's groups by using there hash value. i.e
        # tenants whose hash > last tenant id we just fetched
        batch = yield client.execute(query.format(where=where_token),
                                     {'limit': batch_size,
                                      'tenantId': tenant_id},
                                     ConsistencyLevel.ONE)
        groups.extend(batch)
    defer.returnValue(group_filter(groups))


GroupMetrics = namedtuple('GroupMetrics',
                          'tenant_id group_id desired actual pending')


def get_tenant_metrics(tenant_id, scaling_groups, servers, _print=False):
    """
    Produce per-group metrics for all the groups of a tenant

    :param list scaling_groups: Tenant's scaling groups as dict from CASS
    :param dict servers: Servers from Nova grouped based on scaling group ID.
                         Expects only ACTIVE or BUILD servers
    :return: ``list`` of (tenantId, groupId, desired, actual) GroupMetrics
    """
    if _print:
        print('processing tenant {} with groups {} and servers {}'.format(
              tenant_id, len(scaling_groups), len(servers)))
    metrics = []
    for group in scaling_groups:
        group_id = group['groupId']
        create_metrics = partial(GroupMetrics, tenant_id,
                                 group_id, group['desired'])
        if group_id not in servers:
            metrics.append(create_metrics(0, 0))
        else:
            active = len(list(filter(lambda s: s['status'] == 'ACTIVE',
                                     servers[group_id])))
            metrics.append(
                create_metrics(active, len(servers[group_id]) - active))
    return metrics


def get_all_metrics_effects(cass_groups, log, _print=False):
    """
    Gather server data for and produce metrics for all groups
    across all tenants in a region

    :param iterable cass_groups: Groups as retrieved from cassandra
    :param bool _print: Should the function print while processing?

    :return: ``list`` of :obj:`Effect` of (``list`` of :obj:`GroupMetrics`)
             or None
    """
    tenanted_groups = groupby(lambda g: g['tenantId'], cass_groups)
    effs = []
    for tenant_id, groups in tenanted_groups.iteritems():
        eff = get_scaling_group_servers(
            server_predicate=lambda s: s['status'] in ('ACTIVE', 'BUILD'))
        eff = Effect(TenantScope(eff, tenant_id))
        eff = eff.on(partial(get_tenant_metrics, tenant_id, groups,
                             _print=_print))
        eff = eff.on(
            error=lambda exc_info: log.err(exc_info_to_failure(exc_info)))
        effs.append(eff)
    return effs


def _perform_limited_effects(dispatcher, effects, limit):
    """
    Perform the effects in parallel up to a limit.

    It'd be nice if effect.parallel had a "limit" parameter.
    """
    # TODO: Use cooperator instead
    sem = defer.DeferredSemaphore(limit)
    defs = [sem.run(perform, dispatcher, eff) for eff in effects]
    return defer.gatherResults(defs)


def get_all_metrics(cass_groups, authenticator, service_configs, region,
                    clock=None, _print=False):
    """
    Gather server data and produce metrics for all groups across all tenants
    in a region.

    :param iterable cass_groups: Groups as retrieved from cassandra
    :param :obj:`otter.auth.IAuthenticator` authenticator:
        object that impersonates a tenant
    :param str service_configs: service mapping from config
    :param str region: DC region
    :param bool _print: Should the function print while processing?

    :return: ``list`` of `GroupMetrics` as `Deferred`
    """
    dispatcher = get_full_dispatcher(clock, authenticator, metrics_log,
<<<<<<< HEAD
                                     service_mapping, region)
    effs = get_all_metrics_effects(cass_groups, metrics_log, _print=_print)
=======
                                     service_configs)

    def req_func_for_tenant(tenant_id):
        # TODO: Get rid of this when we switch everything to ServiceRequest
        return get_request_func(authenticator, tenant_id, metrics_log,
                                service_configs, region)
    effs = get_all_metrics_effects(
        cass_groups, req_func_for_tenant, metrics_log, _print=_print)
>>>>>>> 3b8bd72e
    d = _perform_limited_effects(dispatcher, effs, 10)
    d.addCallback(filter(lambda x: x is not None))
    return d.addCallback(lambda x: reduce(operator.add, x, []))


def add_to_cloud_metrics(request_func, conf, region, total_desired,
                         total_actual, total_pending, log=None):
    """
    Add total number of desired, actual and pending servers of a region
    to Cloud metrics

    :param dict conf: Metrics configuration, will contain tenant ID of tenant
        used to ingest metrics and other conf like ttl
    :param str region: which region's metric is collected
    :param int total_desired: Total number of servers currently desired
        in the region
    :param int total_actual: Total number of servers currently
        there in the region
    :param int total_pending: Total number of servers currently
        building in a region

    :return: `Deferred` with None
    """
    metric_part = {'collectionTime': int(time.time() * 1000),
                   'ttlInSeconds': conf['ttl']}
    totals = [('desired', total_desired), ('actual', total_actual),
              ('pending', total_pending)]
    return request_func(ServiceType.CLOUD_METRICS_INGEST, 'POST', 'ingest',
                        data=[merge(metric_part,
                                    {'metricValue': value,
                                     'metricName': '{}.{}'.format(region,
                                                                  metric)})
                              for metric, value in totals],
                        log=log)


def connect_cass_servers(reactor, config):
    """
    Connect to Cassandra servers and return the connection
    """
    seed_endpoints = [clientFromString(reactor, str(host))
                      for host in config['seed_hosts']]
    return RoundRobinCassandraCluster(
        seed_endpoints, config['keyspace'], disconnect_on_cancel=True)


@defer.inlineCallbacks
def collect_metrics(reactor, config, client=None, authenticator=None,
                    _print=False):
    """
    Start collecting the metrics

    :param reactor: Twisted reactor
    :param dict config: Configuration got from file containing all info
        needed to collect metrics
    :param :class:`silverberg.client.CQLClient` client:
        Optional cassandra client. A new client will be created
        if this is not given and disconnected before returing
    :param :class:`otter.auth.IAuthenticator` authenticator:
        Optional authenticator. A new authenticator will be created
        if this is not given
    :param bool _print: Should debug messages be printed to stdout?

    :return: :class:`Deferred` with None
    """
    _client = client or connect_cass_servers(reactor, config['cassandra'])
    authenticator = authenticator or generate_authenticator(reactor,
                                                            config['identity'])
    service_configs = get_service_configs(config)

    # calculate metrics
    cass_groups = yield get_scaling_groups(
        _client, props=['status'],
        group_pred=lambda g: g['status'] != 'DISABLED')
    group_metrics = yield get_all_metrics(
        cass_groups, authenticator, service_configs, config['region'],
        clock=reactor, _print=_print)

    # Calculate total desired, actual and pending
    total_desired, total_actual, total_pending = 0, 0, 0
    for group_metric in group_metrics:
        total_desired += group_metric.desired
        total_actual += group_metric.actual
        total_pending += group_metric.pending
    metrics_log.msg(
        'total desired: {td}, total_actual: {ta}, total pending: {tp}',
        td=total_desired, ta=total_actual, tp=total_pending)
    if _print:
        print('total desired: {}, total actual: {}, total pending: {}'.format(
            total_desired, total_actual, total_pending))

    # Add to cloud metrics

    # WARNING: This request func is configured to make requests against the
    # metrics region. The same request_func and dispatcher can't be used for
    # other purposes, like making requests to cloud servers.
    req_func = get_request_func(authenticator, config['metrics']['tenant_id'],
                                metrics_log, service_configs,
                                config['metrics']['region'])
    eff = add_to_cloud_metrics(
        req_func, config['metrics'], config['region'], total_desired,
        total_actual, total_pending, log=metrics_log)
    dispatcher = get_full_dispatcher(
        reactor, authenticator, metrics_log,
        service_configs)
    yield perform(dispatcher, eff)
    metrics_log.msg('added to cloud metrics')
    if _print:
        print('added to cloud metrics')
        group_metrics.sort(key=lambda g: abs(g.desired - g.actual),
                           reverse=True)
        print('groups sorted as per divergence', *group_metrics, sep='\n')

    # Diconnect only if we created the client
    if not client:
        yield _client.disconnect()


class Options(usage.Options):
    """
    Options for otter-metrics service
    """

    optParameters = [["config", "c", "config.json",
                      "path to JSON configuration file"]]

    def postOptions(self):
        """
        Parse config file and add nova service name
        """
        self.open = getattr(self, 'open', None) or open  # For testing
        self.update(json.load(self.open(self['config'])))


class MetricsService(Service, object):
    """
    Service collects metrics on continuous basis
    """

    def __init__(self, reactor, config, log, clock=None):
        """
        Initialize the service by connecting to Cassandra and setting up
        authenticator

        :param reactor: Twisted reactor
        :param dict config: All the config necessary to run the service.
            Comes from config file
        :param IReactorTime clock: Optional reactor for testing timer
        """
        self._client = connect_cass_servers(reactor, config['cassandra'])
        collect = lambda *a, **k: collect_metrics(*a, **k).addErrback(log.err)
        self._service = TimerService(
            get_in(['metrics', 'interval'], config, default=60), collect,
            reactor, config, client=self._client,
            authenticator=generate_authenticator(reactor, config['identity']))
        self._service.clock = clock or reactor

    def startService(self):
        """
        Start this service by starting internal TimerService
        """
        Service.startService(self)
        return self._service.startService()

    def stopService(self):
        """
        Stop service by stopping the timerservice and disconnecting cass client
        """
        Service.stopService(self)
        d = self._service.stopService()
        return d.addCallback(lambda _: self._client.disconnect())


def makeService(config):
    """
    Set up the otter-metrics service.
    """
    from twisted.internet import reactor
    return MetricsService(reactor, dict(config), metrics_log)


if __name__ == '__main__':
    config = json.load(open(sys.argv[1]))
    # TODO: Take _print as cmd-line arg and pass it.
    task.react(collect_metrics, (config, None, None, True))<|MERGE_RESOLUTION|>--- conflicted
+++ resolved
@@ -186,19 +186,8 @@
     :return: ``list`` of `GroupMetrics` as `Deferred`
     """
     dispatcher = get_full_dispatcher(clock, authenticator, metrics_log,
-<<<<<<< HEAD
-                                     service_mapping, region)
+                                     service_configs)
     effs = get_all_metrics_effects(cass_groups, metrics_log, _print=_print)
-=======
-                                     service_configs)
-
-    def req_func_for_tenant(tenant_id):
-        # TODO: Get rid of this when we switch everything to ServiceRequest
-        return get_request_func(authenticator, tenant_id, metrics_log,
-                                service_configs, region)
-    effs = get_all_metrics_effects(
-        cass_groups, req_func_for_tenant, metrics_log, _print=_print)
->>>>>>> 3b8bd72e
     d = _perform_limited_effects(dispatcher, effs, 10)
     d.addCallback(filter(lambda x: x is not None))
     return d.addCallback(lambda x: reduce(operator.add, x, []))
