"""
Script to collect metrics (total desired, actual and pending) from a DC
"""

from __future__ import print_function

from functools import partial
import sys
import json
from collections import namedtuple
import time

from twisted.internet import task, defer
from twisted.internet.endpoints import clientFromString
from twisted.application.service import Service
from twisted.application.internet import TimerService
from twisted.python import usage

from silverberg.client import ConsistencyLevel
from silverberg.cluster import RoundRobinCassandraCluster

from toolz.curried import groupby, filter, get_in
from toolz.dicttoolz import merge
from toolz.functoolz import identity

from otter.auth import generate_authenticator, authenticate_user, extract_token

from otter.auth import public_endpoint_url

from otter.convergence import get_scaling_group_servers
from otter.util.http import append_segments, headers, check_success
from otter.util.fp import predicate_all
from otter.log import log as otter_log


# TODO: Remove this and pass it from service to other functions
metrics_log = otter_log.bind(system='otter.metrics')


@defer.inlineCallbacks
def get_scaling_groups(client, props=None, batch_size=100, group_pred=None):
    """
    Return scaling groups from Cassandra as a list of ``dict`` where each dict has
    'tenantId', 'groupId', 'desired', 'active', 'pending' and any other properties
    given in `props`

    :param :class:`silverber.client.CQLClient` client: A cassandra client oject
    :param ``list`` props: List of extra properties to extract
    :oaram int batch_size: Number of groups to fetch at a time
    :return: `Deferred` with ``list`` of ``dict``
    """
    # TODO: Currently returning all groups as one giant list for now. Will try to use Twisted tubes
    # to do streaming later
    _props = set(['"tenantId"', '"groupId"', 'desired',
                  'active', 'pending', 'created_at']) | set(props or [])
    query = ('SELECT ' + ','.join(sorted(list(_props))) +
             ' FROM scaling_group {where} LIMIT :limit;')
    where_key = 'WHERE "tenantId"=:tenantId AND "groupId">:groupId'
    where_token = 'WHERE token("tenantId") > token(:tenantId)'

    # setup function that removes groups not having desired
    has_desired = lambda g: g['desired'] is not None
    has_created_at = lambda g: g['created_at'] is not None
    group_pred = group_pred or identity
    group_filter = filter(predicate_all(has_desired, has_created_at, group_pred))

    # We first start by getting all groups limited on batch size
    # It will return groups sorted first based on hash of tenant id and then based
    # group id. Note that only tenant id is sorted based on hash; group id is sorted
    # normally
    batch = yield client.execute(query.format(where=''),
                                 {'limit': batch_size}, ConsistencyLevel.ONE)
    if len(batch) < batch_size:
        defer.returnValue(group_filter(batch))

    # We got batch size response. That means there are probably more groups
    groups = batch
    while batch != []:
        # We start by getting all the groups of last tenant ID we received except
        # the ones we already got. We do that by asking groups > last group id since
        # groups are sorted
        tenantId = batch[-1]['tenantId']
        while len(batch) == batch_size:
            batch = yield client.execute(query.format(where=where_key),
                                         {'limit': batch_size, 'tenantId': tenantId,
                                          'groupId': batch[-1]['groupId']},
                                         ConsistencyLevel.ONE)
            groups.extend(batch)
        # We then get next tenant's groups by using there hash value. i.e
        # tenants whose hash > last tenant id we just fetched
        batch = yield client.execute(query.format(where=where_token),
                                     {'limit': batch_size, 'tenantId': tenantId},
                                     ConsistencyLevel.ONE)
        groups.extend(batch)
    defer.returnValue(group_filter(groups))


@defer.inlineCallbacks
def check_rackconnect(client):
    """
    Rackconnect metrics
    """
    groups = yield get_scaling_groups(client, props=['launch_config'])
    for group in groups:
        lbpool = get_in(['args', 'server', 'metadata', 'RackConnectLBPool'],
                        json.loads(group['launch_config']))
        if lbpool is not None:
            print('Tenant: {} Group: {} RackconnectLBPool: {}'.format(
                  group['tenantId'], group['groupId'], lbpool))


def check_tenant_config(tenant_id, groups, grouped_servers):
    """
    Check if servers in the tenant's groups are different, i.e. have different flavor
    or image
    """
    props = (['flavor', 'id'], ['image', 'id'])
    for group in groups:
        group_id = group['groupId']
        if group_id not in grouped_servers:
            continue
        uniques = set(map(lambda s: tuple(get_in(p, s) for p in props),
                          grouped_servers[group_id]))
        if len(uniques) > 1:
            print('tenant {} group {} diff types: {}'.format(tenant_id, group_id, uniques))


@defer.inlineCallbacks
def check_diff_configs(client, authenticator, nova_service, region, clock=None):
    """
    Find groups having servers with different launch config in them
    """
    cass_groups = yield get_scaling_groups(client)
    tenanted_groups = groupby(lambda g: g['tenantId'], cass_groups)
    print('got tenants', len(tenanted_groups))

    defs = []
    sem = defer.DeferredSemaphore(10)
    for tenant_id, groups in tenanted_groups.iteritems():
        d = sem.run(
            get_scaling_group_servers, tenant_id, authenticator,
            nova_service, region, server_predicate=lambda s: s['status'] in ('ACTIVE', 'BUILD'),
            clock=clock)
        d.addCallback(partial(check_tenant_config, tenant_id, groups))
        defs.append(d)

    yield defer.gatherResults(defs)


GroupMetrics = namedtuple('GroupMetrics', 'tenant_id group_id desired actual pending')


def get_tenant_metrics(tenant_id, scaling_groups, servers, _print=False):
    """
    Produce per-group metrics for all the groups of a tenant

    :param ``list`` of ``dict`` scaling_groups: Tenant's scaling groups from CASS
    :param ``dict`` servers: Servers from Nova grouped based on scaling group ID.
                             Expects only ACTIVE or BUILD servers
    :return: ``list`` of (tenantId, groupId, desired, actual) GroupMetrics namedtuples
    """
    if _print:
        print('processing tenant {} with groups {} and servers {}'.format(
              tenant_id, len(scaling_groups), len(servers)))
    metrics = []
    for group in scaling_groups:
        group_id = group['groupId']
        create_metrics = partial(GroupMetrics, tenant_id, group_id, group['desired'])
        if group_id not in servers:
            metrics.append(create_metrics(0, 0))
        else:
            active = len(list(filter(lambda s: s['status'] == 'ACTIVE', servers[group_id])))
            metrics.append(create_metrics(active, len(servers[group_id]) - active))
    return metrics


def get_all_metrics(cass_groups, authenticator, nova_service, region,
                    clock=None, _print=False):
    """
    Gather server data for and produce metrics for all groups across all tenants
    in a region

    :param iterable cass_groups: Groups got from cassandra as
    :param :class:`otter.auth.IAuthenticator` authenticator: object that impersonates a tenant
    :param str nova_service: Nova service name in service catalog
    :param str region: DC region
    :param :class:`twisted.internet.IReactorTime` clock: IReactorTime provider
    :param bool _print: Should the function print while processing?

    :return: ``list`` of `GroupMetrics` as `Deferred`
    """
    # TODO: Use cooperator instead
    sem = defer.DeferredSemaphore(10)
    tenanted_groups = groupby(lambda g: g['tenantId'], cass_groups)
    defs = []
    group_metrics = []
    for tenant_id, groups in tenanted_groups.iteritems():
        d = sem.run(
            get_scaling_group_servers, tenant_id, authenticator,
            nova_service, region,
            server_predicate=lambda s: s['status'] in ('ACTIVE', 'BUILD'),
            clock=clock)
        d.addCallback(partial(get_tenant_metrics, tenant_id, groups, _print=_print))
        d.addCallback(group_metrics.extend)
        defs.append(d)

    return defer.gatherResults(defs).addCallback(lambda _: group_metrics)


@defer.inlineCallbacks
def add_to_cloud_metrics(conf, identity_url, region, total_desired, total_actual,
                         total_pending, _treq=None):
    """
    Add total number of desired, actual and pending servers of a region to Cloud metrics

    :param dict conf: Metrics configuration, will contain credentials used to authenticate
                        to cloud metrics, and other conf like ttl
    :param str identity_url: URL of identity API to authenticate users given in `conf`
    :param str region: which region's metric is collected
    :param int total_desired: Total number of servers currently desired in a region
    :param int total_actual: Total number of servers currently there in a region
    :param int total_pending: Total number of servers currently building in a region
    :param _treq: Optional treq implementation for testing

    :return: `Deferred` with None
    """
    # TODO: Have generic authentication function that auths, gets the service URL
    # and returns the token
    resp = yield authenticate_user(identity_url, conf['username'], conf['password'],
                                   log=metrics_log)
    token = extract_token(resp)

    if _treq is None:  # pragma: no cover
        from otter.util import logging_treq
        _treq = logging_treq

    url = public_endpoint_url(resp['access']['serviceCatalog'], conf['service'], conf['region'])

    metric_part = {'collectionTime': int(time.time() * 1000),
                   'ttlInSeconds': conf['ttl']}
    totals = [('desired', total_desired), ('actual', total_actual), ('pending', total_pending)]
    d = _treq.post(
        append_segments(url, 'ingest'), headers=headers(token),
        data=json.dumps([merge(metric_part,
                               {'metricValue': value,
                                'metricName': '{}.{}'.format(region, metric)})
                         for metric, value in totals]),
        log=metrics_log)
    d.addCallback(check_success, [200], _treq=_treq)
    d.addCallback(_treq.content)
    yield d


def connect_cass_servers(reactor, config):
    """
    Connect to Cassandra servers and return the connection
    """
    seed_endpoints = [clientFromString(reactor, str(host)) for host in config['seed_hosts']]
    return RoundRobinCassandraCluster(seed_endpoints, config['keyspace'], disconnect_on_cancel=True)


@defer.inlineCallbacks
def collect_metrics(reactor, config, client=None, authenticator=None, _print=False):
    """
    Start collecting the metrics

    :param reactor: Twisted reactor
    :param dict config: Configuration got from file containing all info
                        needed to collect metrics
    :param :class:`silverberg.client.CQLClient` client: Optional cassandra client.
            A new client will be created if this is not given and disconnected before
            returing
    :param :class:`otter.auth.IAuthenticator` authenticator: Optional authenticator
            A new authenticator will be created if this is not given
    :param bool _print: Should debug messages be printed to stdout?

    :return: :class:`Deferred` with None
    """
    _client = client or connect_cass_servers(reactor, config['cassandra'])
    authenticator = authenticator or generate_authenticator(reactor, config['identity'])

    cass_groups = yield get_scaling_groups(_client, props=['status'],
                                           group_pred=lambda g: g['status'] != 'DISABLED')
    group_metrics = yield get_all_metrics(
        cass_groups, authenticator, config['services']['nova'], config['region'],
        clock=reactor, _print=_print)

    total_desired, total_actual, total_pending = reduce(
        lambda (td, ta, tp), g: (td + g.desired, ta + g.actual, tp + g.pending),
        group_metrics, (0, 0, 0))
    metrics_log.msg('total desired: {td}, total_actual: {ta}, total pending: {tp}',
                    td=total_desired, ta=total_actual, tp=total_pending)
    if _print:
        print('total desired: {}, total actual: {}, total pending: {}'.format(
            total_desired, total_actual, total_pending))
    yield add_to_cloud_metrics(config['metrics'], config['identity']['url'],
                               config['region'], total_desired, total_actual,
                               total_pending)
    metrics_log.msg('added to cloud metrics')
    if _print:
        print('added to cloud metrics')
        group_metrics.sort(key=lambda g: abs(g.desired - g.actual), reverse=True)
        print('groups sorted as per divergence', *group_metrics, sep='\n')

    # Diconnect only if we created the client
    if not client:
        yield _client.disconnect()


class Options(usage.Options):
    """
    Options for otter-metrics service
    """

    optParameters = [["config", "c", "config.json", "path to JSON configuration file"]]

    def postOptions(self):
        """
        Parse config file and add nova service name
        """
        self.open = getattr(self, 'open', None) or open  # For testing
        self.update(json.load(self.open(self['config'])))
        # TODO: This is hard-coded here and in tap/api.py. Should be there in
        # config file only
        self.update({'services': {'nova': 'cloudServersOpenStack'}})


class MetricsService(Service, object):
    """
    Service collects metrics on continuous basis
    """

    def __init__(self, reactor, config, log, clock=None):
        """
        Initialize the service by connecting to Cassandra and setting up
        authenticator

        :param reactor: Twisted reactor
        :param dict config: All the config necessary to run the service.
                            Comes from config file
        :param IReactorTime clock: Optional reactor for testing timer
        """
<<<<<<< HEAD
        from twisted.internet import reactor
        self.client = connect_cass_servers(reactor, config['cassandra'])
        authenticator = generate_authenticator(reactor, config['identity'])
        TimerService.__init__(
            self, get_in(['metrics', 'interval'], config, default=60),
            collect_metrics, reactor, config, client=self.client,
            authenticator=authenticator)
=======
        self._client = connect_cass_servers(reactor, config['cassandra'])
        collect = lambda *a, **k: collect_metrics(*a, **k).addErrback(log.err)
        self._service = TimerService(
            get_in(['metrics', 'interval'], config, default=60), collect,
            reactor, config, client=self._client,
            authenticator=get_authenticator(reactor, config['identity']))
        self._service.clock = clock or reactor

    def startService(self):
        """
        Start this service by starting internal TimerService
        """
        Service.startService(self)
        return self._service.startService()
>>>>>>> 1dbbf4c2

    def stopService(self):
        """
        Stop service by stopping the timerservice and disconnecting cass client
        """
        Service.stopService(self)
        d = self._service.stopService()
        return d.addCallback(lambda _: self._client.disconnect())


def makeService(config):
    """
    Set up the otter-metrics service.
    """
    from twisted.internet import reactor
    return MetricsService(reactor, dict(config), metrics_log)


if __name__ == '__main__':
    config = json.load(open(sys.argv[1]))
    config['services'] = {'nova': 'cloudServersOpenStack'}
    # TODO: Take _print as cmd-line arg and pass it.
    task.react(collect_metrics, (config, None, None, True))<|MERGE_RESOLUTION|>--- conflicted
+++ resolved
@@ -340,21 +340,12 @@
                             Comes from config file
         :param IReactorTime clock: Optional reactor for testing timer
         """
-<<<<<<< HEAD
-        from twisted.internet import reactor
-        self.client = connect_cass_servers(reactor, config['cassandra'])
-        authenticator = generate_authenticator(reactor, config['identity'])
-        TimerService.__init__(
-            self, get_in(['metrics', 'interval'], config, default=60),
-            collect_metrics, reactor, config, client=self.client,
-            authenticator=authenticator)
-=======
         self._client = connect_cass_servers(reactor, config['cassandra'])
         collect = lambda *a, **k: collect_metrics(*a, **k).addErrback(log.err)
         self._service = TimerService(
             get_in(['metrics', 'interval'], config, default=60), collect,
             reactor, config, client=self._client,
-            authenticator=get_authenticator(reactor, config['identity']))
+            authenticator=generate_authenticator(reactor, config['identity']))
         self._service.clock = clock or reactor
 
     def startService(self):
@@ -363,7 +354,6 @@
         """
         Service.startService(self)
         return self._service.startService()
->>>>>>> 1dbbf4c2
 
     def stopService(self):
         """
