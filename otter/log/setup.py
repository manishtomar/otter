--- conflicted
+++ resolved
@@ -20,28 +20,17 @@
     """
     Return our feature observers wrapped our the ultimate_observer
     """
-<<<<<<< HEAD
-    return SpecificationObserverWrapper(
-        PEP3101FormattingWrapper(
-            SystemFilterWrapper(
-                ObserverWrapper(
-                    JSONObserverWrapper(
-                        ultimate_observer,
-                        sort_keys=True,
-                        indent=indent or None),
-                    hostname=socket.gethostname()))))
-=======
     return throttling_wrapper(
-        PEP3101FormattingWrapper(
-            SystemFilterWrapper(
-                ErrorFormattingWrapper(
-                    ObserverWrapper(
-                        JSONObserverWrapper(
-                            ultimate_observer,
-                            sort_keys=True,
-                            indent=indent or None),
-                        hostname=socket.gethostname())))))
->>>>>>> 312be5bf
+        SpecificationObserverWrapper(
+            PEP3101FormattingWrapper(
+                SystemFilterWrapper(
+                    ErrorFormattingWrapper(
+                        ObserverWrapper(
+                            JSONObserverWrapper(
+                                ultimate_observer,
+                                sort_keys=True,
+                                indent=indent or None),
+                            hostname=socket.gethostname()))))))
 
 
 def observer_factory():
