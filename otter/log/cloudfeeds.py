"""
Publishing events to Cloud feeds
"""

import uuid
from copy import deepcopy
from functools import partial

from characteristic import attributes

from effect import Effect, Func

from toolz.dicttoolz import keyfilter

from twisted.python.log import addObserver

from txeffect import perform

from otter.cloud_client import TenantScope, service_request
from otter.constants import ServiceType
from otter.effect_dispatcher import get_full_dispatcher
from otter.log import log as otter_log
<<<<<<< HEAD
from otter.log.formatters import (
    ErrorFormattingWrapper, LogLevel, PEP3101FormattingWrapper)
from otter.log.spec import SpecificationObserverWrapper
=======
from otter.log.formatters import PEP3101FormattingWrapper
from otter.log.intents import err as err_effect, msg as msg_effect
>>>>>>> 63735ec3
from otter.util.http import append_segments
from otter.util.pure_http import has_code
from otter.util.retry import (
    exponential_backoff_interval,
    retry_effect,
    retry_times)
from otter.util.timestamp import epoch_to_utctimestr


class UnsuitableMessage(Exception):
    """
    Raised when message is not suitable to be pushed to cloud feed
    """
    def __init__(self, message):
        self.unsuitable_message = message


# Mapping of items in a log event to cloud feeds event
log_cf_mapping = {
    "scaling_group_id": "scalingGroupId",
    "policy_id": "policyId",
    "webhook_id": "webhookId",
    "username": "username",
    "desired_capacity": "desiredCapacity",
    "current_capacity": "currentCapacity",
    "message": "message"
}


def cf_msg(msg, **fields):
    """
    Helper function to log cloud feeds event
    """
    return msg_effect(msg, cloud_feed=True, **fields)


def cf_err(msg, **fields):
    """
    Log cloud feed error event without failure
    """
    return msg_effect(msg, isError=True, cloud_feed=True, **fields)


def cf_fail(failure, msg, **fields):
    """
    Log cloud feed error event with failure
    """
    return err_effect(failure, msg, cloud_feed=True, **fields)


def sanitize_event(event):
    """
    Sanitize event by removing all items except the ones in autoscale schema.

    :param dict event: Event to sanitize as given by Twisted

    :return: (dict, bool, str) tuple where dict -> sanitized event,
        bool -> is it error event?, str -> ISO8601 formatted UTC time of event
    """
    cf_event = {}
    error = False

    # Get message
    cf_event["message"] = event["message"][0]

    # map keys in event to CF keys
    for log_key, cf_key in log_cf_mapping.iteritems():
        if log_key in event and log_key != 'message':
            cf_event[cf_key] = event[log_key]

    if event["level"] == LogLevel.ERROR:
        error = True
        if ('traceback' in cf_event['message'] or
           'exception' in cf_event['message']):
            raise UnsuitableMessage(cf_event['message'])

    return (cf_event, error, epoch_to_utctimestr(event["time"]))


request_format = {
    "entry": {
        "@type": "http://www.w3.org/2005/Atom",
        "title": "autoscale",
        "content": {
            "event": {
                "@type": "http://docs.rackspace.com/core/event",
                "id": "",
                "version": "2",
                "eventTime": "",
                "type": "INFO",
                "region": "",
                "product": {
                    "@type": "http://docs.rackspace.com/event/autoscale",
                    "serviceCode": "Autoscale",
                    "version": "1",
                    "message": ""
                }
            }
        }
    }
}


def prepare_request(req_fmt, event, error, timestamp, region, _id):
    """
    Prepare request based on request format
    """
    request = deepcopy(req_fmt)
    if error:
        request['entry']['content']['event']['type'] = 'ERROR'
    request['entry']['content']['event']['region'] = region
    request['entry']['content']['event']['eventTime'] = timestamp
    request['entry']['content']['event']['product'].update(event)
    request['entry']['content']['event']['id'] = _id
    return request


def add_event(event, tenant_id, region, log):
    """
    Add event to cloud feeds
    """
    event, error, timestamp = sanitize_event(event)
    eff = Effect(Func(uuid.uuid4)).on(str).on(
        partial(prepare_request, request_format, event,
                error, timestamp, region))

    def _send_event(req):
        eff = retry_effect(
            service_request(
                ServiceType.CLOUD_FEEDS, 'POST',
                append_segments('autoscale', 'events'),
                headers={
                    'content-type': ['application/vnd.rackspace.atom+json']},
                data=req, log=log, success_pred=has_code(201)),
            retry_times(5), exponential_backoff_interval(2))
        return Effect(TenantScope(tenant_id=tenant_id, effect=eff))

    return eff.on(_send_event)


@attributes(['reactor', 'authenticator', 'tenant_id', 'region',
             'service_configs', 'log', 'get_disp', 'add_event'],
            defaults={'log': otter_log, 'get_disp': get_full_dispatcher,
                      'add_event': add_event})
class CloudFeedsObserver(object):
    """
    Log observer that pushes events to cloud feeds
    """

    def __call__(self, event_dict):
        """
        Process event and push it to Cloud feeds
        """
        if not event_dict.get('cloud_feed', False):
            return
        # Do further logging without cloud_feed to avoid coming back here
        # in infinite recursion
        log_keys = keyfilter(
            lambda k: k not in ('message', 'cloud_feed'), event_dict)
        log = self.log.bind(
            system='otter.cloud_feed', cf_msg=event_dict['message'][0],
            event_data=log_keys)
        try:
            eff = self.add_event(event_dict, self.tenant_id, self.region, log)
        except UnsuitableMessage as me:
            log.err(None, 'cf-unsuitable-message',
                    unsuitable_message=me.unsuitable_message)
        else:
            return perform(
                self.get_disp(self.reactor, self.authenticator, log,
                              self.service_configs),
                eff).addErrback(log.err, 'cf-add-failure')


def add_cf_observer(reactor, authenticator, tenant_id, region,
                    service_configs):
    """
    Add cloud feeds observer after setting up some intial formatting
    """
    cf_observer = CloudFeedsObserver(
        reactor=reactor, authenticator=authenticator, tenant_id=tenant_id,
        region=region, service_configs=service_configs)
    addObserver(
        SpecificationObserverWrapper(
            PEP3101FormattingWrapper(
                ErrorFormattingWrapper(cf_observer))))<|MERGE_RESOLUTION|>--- conflicted
+++ resolved
@@ -20,14 +20,10 @@
 from otter.constants import ServiceType
 from otter.effect_dispatcher import get_full_dispatcher
 from otter.log import log as otter_log
-<<<<<<< HEAD
 from otter.log.formatters import (
     ErrorFormattingWrapper, LogLevel, PEP3101FormattingWrapper)
 from otter.log.spec import SpecificationObserverWrapper
-=======
-from otter.log.formatters import PEP3101FormattingWrapper
 from otter.log.intents import err as err_effect, msg as msg_effect
->>>>>>> 63735ec3
 from otter.util.http import append_segments
 from otter.util.pure_http import has_code
 from otter.util.retry import (
