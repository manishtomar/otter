# encoding: utf-8

"""
Tests for :mod:`otter.rest.application`
"""
import mock

from twisted.trial.unittest import TestCase

from otter.rest.otterapp import OtterApp
from otter.rest.decorators import with_transaction_id, log_arguments
from otter.test.rest.request import RequestTestMixin
<<<<<<< HEAD
from otter.util.http import get_autoscale_links, transaction_id
=======
from otter.test.utils import patch
from otter.util.http import (get_autoscale_links, transaction_id, get_collection_links,
                             get_groups_links, get_policies_links, get_webhooks_links)
>>>>>>> 574efb26


class LinkGenerationTestCase(TestCase):
    """
    Tests for generating autoscale links
    """

    def setUp(self):
        """
        Set a blank root URL
        """
        self.base_url_patcher = mock.patch(
            "otter.util.http.get_url_root", return_value="")
        self.base_url_patcher.start()

    def tearDown(self):
        """
        Undo blanking the root URL
        """
        self.base_url_patcher.stop()

    def _expected_json(self, url):
        return [
            {
                'rel': 'self',
                'href': url
            }
        ]

    def test_get_only_groups_link(self):
        """
        If only the tenant ID is passed, and the rest of the arguments are
        blank, then the returned base link is /v<api>/<tenant>/groups/
        """
        self.assertEqual(
            get_autoscale_links('11111', api_version='3', format=None),
            '/v3/11111/groups/')

        expected_url = '/v1.0/11111/groups/'
        # test default API
        self.assertEqual(get_autoscale_links('11111', format=None),
                         expected_url)
        # test JSON formatting
        self.assertEqual(get_autoscale_links('11111'),
                         self._expected_json(expected_url))

    def test_get_only_groups_link_for_varying_other_args(self):
        """
        So long as the group ID is not a valid number, we still get the groups
        link /v<api>/<tenant>/groups/
        """
        equivalents = [
            get_autoscale_links('11111', group_id='', format=None),
            get_autoscale_links('11111', policy_id='5', format=None),
            get_autoscale_links('11111', policy_id='', format=None)
        ]
        for equivalent in equivalents:
            self.assertEqual(equivalent, '/v1.0/11111/groups/')

    def test_get_tenant_id_and_group_id(self):
        """
        If only the tenant ID and group ID are passed, and the rest of the
        arguments are blank, then the returned base link is
        /v<api>/<tenant>/groups/<group>
        """
        self.assertEqual(
            get_autoscale_links('11111', group_id='1', api_version='3',
                                format=None),
            '/v3/11111/groups/1/')

        expected_url = '/v1.0/11111/groups/1/'
        # test default API
        self.assertEqual(
            get_autoscale_links('11111', group_id='1', format=None),
            expected_url)
        # test JSON formatting
        self.assertEqual(get_autoscale_links('11111', group_id='1'),
                         self._expected_json(expected_url))

    def test_get_groups_and_group_id_link_for_varying_other_args(self):
        """
        So long as the policy ID is None, we still get the groups
        link /v<api>/<tenant>/groups/<group_id>
        """
        equivalents = [
            get_autoscale_links('11111', group_id='1', webhook_id='1',
                                format=None),
            get_autoscale_links('11111', group_id='1', webhook_id='',
                                format=None),
        ]
        for equivalent in equivalents:
            self.assertEqual(equivalent, '/v1.0/11111/groups/1/')

    def test_get_tenant_id_and_group_id_and_blank_policy_id(self):
        """
        If the tenant ID, the group ID, and an empty policy ID (not None) are
        passed, the returned based link is
        /v<api>/<tenant>/groups/<group>/policies
        """
        self.assertEqual(
            get_autoscale_links('11111', group_id='1', policy_id="",
                                api_version='3', format=None),
            '/v3/11111/groups/1/policies/')

        expected_url = '/v1.0/11111/groups/1/policies/'
        # test default API
        self.assertEqual(
            get_autoscale_links('11111', group_id='1', policy_id="",
                                format=None),
            expected_url)
        # test JSON formatting
        self.assertEqual(
            get_autoscale_links('11111', group_id='1', policy_id=""),
            self._expected_json(expected_url))

    def test_get_tenant_id_and_group_id_and_policy_id(self):
        """
        If the tenant ID, the group ID, and a policy ID (not blank) are
        passed, the returned based link is
        /v<api>/<tenant>/groups/<group>/policies/<policy>
        """
        self.assertEqual(
            get_autoscale_links('11111', group_id='1', policy_id="5",
                                api_version='3', format=None),
            '/v3/11111/groups/1/policies/5/')

        expected_url = '/v1.0/11111/groups/1/policies/5/'
        # test default API
        self.assertEqual(
            get_autoscale_links('11111', group_id='1', policy_id="5",
                                format=None),
            expected_url)
        # test JSON formatting
        self.assertEqual(
            get_autoscale_links('11111', group_id='1', policy_id="5"),
            self._expected_json(expected_url))

    def test_get_tenant_group_policy_ids_and_blank_webhook_id(self):
        """
        If the tenant ID, the group ID, the policy ID, and an empty wbehook ID
        (not None) are passed, the returned based link is
        /v<api>/<tenant>/groups/<group>/policies/<policy>/webhooks
        """
        self.assertEqual(
            get_autoscale_links('11111', group_id='1', policy_id="2",
                                webhook_id="", api_version='3', format=None),
            '/v3/11111/groups/1/policies/2/webhooks/')

        expected_url = '/v1.0/11111/groups/1/policies/2/webhooks/'
        # test default API
        self.assertEqual(
            get_autoscale_links('11111', group_id='1', policy_id="2",
                                webhook_id="", format=None),
            expected_url)
        # test JSON formatting
        self.assertEqual(
            get_autoscale_links('11111', group_id='1', policy_id="2",
                                webhook_id=""),
            self._expected_json(expected_url))

    def test_get_tenant_group_policy_and_webhook_id(self):
        """
        If the tenant ID, the group ID, the policy ID, and a webhook ID
        (not blank) are passed, the returned based link is
        /v<api>/<tenant>/groups/<group>/policies/<policy>/webhooks/<webhook>
        """
        self.assertEqual(
            get_autoscale_links('11111', group_id='1', policy_id="2",
                                webhook_id="3", api_version='3', format=None),
            '/v3/11111/groups/1/policies/2/webhooks/3/')

        expected_url = '/v1.0/11111/groups/1/policies/2/webhooks/3/'
        # test default API
        self.assertEqual(
            get_autoscale_links('11111', group_id='1', policy_id="2",
                                webhook_id="3", format=None),
            expected_url)
        # test JSON formatting
        self.assertEqual(
            get_autoscale_links('11111', group_id='1', policy_id="2",
                                webhook_id="3"),
            self._expected_json(expected_url))

    def test_capability_url_included_with_capability_hash(self):
        """
        If a capability_hash parameter is passed in, an extra link is added to
        the JSON blob containing a capability URL.  But in the non-formatted
        URL, nothing changes.
        """
        pairs = [("group_id", "1"), ("policy_id", "2"), ("webhook_id", "3")]
        expected = [
            '/v1.0/11111/groups/1/',
            '/v1.0/11111/groups/1/policies/2/',
            '/v1.0/11111/groups/1/policies/2/webhooks/3/'
        ]
        for i in range(3):
            self.assertEqual(
                get_autoscale_links(
                    '11111', format=None, capability_hash='xxx',
                    **dict(pairs[:(i + 1)])),
                expected[i])

            json_blob = get_autoscale_links(
                '11111', capability_hash='xxx', **dict(pairs[:(i + 1)]))

            self.assertEqual(len(json_blob), 2)
            self.assertIn({'rel': 'capability', 'href': '/v1.0/execute/1/xxx/'},
                          json_blob)

    def test_capability_version(self):
        """
        There is a default capability version of 1, but whatever capability
        version is passed is the one used
        """
        # default version
        json_blob = get_autoscale_links(
            '11111', group_id='1', policy_id='2', webhook_id='3',
            capability_hash='xxx')
        self.assertIn({'rel': 'capability', 'href': '/v1.0/execute/1/xxx/'},
                      json_blob)

        json_blob = get_autoscale_links(
            '11111', group_id='1', policy_id='2', webhook_id='3',
            capability_hash='xxx', capability_version="8")
        self.assertIn({'rel': 'capability', 'href': '/v1.0/execute/8/xxx/'},
                      json_blob)

    def test_capability_urls_unicode_escaped(self):
        """
        Even if unicode path bits are provided, only bytes urls are returned
        """
        self.assertTrue(isinstance(
            get_autoscale_links(u'11111', group_id=u'1', policy_id=u'2',
                                format=None),
            str))
        snowman = get_autoscale_links('☃', group_id='☃', format=None)
        self.assertEqual(snowman, '/v1.0/%E2%98%83/groups/%E2%98%83/')
        self.assertTrue(isinstance(snowman, str))


class CollectionLinksTests(TestCase):
    """
    Tests for `get_collection_links`
    """

    def setUp(self):
        """
        Setup sample collection
        """
        self.coll = [{'id': '23'}, {'id': '567'}, {'id': '3444'}]

    def test_small_collection(self):
        """
        Collection len < limit gives self link only. No next link
        """
        links = get_collection_links(self.coll, 'url', 'self', limit=20)
        self.assertEqual(links, [{'href': 'url', 'rel': 'self'}])

    def test_limit_collection(self):
        """
        Collection len == limit gives next link also
        """
        links = get_collection_links(self.coll, 'url', 'self', limit=3)
        # FIXME: Cannot predict the sequence of marker and limit in URL
        self.assertEqual(links, [{'href': 'url', 'rel': 'self'},
                                 {'href': 'url?marker=3444&limit=3', 'rel': 'next'}])

    def test_big_collection(self):
        """
        Collection len > limit gives next link with marker based on limit
        """
        links = get_collection_links(self.coll, 'url', 'self', limit=2)
        # FIXME: Cannot predict the sequence of marker and limit in URL
        self.assertEqual(links, [{'href': 'url', 'rel': 'self'},
                                 {'href': 'url?marker=567&limit=2', 'rel': 'next'}])

    @mock.patch('otter.util.http.config_value', return_value=3)
    def test_no_limit(self, config_value):
        """
        Defaults to config limit if not given
        """
        links = get_collection_links(self.coll, 'url', 'self')
        self.assertEqual(links, [{'href': 'url', 'rel': 'self'},
                                 {'href': 'url?marker=3444&limit=3', 'rel': 'next'}])
        config_value.assert_called_once_with('limits.pagination')

    def test_rel_None(self):
        """
        Does not include self link if rel is None
        """
        links = get_collection_links(self.coll, 'url', None, limit=30)
        self.assertEqual(links, [])


class GetSpecificCollectionsLinks(TestCase):
    """
    Test for `get_groups_links`
    """

    def setUp(self):
        """
        Mock get_autoscale_links and get_collection_links
        """
        self.gal = patch(self, 'otter.util.http.get_autoscale_links', return_value='url')
        self.gcl = patch(self, 'otter.util.http.get_collection_links', return_value='col links')

    def test_get_groups_links(self):
        """
        `get_groups_links` gets link from `get_autoscale_links` and delegates to
        get_collection_links
        """
        links = get_groups_links('groups', 'tid', rel='rel', limit=2, marker='3')
        self.assertEqual(links, 'col links')
        self.gal.assert_called_once_with('tid', format=None)
        self.gcl.assert_called_once_with('groups', 'url', 'rel', 2, '3')

    def test_get_policies_links(self):
        """
        `get_policies_links` gets link from `get_autoscale_links` and delegates to
        get_collection_links
        """
        links = get_policies_links('policies', 'tid', 'gid', rel='rel', limit=2, marker='3')
        self.assertEqual(links, 'col links')
        self.gal.assert_called_once_with('tid', 'gid', '', format=None)
        self.gcl.assert_called_once_with('policies', 'url', 'rel', 2, '3')

    def test_get_webhooks_links(self):
        """
        `get_webhooks_links` gets link from `get_autoscale_links` and delegates to
        get_collection_links
        """
        links = get_webhooks_links('webhooks', 'tid', 'gid', 'pid', rel='rel',
                                   limit=2, marker='3')
        self.assertEqual(links, 'col links')
        self.gal.assert_called_once_with('tid', 'gid', 'pid', '', format=None)
        self.gcl.assert_called_once_with('webhooks', 'url', 'rel', 2, '3')


class RouteTests(RequestTestMixin, TestCase):
    """
    Test app.route.
    """
    def test_non_strict_slashes(self):
        """
        app.route should use strict_slahes=False which means that for a given
        route ending in a '/' the non-'/' version will result in a the handler
        being invoked directly instead of redirected.
        """
        requests = [0]

        class FakeApp(object):
            app = OtterApp()
            log = mock.Mock()

            @app.route('/v1.0/foo/')
            @with_transaction_id()
            def foo(self, request):
                requests[0] += 1
                return 'ok'

        self.assert_status_code(200, method='GET', endpoint='/v1.0/foo',
                                root=FakeApp().app.resource())
        self.assertEqual(requests[0], 1)


class TransactionIdExtraction(RequestTestMixin, TestCase):
    """
    Test transaction_id extractor.
    """
    @mock.patch('otter.rest.decorators.generate_transaction_id')
    def test_extract_transaction_id(self, generate_transaction_id):
        """
        transaction_id should return a string transaction id when
        request has a transaction_id.
        """
        generate_transaction_id.return_value = 'transaction-id'

        transaction_ids = []

        class FakeApp(object):
            app = OtterApp()
            log = mock.Mock()

            @app.route('/v1.0/foo')
            @with_transaction_id()
            def foo(self, request):
                transaction_ids.append(transaction_id(request))
                return 'ok'

        self.assert_status_code(200, method='GET', endpoint='/v1.0/foo',
                                root=FakeApp().app.resource())
        self.assertEqual(transaction_ids[0], 'transaction-id')


class DelegatedLogArgumentsTestCase(RequestTestMixin, TestCase):
    """
    Tests `log_arguments` decorator in conjunction with delegated routes.
    """

    def setUp(self):
        """
        Mock out the log in the `with_transaction_id` decorator.
        """
        self.mock_log = mock.MagicMock()

    def test_all_arguments_logged(self):
        """
        `log_arguments` should log all args, and kwargs on a route that
        has been delgated.
        """
        class FakeSubApp(object):
            app = OtterApp()
            log = self.mock_log

            @app.route('/<string:extra_arg1>/')
            @with_transaction_id()
            @log_arguments
            def doWork(self, request, extra_arg1):
                return 'empty response'

        class FakeApp(object):
            app = OtterApp()

            @app.route('/', branch=True)
            def delegate_to_dowork(self, request):
                return FakeSubApp().app.resource()

        self.assert_status_code(200, method='GET', endpoint='/some_data/',
                                root=FakeApp().app.resource())

        kwargs = {'extra_arg1': 'some_data'}
        self.mock_log.bind().bind.assert_called_with(**kwargs)<|MERGE_RESOLUTION|>--- conflicted
+++ resolved
@@ -10,13 +10,9 @@
 from otter.rest.otterapp import OtterApp
 from otter.rest.decorators import with_transaction_id, log_arguments
 from otter.test.rest.request import RequestTestMixin
-<<<<<<< HEAD
-from otter.util.http import get_autoscale_links, transaction_id
-=======
-from otter.test.utils import patch
+from otter.util import patch
 from otter.util.http import (get_autoscale_links, transaction_id, get_collection_links,
                              get_groups_links, get_policies_links, get_webhooks_links)
->>>>>>> 574efb26
 
 
 class LinkGenerationTestCase(TestCase):
