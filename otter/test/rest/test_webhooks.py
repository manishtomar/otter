"""
Tests for :mod:`otter.rest.webhooks`, which include the endpoints for listing
webhooks, and creating/viewing/deleting webhooks.
"""

import json
from jsonschema import validate, ValidationError

import mock

from twisted.internet import defer
from twisted.trial.unittest import TestCase

from otter.json_schema import rest_schemas
from otter.models.interface import (
    NoSuchScalingGroupError, NoSuchPolicyError, NoSuchWebhookError)
from otter.rest.decorators import InvalidJsonError
from otter.test.rest.request import DummyException, RestAPITestMixin


class WebhookCollectionTestCase(RestAPITestMixin, TestCase):
    """
    Tests for ``/{tenantId}/groups/{groupId}/policies/{policyId}/webhooks``
    endpoints (create, list)
    """
    tenant_id = '11111'
    group_id = '1'
    policy_id = '2'
    endpoint = "/v1.0/11111/groups/1/policies/2/webhooks/"

    invalid_methods = ("DELETE", "PUT")

    def test_list_unknown_error_is_500(self):
        """
        If an unexpected exception is raised, endpoint returns a 500.
        """
        error = DummyException('what')
        self.mock_group.list_webhooks.return_value = defer.fail(error)
        self.assert_status_code(500)
        self.mock_group.list_webhooks.assert_called_once_with(self.policy_id)
        self.flushLoggedErrors(DummyException)

    def test_list_webhooks_for_unknowns_is_404(self):
        """
        When listing webhooks, endpoint returns 404 if:
        - the group doesn't exist, :class:`NoSuchScalingGroupError` is raised
        - the policy doesn't exist, :class:`NoSuchPolicyError` is raised
        """
        errors = [
            NoSuchScalingGroupError(self.tenant_id, self.group_id),
            NoSuchPolicyError(self.tenant_id, self.group_id, self.policy_id)]
        for error in errors:
            self.mock_group.list_webhooks.return_value = defer.fail(error)
            self.assert_status_code(404)
            self.mock_group.list_webhooks.assert_called_once_with(self.policy_id)
            self.flushLoggedErrors(type(error))
            self.mock_group.list_webhooks.reset_mock()

    def test_no_webhooks_returns_empty_list(self):
        """
        If there are no groups for that account, a JSON blob consisting of an
        empty list is returned with a 200 (OK) status
        """
        self.mock_group.list_webhooks.return_value = defer.succeed({})
        body = self.assert_status_code(200)
        self.mock_group.list_webhooks.assert_called_once_with(self.policy_id)

        resp = json.loads(body)
        self.assertEqual(resp, {"webhooks": [], "webhooks_links": []})
        validate(resp, rest_schemas.list_webhooks_response)

    @mock.patch('otter.rest.application.get_url_root', return_value="")
    def test_returned_webhooks_dict_gets_translated(self, mock_url):
        """
        Test that the webhooks dict gets translated into a list of webhooks
        with ids and links.
        """
        # return two webhook objects
        self.mock_group.list_webhooks.return_value = defer.succeed({
            "3": {'name': 'three', 'metadata': {},
                  'capability': {'hash': 'xxx', 'version': '1'}},
            "4": {'name': 'four', 'metadata': {},
                  'capability': {'hash': 'yyy', 'version': '1'}}
        })
        body = self.assert_status_code(200)
        self.mock_group.list_webhooks.assert_called_once_with(self.policy_id)

        resp = json.loads(body)
        validate(resp, rest_schemas.list_webhooks_response)
        self.assertEqual(resp, {
            "webhooks": [
                {
                    'id': '3',
                    'name': 'three',
                    'metadata': {},
                    'links': [
                        {"href": '/v1.0/11111/groups/1/policies/2/webhooks/3/',
                         "rel": "self"},
<<<<<<< HEAD
                        {"href": '/11111/groups/1/policies/2/webhooks/3/',
                         "rel": "bookmark"},
=======
>>>>>>> 1f4b388e
                        {"href": '/v1.0/execute/1/xxx', "rel": "capability"}
                    ]
                },
                {
                    'id': '4',
                    'name': 'four',
                    'metadata': {},
                    'links': [
                        {"href": '/v1.0/11111/groups/1/policies/2/webhooks/4/',
                         "rel": "self"},
<<<<<<< HEAD
                        {"href": '/11111/groups/1/policies/2/webhooks/4/',
                         "rel": "bookmark"},
=======
>>>>>>> 1f4b388e
                        {"href": '/v1.0/execute/1/yyy', "rel": "capability"}
                    ]
                }
            ],
            "webhooks_links": []
        })

    def test_create_webhooks_unknown_error_is_500(self):
        """
        If an unexpected exception is raised, endpoint returns a 500.
        """
        error = DummyException('what')
        self.mock_group.create_webhooks.return_value = defer.fail(error)
        self.assert_status_code(500, None, 'POST', json.dumps(
                                [{'name': 'one'}]))
        self.mock_group.create_webhooks.assert_called_once_with(
            self.policy_id, [{'name': 'one'}])
        self.flushLoggedErrors(DummyException)

    def test_create_webhooks_for_unknowns_is_404(self):
        """
        When listing webhooks, endpoint returns 404 if:
        - the group doesn't exist, :class:`NoSuchScalingGroupError` is raised
        - the policy doesn't exist, :class:`NoSuchPolicyError` is raised
        """
        errors = [
            NoSuchScalingGroupError(self.tenant_id, self.group_id),
            NoSuchPolicyError(self.tenant_id, self.group_id, self.policy_id)]
        for error in errors:
            self.mock_group.create_webhooks.return_value = defer.fail(error)
            self.assert_status_code(404, None, 'POST', json.dumps(
                                    [{'name': 'one'}]))
            self.mock_group.create_webhooks.assert_called_once_with(
                self.policy_id, [{'name': 'one'}])
            self.flushLoggedErrors(type(error))
            self.mock_group.create_webhooks.reset_mock()

    def test_create_webhooks_bad_input_400(self):
        """
        Checks that the serialization checks and rejects unserializable
        data
        """
        self.mock_group.create_webhooks.return_value = defer.succeed({})
        self.assert_status_code(400, None, 'POST', '{')
        self.flushLoggedErrors(InvalidJsonError)

    def test_create_webhooks_invalid_schema_400(self):
        """
        Checks that the webhooks is obeyed - an empty schema is bad.
        """
        self.mock_group.create_webhooks.return_value = defer.succeed({})
        response_body = self.assert_status_code(400, None, 'POST', '[]')
        self.flushLoggedErrors(ValidationError)

        resp = json.loads(response_body)
        self.assertEqual(resp['type'], 'ValidationError')

    @mock.patch('otter.rest.application.get_url_root', return_value="")
    def test_webhooks_create(self, mock_url):
        """
        Tries to create a set of webhooks.
        """
        creation = [{'name': 'three'}, {'name': 'four'}]
        self.mock_group.create_webhooks.return_value = defer.succeed({
            "3": {'name': 'three', 'metadata': {},
                  'capability': {'hash': 'xxx', 'version': '1'}},
            "4": {'name': 'four', 'metadata': {},
                  'capability': {'hash': 'yyy', 'version': '1'}}
        })
        response_body = self.assert_status_code(
            201, None, 'POST', json.dumps(creation),
            # location header points to the webhooks list
            '/v1.0/11111/groups/1/policies/2/webhooks')

        self.mock_group.create_webhooks.assert_called_once_with(
            self.policy_id, creation)

        resp = json.loads(response_body)
        validate(resp, rest_schemas.create_webhooks_response)

        self.assertEqual(resp, {
            "webhooks": [
                {
                    'id': '3',
                    'name': 'three',
                    'metadata': {},
                    'links': [
                        {"href": '/v1.0/11111/groups/1/policies/2/webhooks/3/',
                         "rel": "self"},
<<<<<<< HEAD
                        {"href": '/11111/groups/1/policies/2/webhooks/3/',
                         "rel": "bookmark"},
=======
>>>>>>> 1f4b388e
                        {"href": '/v1.0/execute/1/xxx', "rel": "capability"}
                    ]
                },
                {
                    'id': '4',
                    'name': 'four',
                    'metadata': {},
                    'links': [
                        {"href": '/v1.0/11111/groups/1/policies/2/webhooks/4/',
                         "rel": "self"},
<<<<<<< HEAD
                        {"href": '/11111/groups/1/policies/2/webhooks/4/',
                         "rel": "bookmark"},
=======
>>>>>>> 1f4b388e
                        {"href": '/v1.0/execute/1/yyy', "rel": "capability"}
                    ]
                }
            ]
        })


class OneWebhookTestCase(RestAPITestMixin, TestCase):
    """
    Tests for
    ``/{tenantId}/groups/{groupId}/policies/{policyId}/webhooks/{webhookId}``
    endpoints (get, update, delete)
    """
    tenant_id = '11111'
    group_id = '1'
    policy_id = '2'
    webhook_id = '3'
    endpoint = "/v1.0/11111/groups/1/policies/2/webhooks/3/"

    invalid_methods = ("POST")

    def test_get_webhook_unknown_error_is_500(self):
        """
        If an unexpected exception is raised, endpoint returns a 500.
        """
        error = DummyException('what')
        self.mock_group.get_webhook.return_value = defer.fail(error)
        self.assert_status_code(500)
        self.mock_group.get_webhook.assert_called_once_with(self.policy_id,
                                                            self.webhook_id)
        self.flushLoggedErrors(DummyException)

    def test_get_webhook_for_unknowns_is_404(self):
        """
        When getting a webhook, endpoint returns a 404 if:
        - the group doesn't exist and :class:`NoSuchScalingGroupError` is raised
        - the policy doesn't exist and :class:`NoSuchPolicyError` is raised
        - the webhook doesn't exist and :class:`NoSuchWebhookError` is raised
        """
        errors = [
            NoSuchScalingGroupError(self.tenant_id, self.group_id),
            NoSuchPolicyError(self.tenant_id, self.group_id, self.policy_id),
            NoSuchWebhookError(self.tenant_id, self.group_id, self.policy_id,
                               self.webhook_id)]
        for error in errors:
            self.mock_group.get_webhook.return_value = defer.fail(error)
            self.assert_status_code(404)
            self.mock_group.get_webhook.assert_called_once_with(self.policy_id,
                                                                self.webhook_id)
            self.flushLoggedErrors(type(error))
            self.mock_group.get_webhook.reset_mock()

    @mock.patch('otter.rest.application.get_url_root', return_value="")
    def test_get_webhook(self, mock_url):
        """
        Get webhook returns a 200 with a body with the right schema if
        successful
        """
        self.mock_group.get_webhook.return_value = defer.succeed({
            'name': 'the_name',
            'capability': {
                'hash': 'xxx',
                'version': 'ver'
            },
            'metadata': {
                'key': 'value'
            }
        })
        response_body = self.assert_status_code(200)
        response = json.loads(response_body)
        validate(response, rest_schemas.view_webhook_response)
        self.assertEqual(response, {
            'webhook': {
                'name': 'the_name',
                'metadata': {
                    'key': 'value'
                },
                'id': self.webhook_id,
                'links': [
                    {
                        'rel': 'self',
                        'href': ('/v1.0/{t}/groups/{g}/policies/{p}/webhooks/{w}/'
                                 .format(t=self.tenant_id, g=self.group_id,
                                         p=self.policy_id, w=self.webhook_id))
                    },
                    {
<<<<<<< HEAD
                        'rel': 'bookmark',
                        'href': ('/{t}/groups/{g}/policies/{p}/webhooks/{w}/'
                                 .format(t=self.tenant_id, g=self.group_id,
                                         p=self.policy_id, w=self.webhook_id))
                    },
                    {
=======
>>>>>>> 1f4b388e
                        'rel': 'capability',
                        'href': '/v1.0/execute/ver/xxx'
                    }
                ]
            }
        })

    def test_update_webhook_unknown_error_is_500(self):
        """
        If an unexpected exception is raised, endpoint returns a 500.
        """
        error = DummyException('what')
        self.mock_group.update_webhook.return_value = defer.fail(error)
        self.assert_status_code(500, None, 'PUT', json.dumps(
                                {'name': 'one'}))
        self.mock_group.update_webhook.assert_called_once_with(
            self.policy_id, self.webhook_id, {'name': 'one'})
        self.flushLoggedErrors(DummyException)

    def test_update_webhook_for_unknowns_is_404(self):
        """
        When updating a webhook, endpoint returns a 404 if:
        - the group doesn't exist and :class:`NoSuchScalingGroupError` is raised
        - the policy doesn't exist and :class:`NoSuchPolicyError` is raised
        - the webhook doesn't exist and :class:`NoSuchWebhookError` is raised
        """
        errors = [
            NoSuchScalingGroupError(self.tenant_id, self.group_id),
            NoSuchPolicyError(self.tenant_id, self.group_id, self.policy_id),
            NoSuchWebhookError(self.tenant_id, self.group_id, self.policy_id,
                               self.webhook_id)]
        for error in errors:
            self.mock_group.update_webhook.return_value = defer.fail(error)
            self.assert_status_code(404, None, 'PUT', json.dumps(
                                    {'name': 'one'}))
            self.mock_group.update_webhook.assert_called_once_with(
                self.policy_id, self.webhook_id, {'name': 'one'})
            self.flushLoggedErrors(type(error))
            self.mock_group.update_webhook.reset_mock()

    def test_update_webhook_bad_input_400(self):
        """
        Invalid JSON data is rejected
        """
        self.mock_group.update_webhook.return_value = defer.succeed(None)
        self.assert_status_code(400, None, 'PUT', '{')
        self.flushLoggedErrors(InvalidJsonError)

    def test_update_webhook_invalid_schema_400(self):
        """
        Webhook schema is obeyed - an empty schema is bad.
        """
        self.mock_group.update_webhook.return_value = defer.succeed(None)
        response_body = self.assert_status_code(400, None, 'PUT', '[]')
        self.flushLoggedErrors(ValidationError)

        resp = json.loads(response_body)
        self.assertEqual(resp['type'], 'ValidationError')

    def test_update_valid_webhook(self):
        """
        Update webhook returns an empty 204 if successful
        """
        self.mock_group.update_webhook.return_value = defer.succeed(None)
        response_body = self.assert_status_code(
            204, None, 'PUT', json.dumps({'name': 'a name'}))
        self.assertEqual(response_body, "")

    def test_delete_webhook_unknown_error_is_500(self):
        """
        If an unexpected exception is raised, endpoint returns a 500.
        """
        error = DummyException('what')
        self.mock_group.delete_webhook.return_value = defer.fail(error)
        self.assert_status_code(500, None, 'DELETE')
        self.mock_group.delete_webhook.assert_called_once_with(
            self.policy_id, self.webhook_id)
        self.flushLoggedErrors(DummyException)

    def test_delete_webhook_for_unknowns_is_404(self):
        """
        When deleting a webhook, endpoint returns a 404 if:
        - the group doesn't exist and :class:`NoSuchScalingGroupError` is raised
        - the policy doesn't exist and :class:`NoSuchPolicyError` is raised
        - the webhook doesn't exist and :class:`NoSuchWebhookError` is raised
        """
        errors = [
            NoSuchScalingGroupError(self.tenant_id, self.group_id),
            NoSuchPolicyError(self.tenant_id, self.group_id, self.policy_id),
            NoSuchWebhookError(self.tenant_id, self.group_id, self.policy_id,
                               self.webhook_id)]
        for error in errors:
            self.mock_group.delete_webhook.return_value = defer.fail(error)
            self.assert_status_code(404, None, 'DELETE')
            self.mock_group.delete_webhook.assert_called_once_with(
                self.policy_id, self.webhook_id)
            self.flushLoggedErrors(type(error))
            self.mock_group.delete_webhook.reset_mock()

    def test_delete_valid_webhook(self):
        """
        Delete webhook returns an empty 204 if successful
        """
        self.mock_group.delete_webhook.return_value = defer.succeed(None)
        response_body = self.assert_status_code(
            204, None, 'DELETE')
        self.assertEqual(response_body, "")<|MERGE_RESOLUTION|>--- conflicted
+++ resolved
@@ -96,11 +96,6 @@
                     'links': [
                         {"href": '/v1.0/11111/groups/1/policies/2/webhooks/3/',
                          "rel": "self"},
-<<<<<<< HEAD
-                        {"href": '/11111/groups/1/policies/2/webhooks/3/',
-                         "rel": "bookmark"},
-=======
->>>>>>> 1f4b388e
                         {"href": '/v1.0/execute/1/xxx', "rel": "capability"}
                     ]
                 },
@@ -111,11 +106,6 @@
                     'links': [
                         {"href": '/v1.0/11111/groups/1/policies/2/webhooks/4/',
                          "rel": "self"},
-<<<<<<< HEAD
-                        {"href": '/11111/groups/1/policies/2/webhooks/4/',
-                         "rel": "bookmark"},
-=======
->>>>>>> 1f4b388e
                         {"href": '/v1.0/execute/1/yyy', "rel": "capability"}
                     ]
                 }
@@ -205,11 +195,6 @@
                     'links': [
                         {"href": '/v1.0/11111/groups/1/policies/2/webhooks/3/',
                          "rel": "self"},
-<<<<<<< HEAD
-                        {"href": '/11111/groups/1/policies/2/webhooks/3/',
-                         "rel": "bookmark"},
-=======
->>>>>>> 1f4b388e
                         {"href": '/v1.0/execute/1/xxx', "rel": "capability"}
                     ]
                 },
@@ -220,11 +205,6 @@
                     'links': [
                         {"href": '/v1.0/11111/groups/1/policies/2/webhooks/4/',
                          "rel": "self"},
-<<<<<<< HEAD
-                        {"href": '/11111/groups/1/policies/2/webhooks/4/',
-                         "rel": "bookmark"},
-=======
->>>>>>> 1f4b388e
                         {"href": '/v1.0/execute/1/yyy', "rel": "capability"}
                     ]
                 }
@@ -311,15 +291,6 @@
                                          p=self.policy_id, w=self.webhook_id))
                     },
                     {
-<<<<<<< HEAD
-                        'rel': 'bookmark',
-                        'href': ('/{t}/groups/{g}/policies/{p}/webhooks/{w}/'
-                                 .format(t=self.tenant_id, g=self.group_id,
-                                         p=self.policy_id, w=self.webhook_id))
-                    },
-                    {
-=======
->>>>>>> 1f4b388e
                         'rel': 'capability',
                         'href': '/v1.0/execute/ver/xxx'
                     }
