"""
Tests for the otter-api tap plugin.
"""

import json
import mock

from silverberg.client import ConsistencyLevel

from testtools.matchers import Contains

from twisted.internet import defer
from twisted.internet.task import Clock

from twisted.application.service import MultiService
from twisted.trial.unittest import SynchronousTestCase

from otter.models.cass import CassScalingGroupCollection as original_store
from otter.supervisor import get_supervisor, set_supervisor, SupervisorService
from otter.tap.api import (
    Options, HealthChecker, makeService, setup_scheduler, call_after_supervisor)
from otter.test.utils import matches, patch, CheckFailure
from otter.util.config import set_config_data
from otter.util.deferredutils import DeferredPool


test_config = {
    'port': 'tcp:9999',
    'admin': 'tcp:9789',
    'cassandra': {
        'seed_hosts': ['tcp:127.0.0.1:9160'],
        'keyspace': 'otter_test',
        'timeout': 10
    },
    'environment': 'prod',
    'region': 'ord'
}


class APIOptionsTests(SynchronousTestCase):
    """
    Test the various command line options.
    """
    def setUp(self):
        """
        Configure mocks for the jsonfig config library.
        """
        jsonfig_patcher = mock.patch('otter.tap.api.jsonfig')
        self.jsonfig = jsonfig_patcher.start()
        self.addCleanup(jsonfig_patcher.stop)

        self.jsonfig.from_path.return_value = test_config

    def test_port_options(self):
        """
        The port long option should end up in the 'port' key.
        """
        config = Options()
        config.parseOptions(['--port=tcp:9999'])
        self.assertEqual(config['port'], 'tcp:9999')

    def test_short_port_options(self):
        """
        The p short option should end up in the 'port' key.
        """
        config = Options()
        config.parseOptions(['-p', 'tcp:9999'])
        self.assertEqual(config['port'], 'tcp:9999')


class HealthCheckerTests(SynchronousTestCase):
    """
    Tests for the HealthChecker object
    """
    def setUp(self):
        """
        Sample clock
        """
        self.clock = Clock()

    def test_no_checks(self):
        """
        If there are no checks, HealthChecker returns healthy
        """
        checker = HealthChecker(self.clock)
        d = checker.health_check()
        self.assertEqual(self.successResultOf(d), {'healthy': True})

    def test_invalid_check(self):
        """
        If an invalid check is added, its health is unhealthy
        """
        checker = HealthChecker(self.clock, {'invalid': None})
        d = checker.health_check()
        self.assertEqual(self.successResultOf(d), {
            'healthy': False,
            'invalid': {
                'healthy': False,
                'details': {'reason': mock.ANY}
            }
        })

    def test_check_failure(self):
        """
        If a check raises an exception, its health is unhealthy
        """
        checker = HealthChecker(self.clock, {'fail': mock.Mock(side_effect=Exception)})
        d = checker.health_check()
        self.assertEqual(self.successResultOf(d), {
            'healthy': False,
            'fail': {
                'healthy': False,
                'details': {'reason': matches(Contains('Exception'))}
            }
        })

    def test_synchronous_health_check(self):
        """
        Synchronous health checks are supported
        """
        checker = HealthChecker(self.clock, {'sync': mock.Mock(return_value=(True, {}))})
        d = checker.health_check()
        self.assertEqual(self.successResultOf(d), {
            'healthy': True,
            'sync': {
                'healthy': True,
                'details': {}
            }
        })

    def test_asynchronous_health_check(self):
        """
        Asynchronous health checks are supported
        """
        checker = HealthChecker(
            self.clock,
            {'sync': mock.Mock(return_value=defer.succeed((True, {})))})
        d = checker.health_check()
        self.assertEqual(self.successResultOf(d), {
            'healthy': True,
            'sync': {
                'healthy': True,
                'details': {}
            }
        })

    def test_one_failed_health_fails_overall_health(self):
        """
        All health checks must pass in order for the main check to be healthy
        """
        checker = HealthChecker(self.clock, {
            'healthy_thing': mock.Mock(return_value=(True, {})),
            'unhealthy_thing': mock.Mock(return_value=(False, {}))
        })
        d = checker.health_check()
        self.assertEqual(self.successResultOf(d), {
            'healthy': False,
            'healthy_thing': {
                'healthy': True,
                'details': {}
            },
            'unhealthy_thing': {
                'healthy': False,
                'details': {}
            }
        })

    def test_all_health_passes_means_overall_health_passes(self):
        """
        When all health checks pass the overall check is healthy
        """
        checker = HealthChecker(self.clock, dict([
            ("check{0}".format(i), mock.Mock(return_value=(True, {})))
            for i in range(3)
        ]))
        d = checker.health_check()
        self.assertEqual(self.successResultOf(d), {
            'healthy': True,
            'check0': {
                'healthy': True,
                'details': {}
            },
            'check1': {
                'healthy': True,
                'details': {}
            },
            'check2': {
                'healthy': True,
                'details': {}
            }
        })

    def test_check_is_timed_out(self):
        """
        Each health check is timed out after 15 seconds
        """
        checker = HealthChecker(
            self.clock, {'a': mock.Mock(return_value=defer.Deferred()),
                         'b': mock.Mock(return_value=defer.succeed((True, {})))})
        d = checker.health_check()
        self.assertNoResult(d)
        self.clock.advance(16)
        r = self.successResultOf(d)
        self.assertEqual(r, {
            'healthy': False,
            'a': {'healthy': False, 'details': {'reason': mock.ANY}},
            'b': {'healthy': True, 'details': {}}
        })
        self.assertIn('a health check timed out', r['a']['details']['reason'])


class CallAfterSupervisorTests(SynchronousTestCase):
    """
    Tests for `call_after_supervisor`
    """

    def test_calls_after_supervisor_finishes(self):
        """
        Func is called after supervisor is completed stopped
        """
        supervisor = mock.Mock(spec=['deferred_pool'])
        supervisor.deferred_pool = mock.Mock(spec=DeferredPool)
        supervisor.deferred_pool.notify_when_empty.return_value = defer.Deferred()
        func = mock.Mock(return_value=defer.succeed(2))

        d = call_after_supervisor(func, supervisor)

        # No result
        self.assertNoResult(d)
        supervisor.deferred_pool.notify_when_empty.assert_called_once_with()
        self.assertFalse(func.called)

        # Supervisor jobs are completed and func is called
        supervisor.deferred_pool.notify_when_empty.return_value.callback(None)
        func.assert_called_once_with()
        self.assertEqual(self.successResultOf(d), 2)


class APIMakeServiceTests(SynchronousTestCase):
    """
    Test creation of the API service heirarchy.
    """
    def setUp(self):
        """
        Configure mocks for Site and the strports service constructor.
        """
        self.service = patch(self, 'otter.tap.api.service')
        self.Site = patch(self, 'otter.tap.api.Site')
        self.clientFromString = patch(self, 'otter.tap.api.clientFromString')

        self.RoundRobinCassandraCluster = patch(self, 'otter.tap.api.RoundRobinCassandraCluster')
        self.LoggingCQLClient = patch(self, 'otter.tap.api.LoggingCQLClient')
        self.TimingOutCQLClient = patch(self, 'otter.tap.api.TimingOutCQLClient')
        self.log = patch(self, 'otter.tap.api.log')

        Otter_patcher = mock.patch('otter.tap.api.Otter')
        self.Otter = Otter_patcher.start()
        self.addCleanup(Otter_patcher.stop)

        self.reactor = patch(self, 'otter.tap.api.reactor')

        def scaling_group_collection(*args, **kwargs):
            self.store = original_store(*args, **kwargs)
            return self.store

        patch(self, 'otter.tap.api.CassScalingGroupCollection',
              wraps=scaling_group_collection)

        self.health_checker = None

        def make_health_checker(*args, **kwargs):
            self.health_checker = HealthChecker(*args, **kwargs)
            return self.health_checker

        patch(self, 'otter.tap.api.HealthChecker', side_effect=make_health_checker)

    def test_service_site_on_port(self):
        """
        makeService will create a strports service on tcp:9999 with a
        Site instance.
        """
        makeService(test_config)
        self.service.assert_any_call('tcp:9999', self.Site.return_value)

    def test_admin_site_on_port(self):
        """
        makeService will create a strports admin service on tcp:9789 with a
        Site instance.
        """
        makeService(test_config)
        self.service.assert_any_call('tcp:9789', self.Site.return_value)

    def test_no_admin(self):
        """
        makeService does not create admin service if admin config value is
        not there
        """
        config = test_config.copy()
        del config['admin']
        makeService(config)
        self.assertTrue('tcp:9789' not in [args[0] for args, _ in self.service.call_args_list])

    def test_unicode_service_site_on_port(self):
        """
        makeService will create strports service with a byte endpoint string
        even if config was given in unicode
        """
        unicode_config = json.loads(json.dumps(test_config, encoding="utf-8"))
        makeService(unicode_config)
        self.service.assert_any_call('tcp:9999', self.Site.return_value)
        self.assertTrue(isinstance(self.service.call_args[0][0], str))

    def test_is_MultiService(self):
        """
        makeService will return a MultiService.
        """
        self.assertIsInstance(makeService(test_config), MultiService)

    def test_service_is_added_to_MultiService(self):
        """
        makeService will set the parent of the strports service as the
        returned MultiService.
        """
        expected_parent = makeService(test_config)
        self.service.return_value.setServiceParent.assert_called_with(expected_parent)

    def test_cassandra_seed_hosts_endpoints(self):
        """
        makeService will create a client endpoint for each address in the
        cassandra seed_hosts.
        """
        makeService(test_config)
        self.clientFromString.assert_called_once_with(self.reactor, 'tcp:127.0.0.1:9160')

    def test_unicode_cassandra_seed_hosts_endpoints(self):
        """
        makeService will create a client endpoint for each address in the
        cassandra seed_hosts with a byte endpoint string even if config was
        given in unicode
        """
        unicode_config = json.loads(json.dumps(test_config, encoding="utf-8"))
        makeService(unicode_config)
        self.clientFromString.assert_called_once_with(self.reactor, 'tcp:127.0.0.1:9160')
        self.assertTrue(isinstance(self.clientFromString.call_args[0][1], str))

    def test_cassandra_cluster_with_endpoints_and_keyspace(self):
        """
        makeService configures a RoundRobinCassandraCluster with the
        seed_endpoints and the keyspace from the config.
        """
        makeService(test_config)
        self.RoundRobinCassandraCluster.assert_called_once_with(
            [self.clientFromString.return_value],
            'otter_test', disconnect_on_cancel=True)

    def test_cassandra_scaling_group_collection_with_cluster(self):
        """
        makeService configures a CassScalingGroupCollection with the
        cassandra cluster connection.
        """
        makeService(test_config)
        self.log.bind.assert_called_once_with(system='otter.silverberg')
        self.TimingOutCQLClient.assert_called_once_with(
            self.reactor,
            self.RoundRobinCassandraCluster.return_value,
            10)
        self.LoggingCQLClient.assert_called_once_with(self.TimingOutCQLClient.return_value,
                                                      self.log.bind.return_value)

        self.assertEqual(self.store.connection, self.LoggingCQLClient.return_value)
        self.assertEqual(self.store.reactor, self.reactor)

    def test_cassandra_cluster_disconnects_on_stop(self):
        """
        Cassandra cluster connection is disconnected when main service is stopped
        """
        service = makeService(test_config)
        service.stopService()

        self.LoggingCQLClient.return_value.disconnect.assert_called_once_with()

    def test_cassandra_store(self):
        """
        makeService configures the CassScalingGroupCollection as the
        api store
        """
        makeService(test_config)
        self.Otter.assert_called_once_with(self.store, 'ord',
                                           self.health_checker.health_check,
                                           es_host=None)

    def test_cassandra_scaling_group_collection_with_default_consistency(self):
        """
        makeService configures a CassScalingGroupCollection with a callable
        that returns the default consistencies with the default exceptions,
        if no other values are configured.
        """
        makeService(test_config)
        # tests the defaults

        self.assertEqual(self.store.get_consistency('nonexistant', 'nonexistant'),
                         ConsistencyLevel.ONE)
        self.assertEqual(self.store.get_consistency('update', 'state'),
                         ConsistencyLevel.QUORUM)

    def test_cassandra_scaling_group_collection_with_consistency_info(self):
        """
        makeService configures a CassandraScalingGroupCollection with the
        default consistency and consistency mapping in the configuration
        """
        config = test_config.copy()
        config['cassandra'] = test_config['cassandra'].copy()
        config['cassandra']['default_consistency'] = ConsistencyLevel.TWO
        config['cassandra']['consistency_exceptions'] = {
            'state': {'update': ConsistencyLevel.ALL}
        }

        makeService(config)
        self.assertEqual(self.store.get_consistency('nonexistant', 'nonexistant'),
                         ConsistencyLevel.TWO)
        self.assertEqual(self.store.get_consistency('update', 'state'),
                         ConsistencyLevel.ALL)

    @mock.patch('otter.tap.api.reactor')
    @mock.patch('otter.tap.api.generate_authenticator')
    @mock.patch('otter.tap.api.SupervisorService', wraps=SupervisorService)
    def test_authenticator(self, mock_ss, mock_ga, mock_reactor):
        """
        Authenticator is generated and passed to SupervisorService
        """
        self.addCleanup(lambda: set_supervisor(None))
        makeService(test_config)
        mock_ga.assert_called_once_with(mock_reactor)
<<<<<<< HEAD
        self.assertIdentical(get_supervisor().authenticator,
                             mock_ga.return_value)
=======
        self.assertIdentical(get_supervisor().auth_function,
                             mock_ga.return_value.authenticate_tenant)
>>>>>>> 2a4c1a3a

    @mock.patch('otter.tap.api.SupervisorService', wraps=SupervisorService)
    def test_health_checker_no_zookeeper(self, supervisor):
        """
        A health checker is constructed by default with the store and kazoo health check
        """
        self.addCleanup(lambda: set_supervisor(None))
        self.assertIsNone(self.health_checker)
        makeService(test_config)
        self.assertIsNotNone(self.health_checker)
        self.assertEqual(self.health_checker.checks['store'],
                         self.store.health_check)
        self.assertEqual(self.health_checker.checks['kazoo'],
                         self.store.kazoo_health_check)
        self.assertEqual(self.health_checker.checks['supervisor'],
                         get_supervisor().health_check)

    @mock.patch('otter.tap.api.SupervisorService', wraps=SupervisorService)
    def test_supervisor_service_set_by_default(self, supervisor):
        """
        A SupervisorService service is added to the Multiservice, and set as
        default supervisor
        """
        self.addCleanup(lambda: set_supervisor(None))
        parent = makeService(test_config)
        supervisor_service = parent.getServiceNamed('supervisor')

        self.assertEqual(get_supervisor(), supervisor_service)

    @mock.patch('otter.tap.api.setup_scheduler')
    @mock.patch('otter.tap.api.TxKazooClient')
    def test_kazoo_client_success(self, mock_txkz, mock_setup_scheduler):
        """
        TxKazooClient is started and calls `setup_scheduler`. Its instance
        is also set in store.kz_client after start has finished, and the
        scheduler added to the health checker
        """
        config = test_config.copy()
        config['zookeeper'] = {'hosts': 'zk_hosts', 'threads': 20}

        kz_client = mock.Mock(spec=['start', 'stop'])
        start_d = defer.Deferred()
        kz_client.start.return_value = start_d
        mock_txkz.return_value = kz_client

        parent = makeService(config)

        self.log.bind.assert_called_with(system='kazoo')
        mock_txkz.assert_called_once_with(
            hosts='zk_hosts', threads=20, txlog=self.log.bind.return_value)
        kz_client.start.assert_called_once_with()

        # setup_scheduler and store.kz_client is not called yet, and nothing
        # added to the health checker
        self.assertFalse(mock_setup_scheduler.called)
        self.assertIsNone(self.store.kz_client)

        # they are called after start completes
        start_d.callback(None)
        mock_setup_scheduler.assert_called_once_with(parent, self.store, kz_client)
        self.assertEqual(self.store.kz_client, kz_client)
        sch = mock_setup_scheduler.return_value
        self.assertEqual(self.health_checker.checks['scheduler'], sch.health_check)
        self.assertEqual(self.Otter.return_value.scheduler, sch)

    @mock.patch('otter.tap.api.setup_scheduler')
    @mock.patch('otter.tap.api.TxKazooClient')
    def test_kazoo_client_failed(self, mock_txkz, mock_setup_scheduler):
        """
        `setup_scheduler` is not called if TxKazooClient is not able to start
        Error is logged
        """
        config = test_config.copy()
        config['zookeeper'] = {'hosts': 'zk_hosts', 'threads': 20}
        kz_client = mock.Mock(spec=['start', 'stop'])
        kz_client.start.return_value = defer.fail(ValueError('e'))
        mock_txkz.return_value = kz_client

        makeService(config)

        mock_txkz.assert_called_once_with(
            hosts='zk_hosts', threads=20, txlog=mock.ANY)
        kz_client.start.assert_called_once_with()
        self.assertFalse(mock_setup_scheduler.called)
        self.log.err.assert_called_once_with(CheckFailure(ValueError),
                                             'Could not start TxKazooClient')

    @mock.patch('otter.tap.api.setup_scheduler')
    @mock.patch('otter.tap.api.TxKazooClient')
    def test_kazoo_client_stops(self, mock_txkz, mock_setup_scheduler):
        """
        TxKazooClient is stopped when parent service stops
        """
        config = test_config.copy()
        config['zookeeper'] = {'hosts': 'zk_hosts', 'threads': 20}
        kz_client = mock.Mock(spec=['start', 'stop'])
        kz_client.start.return_value = defer.succeed(None)
        mock_txkz.return_value = kz_client

        parent = makeService(config)

        kz_client.stop.return_value = defer.Deferred()
        d = parent.stopService()

        self.assertTrue(kz_client.stop.called)
        self.assertNoResult(d)
        kz_client.stop.return_value.callback(None)
        self.successResultOf(d)

    @mock.patch('otter.tap.api.setup_scheduler')
    @mock.patch('otter.tap.api.TxKazooClient')
    def test_kazoo_client_stops_after_supervisor(self, mock_txkz, mock_setup_scheduler):
        """
        Kazoo is stopped after supervisor stops
        """
        config = test_config.copy()
        config['zookeeper'] = {'hosts': 'zk_hosts', 'threads': 20}
        kz_client = mock.Mock(spec=['start', 'stop'])
        kz_client.start.return_value = defer.succeed(None)
        kz_client.stop.return_value = defer.succeed(None)
        mock_txkz.return_value = kz_client

        parent = makeService(config)

        sd = defer.Deferred()
        get_supervisor().deferred_pool.add(sd)
        d = parent.stopService()

        self.assertNoResult(d)
        self.assertFalse(kz_client.stop.called)
        sd.callback(None)
        self.successResultOf(d)
        self.assertTrue(kz_client.stop.called)


from otter.auth import ImpersonatingAuthenticator
from otter.auth import CachingAuthenticator
from otter.auth import RetryingAuthenticator
from otter.auth import WaitingAuthenticator
from otter.tap.api import generate_authenticator


class AuthenticatorTests(SynchronousTestCase):
    """
    Check if authenticators are instantiated in right composition
    """

    def setUp(self):
        """
        Config with identity settings
        """
        self.config = test_config.copy()
        self.config['identity'] = {
            'username': 'uname', 'password': 'pwd', 'url': 'htp',
            'admin_url': 'ad', 'max_retries': 3, 'retry_interval': 5,
            'wait': 4, 'cache_ttl': 50
        }
        set_config_data(self.config)
        self.addCleanup(set_config_data, None)

    def test_composition(self):
        """
        authenticator is composed correctly with values from config
        """
        r = mock.Mock()
        a = generate_authenticator(r)
        self.assertIsInstance(a, CachingAuthenticator)
        self.assertIdentical(a._reactor, r)
        self.assertEqual(a._ttl, 50)

        wa = a._authenticator
        self.assertIsInstance(wa, WaitingAuthenticator)
        self.assertIdentical(wa._reactor, r)
        self.assertEqual(wa._wait, 4)

        ra = wa._authenticator
        self.assertIsInstance(ra, RetryingAuthenticator)
        self.assertIdentical(ra._reactor, r)
        self.assertEqual(ra._max_retries, 3)
        self.assertEqual(ra._retry_interval, 5)

        ia = ra._authenticator
        self.assertIsInstance(ia, ImpersonatingAuthenticator)
        self.assertEqual(ia._identity_admin_user, 'uname')
        self.assertEqual(ia._identity_admin_password, 'pwd')
        self.assertEqual(ia._url, 'htp')
        self.assertEqual(ia._admin_url, 'ad')

    def test_wait_defaults(self):
        """
        WaitingAuthenticator is created with default of 5 if not given
        """
        del self.config['identity']['wait']
        r = mock.Mock()
        a = generate_authenticator(r)
        self.assertEqual(a._authenticator._wait, 5)

    def test_cache_ttl_defaults(self):
        """
        CachingAuthenticator is created with default of 300 if not given
        """
        del self.config['identity']['cache_ttl']
        r = mock.Mock()
        a = generate_authenticator(r)
        self.assertEqual(a._ttl, 300)


class SchedulerSetupTests(SynchronousTestCase):
    """
    Tests for `setup_scheduler`
    """

    def setUp(self):
        """
        Mock args
        """
        self.scheduler_service = patch(self, 'otter.tap.api.SchedulerService')
        self.config = {
            'scheduler': {
                'buckets': 10,
                'partition': {'path': '/part_path', 'time_boundary': 15},
                'batchsize': 100,
                'interval': 10
            }
        }
        set_config_data(self.config)
        self.parent = mock.Mock()
        self.store = mock.Mock()
        self.kz_client = mock.Mock()

    def tearDown(self):
        """
        Rest config data
        """
        set_config_data({})

    def test_success(self):
        """
        `SchedulerService` is configured with config values and set as parent
        to passed `MultiService`
        """
        setup_scheduler(self.parent, self.store, self.kz_client)
        buckets = range(1, 11)
        self.store.set_scheduler_buckets.assert_called_once_with(buckets)
        self.scheduler_service.assert_called_once_with(
            100, 10, self.store, self.kz_client, '/part_path', 15, buckets)
        self.scheduler_service.return_value.setServiceParent.assert_called_once_with(self.parent)

    def test_mock_store_with_scheduler(self):
        """
        SchedulerService is not created with mock store
        """
        self.config['mock'] = True
        set_config_data(self.config)

        setup_scheduler(self.parent, self.store, self.kz_client)

        self.assertFalse(self.store.set_scheduler_buckets.called)
        self.assertFalse(self.scheduler_service.called)<|MERGE_RESOLUTION|>--- conflicted
+++ resolved
@@ -431,13 +431,8 @@
         self.addCleanup(lambda: set_supervisor(None))
         makeService(test_config)
         mock_ga.assert_called_once_with(mock_reactor)
-<<<<<<< HEAD
         self.assertIdentical(get_supervisor().authenticator,
                              mock_ga.return_value)
-=======
-        self.assertIdentical(get_supervisor().auth_function,
-                             mock_ga.return_value.authenticate_tenant)
->>>>>>> 2a4c1a3a
 
     @mock.patch('otter.tap.api.SupervisorService', wraps=SupervisorService)
     def test_health_checker_no_zookeeper(self, supervisor):
