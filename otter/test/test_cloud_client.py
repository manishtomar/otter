"""Tests for otter.cloud_client"""

import json
from functools import partial
from uuid import uuid4

from effect import (
    ComposedDispatcher,
    Constant,
    Effect,
    TypeDispatcher,
    base_dispatcher,
    sync_perform)
from effect.testing import EQFDispatcher, SequenceDispatcher

import mock

import six

from toolz.dicttoolz import assoc

from twisted.internet.defer import succeed
from twisted.internet.task import Clock
from twisted.trial.unittest import SynchronousTestCase

from txeffect import perform

from otter.auth import Authenticate, InvalidateToken
from otter.cloud_client import (
    CLBDeletedError,
    CLBDuplicateNodesError,
    CLBNodeLimitError,
    CLBNotActiveError,
    CLBImmutableError,
    CLBRateLimitError,
    CreateServerConfigurationError,
    CreateServerOverQuoteError,
    NoSuchCLBError,
    NoSuchCLBNodeError,
    NoSuchServerError,
    NovaComputeFaultError,
    NovaRateLimitError,
    ServerMetadataOverLimitError,
    ServiceRequest,
    TenantScope,
    _Throttle,
    _default_throttler,
    _perform_throttle,
    _serialize_and_delay,
    add_bind_service,
    add_clb_nodes,
    change_clb_node,
    concretize_service_request,
    create_server,
    get_clb_node_feed,
    get_clb_nodes,
    get_clbs,
    get_cloud_client_dispatcher,
    get_server_details,
    perform_tenant_scope,
    publish_to_cloudfeeds,
    remove_clb_nodes,
    service_request,
    set_nova_metadata_item)
from otter.constants import ServiceType
from otter.log.intents import Log
from otter.test.utils import (
    StubResponse,
    nested_sequence,
    perform_sequence,
    resolve_effect,
<<<<<<< HEAD
    stub_pure_response
)
=======
    stub_json_response,
    stub_pure_response)
>>>>>>> 41a0fd2b
from otter.test.worker.test_launch_server_v1 import fake_service_catalog
from otter.util.config import set_config_data
from otter.util.http import APIError, headers
from otter.util.pure_http import Request, has_code


def make_service_configs():
    """
    Generate service configs for performing service requests.
    """
    return {
        ServiceType.CLOUD_SERVERS: {
            'name': 'cloudServersOpenStack',
            'region': 'DFW'},
        ServiceType.CLOUD_LOAD_BALANCERS: {
            'name': 'cloudLoadBalancers',
            'region': 'DFW'},
        ServiceType.CLOUD_FEEDS: {
            'name': 'cloud_feeds',
            'region': 'DFW',
            'url': 'special cloudfeeds url'
        }
    }


def resolve_authenticate(eff, token='token'):
    """Resolve an Authenticate effect with test data."""
    return resolve_effect(eff, (token, fake_service_catalog))


def service_request_eqf(stub_response):
    """
    Return a function to be used as the value matching a ServiceRequest in
    :class:`EQFDispatcher`.
    """
    def resolve_service_request(service_request_intent):
        eff = concretize_service_request(
            authenticator=object(),
            log=object(),
            service_configs=make_service_configs(),
            throttler=lambda stype, method: None,
            tenant_id='000000',
            service_request=service_request_intent)

        # "authenticate"
        eff = resolve_authenticate(eff)
        # make request
        return resolve_effect(eff, stub_response)

    return resolve_service_request


class BindServiceTests(SynchronousTestCase):
    """Tests for :func:`add_bind_service`."""

    def setUp(self):
        """Save some common parameters."""
        self.log = object()

    def request_func(self, method, url, headers=None, data=None):
        """
        A request func for testing that just returns its args.
        """
        return method, url, headers, data

    def test_add_bind_service(self):
        """
        URL paths passed to the request function are appended to the
        endpoint of the service in the specified region for the tenant.
        """
        request = add_bind_service(fake_service_catalog,
                                   'cloudServersOpenStack', 'DFW', self.log,
                                   self.request_func)
        self.assertEqual(
            request('get', 'foo'),
            ('get', 'http://dfw.openstack/foo', None, None))


class ServiceRequestTests(SynchronousTestCase):
    """Tests for :func:`service_request`."""
    def test_defaults(self):
        """Default arguments are populated."""
        eff = service_request(ServiceType.CLOUD_SERVERS, 'GET', 'foo')
        self.assertEqual(
            eff,
            Effect(
                ServiceRequest(
                    service_type=ServiceType.CLOUD_SERVERS,
                    method='GET',
                    url='foo',
                    headers=None,
                    data=None,
                    params=None,
                    log=None,
                    reauth_codes=(401, 403),
                    success_pred=has_code(200),
                    json_response=True
                )
            )
        )


class PerformServiceRequestTests(SynchronousTestCase):
    """Tests for :func:`concretize_service_request`."""
    def setUp(self):
        """Save some common parameters."""
        self.log = object()
        self.authenticator = object()
        self.service_configs = make_service_configs()
        eff = service_request(ServiceType.CLOUD_SERVERS, 'GET', 'servers')
        self.svcreq = eff.intent

    def _concrete(self, svcreq, throttler=None, **kwargs):
        """
        Call :func:`concretize_service_request` with premade test objects.
        """
        if throttler is None:
            def throttler(stype, method):
                pass
        return concretize_service_request(
            self.authenticator, self.log, self.service_configs,
            throttler,
            1, svcreq,
            **kwargs)

    def test_authenticates(self):
        """Auth is done before making the request."""
        eff = self._concrete(self.svcreq)
        expected_intent = Authenticate(self.authenticator, 1, self.log)
        self.assertEqual(eff.intent, expected_intent)
        next_eff = resolve_authenticate(eff)
        # The next effect in the chain is the requested HTTP request,
        # with appropriate auth headers
        self.assertEqual(
            next_eff.intent,
            Request(method='GET', url='http://dfw.openstack/servers',
                    headers=headers('token'), log=self.log))

    def test_invalidate_on_auth_error_code(self):
        """
        Upon authentication error, the auth cache is invalidated.
        """
        eff = self._concrete(self.svcreq)
        next_eff = resolve_authenticate(eff)
        # When the HTTP response is an auth error, the auth cache is
        # invalidated, by way of the next effect:
        invalidate_eff = resolve_effect(next_eff, stub_pure_response("", 401))
        expected_intent = InvalidateToken(self.authenticator, 1)
        self.assertEqual(invalidate_eff.intent, expected_intent)
        self.assertRaises(APIError, resolve_effect, invalidate_eff, None)

    def test_binds_url(self):
        """
        Binds a URL from service config if it has URL instead of binding
        URL from service catalog
        """
        self.service_configs[ServiceType.CLOUD_SERVERS]['url'] = 'myurl'
        eff = self._concrete(self.svcreq)
        next_eff = resolve_authenticate(eff)
        # URL in HTTP request is configured URL
        self.assertEqual(
            next_eff.intent,
            Request(method='GET', url='myurl/servers',
                    headers=headers('token'), log=self.log))

    def test_json(self):
        """
        JSON-serializable requests are dumped before being sent, and
        JSON-serialized responses are parsed.
        """
        input_json = {"a": 1}
        output_json = {"b": 2}
        svcreq = service_request(ServiceType.CLOUD_SERVERS, "GET", "servers",
                                 data=input_json).intent
        eff = self._concrete(svcreq)

        # Input is serialized
        next_eff = resolve_authenticate(eff)
        self.assertEqual(next_eff.intent.data, json.dumps(input_json))

        # Output is parsed
        response, body = stub_pure_response(json.dumps(output_json))
        result = resolve_effect(next_eff, (response, body))
        self.assertEqual(result, (response, output_json))

    def test_no_json_response(self):
        """
        ``json_response`` can be set to :data:`False` to get the response
        object and the plaintext body of the response.
        """
        svcreq = service_request(ServiceType.CLOUD_SERVERS, "GET", "servers",
                                 json_response=False).intent
        eff = self._concrete(svcreq)
        next_eff = resolve_authenticate(eff)
        stub_response = stub_pure_response("foo")
        result = resolve_effect(next_eff, stub_response)
        self.assertEqual(result, stub_response)

    def test_no_json_parsing_on_error(self):
        """
        Whatever ``json_response`` is set to, it is ignored, if the response
        does not pass the success predicate (because errors may just be
        HTML or otherwise not JSON parsable, even if the success response
        would have been).
        """
        svcreq = service_request(ServiceType.CLOUD_SERVERS, "GET", "servers",
                                 json_response=True).intent
        eff = self._concrete(svcreq)
        next_eff = resolve_authenticate(eff)
        stub_response = stub_pure_response("THIS IS A FAILURE", 500)
        with self.assertRaises(APIError) as cm:
            resolve_effect(next_eff, stub_response)

        self.assertEqual(cm.exception.body, "THIS IS A FAILURE")

    def test_params(self):
        """Params are passed through."""
        svcreq = service_request(ServiceType.CLOUD_SERVERS, "GET", "servers",
                                 params={"foo": ["bar"]}).intent
        eff = self._concrete(svcreq)
        pure_request_eff = resolve_authenticate(eff)
        self.assertEqual(pure_request_eff.intent.params, {"foo": ["bar"]})

    def test_throttling(self):
        """
        When the throttler function returns a bracketing function, it's used to
        throttle the request.
        """
        def throttler(stype, method):
            if stype == ServiceType.CLOUD_SERVERS and method == 'get':
                return bracket
        bracket = object()
        svcreq = service_request(
            ServiceType.CLOUD_SERVERS, 'GET', 'servers').intent

        response = stub_pure_response({}, 200)
        seq = SequenceDispatcher([
            (_Throttle(bracket=bracket, effect=mock.ANY),
             nested_sequence([
                (Authenticate(authenticator=self.authenticator,
                              tenant_id=1,
                              log=self.log),
                 lambda i: ('token', fake_service_catalog)),
                (Request(method='GET', url='http://dfw.openstack/servers',
                         headers=headers('token'), log=self.log),
                 lambda i: response),
             ])),
         ])

        eff = self._concrete(svcreq, throttler=throttler)
        with seq.consume():
            result = sync_perform(seq, eff)
        self.assertEqual(result, (response[0], {}))


class ThrottleTests(SynchronousTestCase):
    """Tests for :obj:`_Throttle` and :func:`_perform_throttle`."""

    def test_perform_throttle(self):
        """
        The bracket given to :obj:`_Throttle` is used to call the nested
        performer.
        """
        def bracket(f, *args, **kwargs):
            return f(*args, **kwargs).addCallback(lambda r: ('bracketed', r))
        throttle = _Throttle(bracket=bracket, effect=Effect(Constant('foo')))
        dispatcher = ComposedDispatcher([
            TypeDispatcher({_Throttle: _perform_throttle}),
            base_dispatcher])
        result = sync_perform(dispatcher, Effect(throttle))
        self.assertEqual(result, ('bracketed', 'foo'))


class SerializeAndDelayTests(SynchronousTestCase):
    """Tests for :func:`_serialize_and_delay`."""

    @mock.patch('otter.cloud_client.DeferredLock')
    def test_serialize_and_delay(self, deferred_lock):
        """
        :func:`_serialize_and_delay` returns a function that, when given a
        function and arguments, calls it inside of a lock and after a specified
        delay.
        """
        class DeferredLock(object):
            def run(self, f, *args, **kwargs):
                return f(*args, **kwargs).addCallback(lambda r: ('locked', r))
        deferred_lock.side_effect = DeferredLock

        clock = Clock()
        bracket = _serialize_and_delay(clock, 15)

        result = bracket(lambda: succeed('foo'))
        clock.advance(14)
        self.assertNoResult(result)
        clock.advance(15)
        self.assertEqual(self.successResultOf(result), ('locked', 'foo'))


class DefaultThrottlerTests(SynchronousTestCase):
    """Tests for :func:`_default_throttler`."""

    def test_mismatch(self):
        """policy doesn't have a throttler for random junk."""
        bracket = _default_throttler(None, 'foo', 'get')
        self.assertIs(bracket, None)

    def test_post_cloud_servers(self):
        """POSTs to cloud servers get throttled by a second."""
        clock = Clock()
        bracket = _default_throttler(clock, ServiceType.CLOUD_SERVERS, 'post')
        d = bracket(lambda: 'foo')
        self.assertNoResult(d)
        clock.advance(1)
        self.assertEqual(self.successResultOf(d), 'foo')

    def test_delete_cloud_servers(self):
        """DELETEs to cloud servers get throttled by a second."""
        clock = Clock()
        bracket = _default_throttler(clock,
                                     ServiceType.CLOUD_SERVERS, 'delete')
        d = bracket(lambda: 'foo')
        self.assertNoResult(d)
        clock.advance(0.4)
        self.assertEqual(self.successResultOf(d), 'foo')

    def test_post_and_delete_not_the_same(self):
        """
        The throttlers for POST and DELETE to cloud servers are different.
        """
        clock = Clock()
        deleter = _default_throttler(clock, ServiceType.CLOUD_SERVERS,
                                     'delete')
        poster = _default_throttler(clock, ServiceType.CLOUD_SERVERS, 'post')
        self.assertIsNot(deleter, poster)

    def test_post_delay_configurable(self):
        """The delay for creating servers is configurable."""
        set_config_data(
            {'cloud_client': {'throttling': {'create_server_delay': 500}}})
        self.addCleanup(set_config_data, {})
        clock = Clock()
        bracket = _default_throttler(clock, ServiceType.CLOUD_SERVERS, 'post')
        d = bracket(lambda: 'foo')
        clock.advance(499)
        self.assertNoResult(d)
        clock.advance(500)
        self.assertEqual(self.successResultOf(d), 'foo')

    def test_delete_delay_configurable(self):
        """The delay for deleting servers is configurable."""
        set_config_data(
            {'cloud_client': {'throttling': {'delete_server_delay': 500}}})
        self.addCleanup(set_config_data, {})
        clock = Clock()
        bracket = _default_throttler(clock,
                                     ServiceType.CLOUD_SERVERS, 'delete')
        d = bracket(lambda: 'foo')
        clock.advance(499)
        self.assertNoResult(d)
        clock.advance(500)
        self.assertEqual(self.successResultOf(d), 'foo')


class GetCloudClientDispatcherTests(SynchronousTestCase):
    """Tests for :func:`get_cloud_client_dispatcher`."""

    def test_performs_throttle(self):
        """:func:`_perform_throttle` performs :obj:`_Throttle`."""
        dispatcher = get_cloud_client_dispatcher(None, None, None, None)
        throttle = _Throttle(bracket=lambda f, *a, **kw: f(*a, **kw),
                             effect=Effect(Constant('foo')))
        self.assertIs(dispatcher(throttle), _perform_throttle)

    @mock.patch('otter.cloud_client.DeferredLock')
    def test_performs_tenant_scope(self, deferred_lock):
        """
        :func:`perform_tenant_scope` performs :obj:`TenantScope`, and uses the
        default throttler
        """
        # We want to ensure
        # 1. the TenantScope can be performed
        # 2. the ServiceRequest is run within a lock, since it matches the
        #    default throttling policy

        clock = Clock()
        authenticator = object()
        log = object()
        dispatcher = get_cloud_client_dispatcher(clock, authenticator, log,
                                                 make_service_configs())
        svcreq = service_request(ServiceType.CLOUD_SERVERS, 'POST', 'servers')
        tscope = TenantScope(tenant_id='111', effect=svcreq)

        class DeferredLock(object):
            def run(self, f, *args, **kwargs):
                result = f(*args, **kwargs)
                result.addCallback(
                    lambda x: (x[0], assoc(x[1], 'locked', True)))
                return result
        deferred_lock.side_effect = DeferredLock

        response = stub_pure_response({}, 200)
        seq = SequenceDispatcher([
            (Authenticate(authenticator=authenticator,
                          tenant_id='111', log=log),
             lambda i: ('token', fake_service_catalog)),
            (Request(method='POST', url='http://dfw.openstack/servers',
                     headers=headers('token'), log=log),
             lambda i: response),
        ])

        disp = ComposedDispatcher([seq, dispatcher])
        with seq.consume():
            result = perform(disp, Effect(tscope))
            self.assertNoResult(result)
            clock.advance(1)
            self.assertEqual(self.successResultOf(result),
                             (response[0], {'locked': True}))


class PerformTenantScopeTests(SynchronousTestCase):
    """Tests for :func:`perform_tenant_scope`."""

    def setUp(self):
        """Save some common parameters."""
        self.log = object()
        self.authenticator = object()
        self.service_configs = make_service_configs()

        self.throttler = lambda stype, method: None

        def concretize(au, lo, smap, throttler, tenid, srvreq):
            return Effect(Constant(('concretized', au, lo, smap, throttler,
                                    tenid, srvreq)))

        self.dispatcher = ComposedDispatcher([
            TypeDispatcher({
                TenantScope: partial(perform_tenant_scope, self.authenticator,
                                     self.log, self.service_configs,
                                     self.throttler,
                                     _concretize=concretize)}),
            base_dispatcher])

    def test_perform_boring(self):
        """Other effects within a TenantScope are performed as usual."""
        tscope = TenantScope(Effect(Constant('foo')), 1)
        self.assertEqual(sync_perform(self.dispatcher, Effect(tscope)), 'foo')

    def test_perform_service_request(self):
        """
        Performing a :obj:`TenantScope` when it contains a
        :obj:`ServiceRequest` concretizes the :obj:`ServiceRequest` into a
        :obj:`Request` as per :func:`concretize_service_request`.
        """
        ereq = service_request(ServiceType.CLOUD_SERVERS, 'GET', 'servers')
        tscope = TenantScope(ereq, 1)
        self.assertEqual(
            sync_perform(self.dispatcher, Effect(tscope)),
            ('concretized', self.authenticator, self.log, self.service_configs,
             self.throttler, 1, ereq.intent))

    def test_perform_srvreq_nested(self):
        """
        Concretizing of :obj:`ServiceRequest` effects happens even when they
        are not directly passed as the TenantScope's toplevel Effect, but also
        when they are returned from callbacks down the line.
        """
        ereq = service_request(ServiceType.CLOUD_SERVERS, 'GET', 'servers')
        eff = Effect(Constant("foo")).on(lambda r: ereq)
        tscope = TenantScope(eff, 1)
        self.assertEqual(
            sync_perform(self.dispatcher, Effect(tscope)),
            ('concretized', self.authenticator, self.log, self.service_configs,
             self.throttler, 1, ereq.intent))


class CLBClientTests(SynchronousTestCase):
    """
    Tests for CLB client functions, such as :obj:`change_clb_node`.
    """
    @property
    def lb_id(self):
        """What is my LB ID"""
        return "123456"

    def assert_parses_common_clb_errors(self, intent, eff):
        """
        Assert that the effect produced performs the common CLB error parsing:
        :class:`CLBImmutableError`, :class:`CLBDescription`,
        :class:`NoSuchCLBError`, :class:`CLBRateLimitError`,
        :class:`APIError`
        """
        json_responses_and_errs = [
            ("Load Balancer '{0}' has a status of 'BUILD' and is "
             "considered immutable.", 422, CLBImmutableError),
            ("Load Balancer '{0}' has a status of 'PENDING_UPDATE' and is "
             "considered immutable.", 422, CLBImmutableError),
            ("Load Balancer '{0}' has a status of 'unexpected status' and is "
             "considered immutable.", 422, CLBImmutableError),
            ("Load Balancer '{0}' has a status of 'PENDING_DELETE' and is "
             "considered immutable.", 422, CLBDeletedError),
            ("The load balancer is deleted and considered immutable.",
             422, CLBDeletedError),
            ("Load balancer not found.", 404, NoSuchCLBError),
            ("LoadBalancer is not ACTIVE", 422, CLBNotActiveError),
            ("The loadbalancer is marked as deleted.", 410, CLBDeletedError),
        ]

        for msg, code, err in json_responses_and_errs:
            msg = msg.format(self.lb_id)
            resp = stub_pure_response(
                json.dumps({'message': msg, 'code': code, 'details': ''}),
                code)
            with self.assertRaises(err) as cm:
                sync_perform(
                    EQFDispatcher([(intent, service_request_eqf(resp))]),
                    eff)
            self.assertEqual(cm.exception,
                             err(msg, lb_id=six.text_type(self.lb_id)))

        # OverLimit Retry is different because it's produced by repose
        over_limit = stub_pure_response(
            json.dumps({
                "overLimit": {
                    "message": "OverLimit Retry...",
                    "code": 413,
                    "retryAfter": "2015-06-13T22:30:10Z",
                    "details": "Error Details..."
                }
            }),
            413)
        with self.assertRaises(CLBRateLimitError) as cm:
            sync_perform(
                EQFDispatcher([(intent, service_request_eqf(over_limit))]),
                eff)
        self.assertEqual(
            cm.exception,
            CLBRateLimitError("OverLimit Retry...",
                              lb_id=six.text_type(self.lb_id)))

        # Ignored errors
        bad_resps = [
            stub_pure_response(
                json.dumps({
                    'message': ("Load Balancer '{0}' has a status of 'BROKEN' "
                                "and is considered immutable."),
                    'code': 422}),
                422),
            stub_pure_response(
                json.dumps({
                    'message': ("The load balancer is deleted and considered "
                                "immutable"),
                    'code': 404}),
                404),
            stub_pure_response(
                json.dumps({
                    'message': "Cloud load balancers is down",
                    'code': 500}),
                500),
            stub_pure_response(
                json.dumps({
                    'message': "this is not an over limit message",
                    'code': 413}),
                413),
            stub_pure_response("random repose error message", 404),
            stub_pure_response("random repose error message", 413)
        ]

        for resp in bad_resps:
            with self.assertRaises(APIError) as cm:
                sync_perform(
                    EQFDispatcher([(intent, service_request_eqf(resp))]),
                    eff)
            self.assertEqual(
                cm.exception,
                APIError(headers={}, code=resp[0].code, body=resp[1]))

    def test_change_clb_node(self):
        """
        Produce a request for modifying a node on a load balancer, which
        returns a successful result on 202.

        Parse the common CLB errors, and :class:`NoSuchCLBNodeError`.
        """
        eff = change_clb_node(lb_id=self.lb_id, node_id='1234',
                              condition="DRAINING", weight=50)
        expected = service_request(
            ServiceType.CLOUD_LOAD_BALANCERS,
            'PUT',
            'loadbalancers/{0}/nodes/1234'.format(self.lb_id),
            data={'condition': 'DRAINING',
                  'weight': 50},
            success_pred=has_code(202))

        # success
        dispatcher = EQFDispatcher([(
            expected.intent,
            service_request_eqf(stub_pure_response('', 202)))])
        self.assertEqual(sync_perform(dispatcher, eff),
                         stub_pure_response(None, 202))

        # NoSuchCLBNode failure
        msg = "Node with id #1234 not found for loadbalancer #{0}".format(
            self.lb_id)
        no_such_node = stub_pure_response(
            json.dumps({'message': msg, 'code': 404}), 404)
        dispatcher = EQFDispatcher([(
            expected.intent, service_request_eqf(no_such_node))])

        with self.assertRaises(NoSuchCLBNodeError) as cm:
            sync_perform(dispatcher, eff)
        self.assertEqual(
            cm.exception,
            NoSuchCLBNodeError(msg, lb_id=six.text_type(self.lb_id),
                               node_id=u'1234'))

        # all the common failures
        self.assert_parses_common_clb_errors(expected.intent, eff)

    def test_add_clb_nodes(self):
        """
        Produce a request for adding nodes to a load balancer, which returns
        a successful result on a 202.

        Parse the common CLB errors, and a :class:`CLBDuplicateNodesError`.
        """
        nodes = [{"address": "1.1.1.1", "port": 80, "condition": "ENABLED"},
                 {"address": "1.1.1.2", "port": 80, "condition": "ENABLED"},
                 {"address": "1.1.1.5", "port": 81, "condition": "ENABLED"}]

        eff = add_clb_nodes(lb_id=self.lb_id, nodes=nodes)
        expected = service_request(
            ServiceType.CLOUD_LOAD_BALANCERS,
            'POST',
            'loadbalancers/{0}/nodes'.format(self.lb_id),
            data={'nodes': nodes},
            success_pred=has_code(202))

        # success
        dispatcher = EQFDispatcher([(
            expected.intent,
            service_request_eqf(stub_pure_response('', 202)))])
        self.assertEqual(sync_perform(dispatcher, eff),
                         stub_pure_response(None, 202))

        # CLBDuplicateNodesError failure
        msg = ("Duplicate nodes detected. One or more nodes already "
               "configured on load balancer.")
        duplicate_nodes = stub_pure_response(
            json.dumps({'message': msg, 'code': 422}), 422)
        dispatcher = EQFDispatcher([(
            expected.intent, service_request_eqf(duplicate_nodes))])

        with self.assertRaises(CLBDuplicateNodesError) as cm:
            sync_perform(dispatcher, eff)
        self.assertEqual(
            cm.exception,
            CLBDuplicateNodesError(msg, lb_id=six.text_type(self.lb_id)))

        # CLBNodeLimitError failure
        msg = "Nodes must not exceed 25 per load balancer."
        limit = stub_pure_response(
            json.dumps({'message': msg, 'code': 413}), 413)
        dispatcher = EQFDispatcher([(
            expected.intent, service_request_eqf(limit))])

        with self.assertRaises(CLBNodeLimitError) as cm:
            sync_perform(dispatcher, eff)
        self.assertEqual(
            cm.exception,
            CLBNodeLimitError(msg, lb_id=six.text_type(self.lb_id)))

        # all the common failures
        self.assert_parses_common_clb_errors(expected.intent, eff)

    def expected_node_removal_req(self, nodes=(1, 2)):
        """
        :return: Expected effect for a node removal request.
        """
        return service_request(
            ServiceType.CLOUD_LOAD_BALANCERS,
            'DELETE',
            'loadbalancers/{}/nodes'.format(self.lb_id),
            params={'id': map(str, nodes)},
            success_pred=has_code(202))

    def test_remove_clb_nodes_success(self):
        """
        A DELETE request is sent, and the Effect returns None if 202 is
        returned.
        """
        eff = remove_clb_nodes(self.lb_id, [1, 2])
        seq = [
            (self.expected_node_removal_req().intent,
             service_request_eqf(stub_pure_response({}, 202))),
        ]
        result = perform_sequence(seq, eff)
        self.assertIs(result, None)

    def test_remove_clb_nodes_handles_standard_clb_errors(self):
        """
        Common CLB errors about it being in a deleted state, pending update,
        etc. are handled.
        """
        eff = remove_clb_nodes(self.lb_id, [1, 2])
        self.assert_parses_common_clb_errors(
            self.expected_node_removal_req().intent, eff)

    def test_remove_clb_nodes_non_202(self):
        """Any random HTTP response code is bubbled up as an APIError."""
        eff = remove_clb_nodes(self.lb_id, [1, 2])
        seq = [
            (self.expected_node_removal_req().intent,
             service_request_eqf(stub_pure_response({}, 200))),
        ]
        self.assertRaises(APIError, perform_sequence, seq, eff)

    def test_remove_clb_nodes_random_400(self):
        """Random 400s that can't be parsed are bubbled up as an APIError."""
        error_bodies = [
            {'validationErrors': {'messages': ['bar']}},
            {'messages': 'bar'},
            {'validationErrors': {'messages': []}},
            "random non-json"
        ]
        for body in error_bodies:
            eff = remove_clb_nodes(self.lb_id, [1, 2])
            seq = [
                (self.expected_node_removal_req().intent,
                 service_request_eqf(stub_pure_response(body, 400))),
            ]
            self.assertRaises(APIError, perform_sequence, seq, eff)

    def test_remove_clb_nodes_retry_on_some_invalid_nodes(self):
        """
        When CLB returns an error indicating that some of the nodes are
        invalid, the request is retried without the offending nodes.
        """
        eff = remove_clb_nodes(self.lb_id, [1, 2, 3, 4])
        response = stub_pure_response(
            {'validationErrors': {'messages': [
                'Node ids 1,3 are not a part of your loadbalancer']}},
            400)
        response2 = stub_pure_response({}, 202)
        seq = [
            (self.expected_node_removal_req([1, 2, 3, 4]).intent,
             service_request_eqf(response)),
            (self.expected_node_removal_req([2, 4]).intent,
             service_request_eqf(response2))
        ]
        self.assertIs(perform_sequence(seq, eff), None)

    def test_get_clbs(self):
        """Returns all the load balancer details from the LBs endpoint."""
        expected = service_request(
            ServiceType.CLOUD_LOAD_BALANCERS, 'GET', 'loadbalancers')
        req = get_clbs()
        seq = [
            (expected.intent,
             lambda i: stub_json_response({'loadBalancers': 'lbs!'}))]
        self.assertEqual(perform_sequence(seq, req), 'lbs!')

    def test_get_clb_nodes(self):
        """:func:`get_clb_nodes` returns all the nodes for a LB."""
        req = get_clb_nodes(self.lb_id)
        expected = service_request(
            ServiceType.CLOUD_LOAD_BALANCERS,
            'GET', 'loadbalancers/123456/nodes')
        seq = [
            (expected.intent,
             lambda i: stub_json_response({'nodes': 'nodes!'}))]
        self.assertEqual(perform_sequence(seq, req), 'nodes!')

    def test_get_clb_nodes_error_handling(self):
        """:func:`get_clb_nodes` parses the common CLB errors."""
        expected = service_request(
            ServiceType.CLOUD_LOAD_BALANCERS,
            'GET', 'loadbalancers/123456/nodes')
        self.assert_parses_common_clb_errors(
            expected.intent, get_clb_nodes(self.lb_id))

    def test_get_clb_node_feed(self):
        """:func:`get_clb_node_feed` returns the Atom feed for a CLB node."""
        expected = service_request(
            ServiceType.CLOUD_LOAD_BALANCERS,
            'GET', 'loadbalancers/123456/nodes/node1.atom',
            json_response=False)
        seq = [(expected.intent, lambda i: stub_pure_response('feed!'))]
        req = get_clb_node_feed(self.lb_id, 'node1')
        self.assertEqual(perform_sequence(seq, req), 'feed!')

    def test_get_clb_node_feed_error_handling(self):
        """:func:`get_clb_node_feed` parses the common CLB errors."""
        expected = service_request(
            ServiceType.CLOUD_LOAD_BALANCERS,
            'GET', 'loadbalancers/123456/nodes/node1.atom',
            json_response=False)
        self.assert_parses_common_clb_errors(
            expected.intent, get_clb_node_feed(self.lb_id, 'node1'))


def _perform_one_request(intent, effect, response_code, response_body,
                         log_intent=None):
    """
    Perform a request effect using EQFDispatcher, providing the given
    body and status code.
    """
    seq = [(
        intent,
        service_request_eqf(
            stub_pure_response(response_body, response_code))
    )]
    if log_intent is not None:
        seq.append((log_intent, lambda _: None))
    return perform_sequence(seq, effect)


class NovaClientTests(SynchronousTestCase):
    """
    Tests for Nova client functions, such as :obj:`set_nova_metadata_item`.
    """
    def _setup_for_set_nova_metadata_item(self):
        """
        Produce the data needed to test :obj:`set_nova_metadata_item`: a tuple
        of (server_id, expected_effect, real_effect)
        """
        server_id = unicode(uuid4())
        real = set_nova_metadata_item(server_id=server_id, key='k', value='v')
        expected = service_request(
            ServiceType.CLOUD_SERVERS,
            'PUT',
            'servers/{0}/metadata/k'.format(server_id),
            data={'meta': {'k': 'v'}},
            reauth_codes=(401,),
            success_pred=has_code(200))
        return (server_id, expected, real)

    def assert_handles_no_such_server(self, intent, effect, server_id):
        """
        If the provided intent returns a response consistent with a server not
        existing, then performing the effect will raise a
        :class:`NoSuchServerError`.
        """
        message = "Server does not exist"
        failure_body = {"itemNotFound": {"message": message, "code": 404}}

        dispatcher = EQFDispatcher([(
            intent,
            service_request_eqf(
                stub_pure_response(json.dumps(failure_body), 404)))])

        with self.assertRaises(NoSuchServerError) as cm:
            sync_perform(dispatcher, effect)

        self.assertEqual(
            cm.exception,
            NoSuchServerError(message, server_id=six.text_type(server_id)))

    def assert_handles_nova_rate_limiting(self, intent, effect):
        """
        If the provided intent returns a response consistent with Nova
        rate-limiting requests, then performing the effect will raise a
        :class:`NovaRateLimitError`.
        """
        failure_body = {
            "overLimit": {
                "code": 413,
                "message": "OverLimit Retry...",
                "details": "Error Details...",
                "retryAfter": "2015-02-27T23:42:27Z"
            }
        }
        dispatcher = EQFDispatcher([(
            intent,
            service_request_eqf(
                stub_pure_response(json.dumps(failure_body), 413)))])

        with self.assertRaises(NovaRateLimitError) as cm:
            sync_perform(dispatcher, effect)

        self.assertEqual(cm.exception,
                         NovaRateLimitError("OverLimit Retry..."))

    def assert_handles_nova_compute_fault(self, intent, effect):
        """
        If the provided intent returns a response consistent with a Nova
        compute fault error, then performing the request will raise a
        :class:`NovaComputeFaultError`
        """
        failure_body = {
            "computeFault": {
                "code": 500,
                "message": ("The server has either erred or is incapable of "
                            "performing the requested operation."),
            }
        }
        with self.assertRaises(NovaComputeFaultError) as cm:
            _perform_one_request(intent, effect, 500, json.dumps(failure_body))

        self.assertEqual(
            cm.exception,
            NovaComputeFaultError(
                "The server has either erred or is incapable of performing "
                "the requested operation."))

    def test_set_nova_metadata_item_success(self):
        """
        Produce a request setting a metadata item on a Nova server, which
        returns a successful result on 200.
        """
        server_id, expected, real = self._setup_for_set_nova_metadata_item()

        success_body = {"meta": {"k": "v"}}
        dispatcher = EQFDispatcher([(
            expected.intent,
            service_request_eqf(
                stub_pure_response(json.dumps(success_body), 200)))])

        self.assertEqual(sync_perform(dispatcher, real),
                         (StubResponse(200, {}), success_body))

    def test_set_nova_metadata_item_too_many_metadata_items(self):
        """
        Raises a :class:`ServerMetadataOverLimitError` if there are too many
        metadata items on a server.
        """
        server_id, expected, real = self._setup_for_set_nova_metadata_item()

        message = "Maximum number of metadata items exceeds 40"
        failure_body = {"forbidden": {"message": message, "code": 403}}

        dispatcher = EQFDispatcher([(
            expected.intent,
            service_request_eqf(
                stub_pure_response(json.dumps(failure_body), 403)))])

        with self.assertRaises(ServerMetadataOverLimitError) as cm:
            sync_perform(dispatcher, real)

        self.assertEqual(
            cm.exception,
            ServerMetadataOverLimitError(message,
                                         server_id=six.text_type(server_id)))

    def test_set_nova_metadata_item_standard_errors(self):
        """
        Raise a :class:`NoSuchServerError` if the server doesn't exist.
        Raise a :class:`NovaRateLimitError` if Nova starts rate-limiting
        requests.
        Raise a :class:`NovaComputeFaultError` if Nova fails.
        """
        server_id, expected, eff = self._setup_for_set_nova_metadata_item()
        self.assert_handles_no_such_server(expected.intent, eff, server_id)
        self.assert_handles_nova_compute_fault(expected.intent, eff)

    def _setup_for_get_server_details(self):
        """
        Produce the data needed to test :obj:`get_server_details`: a tuple
        of (server_id, expected_effect, real_effect)
        """
        server_id = unicode(uuid4())
        real = get_server_details(server_id=server_id)
        expected = service_request(
            ServiceType.CLOUD_SERVERS,
            'GET',
            'servers/{0}'.format(server_id),
            success_pred=has_code(200))
        return (server_id, expected, real)

    def test_get_server_details_success(self):
        """
        Produce a request getting a Nova server's details, which
        returns a successful result on 200.
        """
        server_id, expected, real = self._setup_for_get_server_details()

        success_body = {"so much": "data"}
        dispatcher = EQFDispatcher([(
            expected.intent,
            service_request_eqf(
                stub_pure_response(json.dumps(success_body), 200)))])

        self.assertEqual(sync_perform(dispatcher, real),
                         (StubResponse(200, {}), success_body))

    def test_get_server_details_errors(self):
        """
        Correctly parses nova rate limiting errors, no such server errors, and
        compute fault errors.
        """
        server_id, expected, eff = self._setup_for_get_server_details()
        self.assert_handles_no_such_server(expected.intent, eff, server_id)
        self.assert_handles_nova_rate_limiting(expected.intent, eff)
        self.assert_handles_nova_compute_fault(expected.intent, eff)

    def _setup_for_create_server(self):
        """
        Produce the data needed to test :obj:`create_server`: a tuple of
        (expected_effect, real_effect)
        """
        real = create_server({'server': 'args'})
        expected = service_request(
            ServiceType.CLOUD_SERVERS,
            'POST', 'servers',
            data={'server': 'args'},
            reauth_codes=(401,),
            success_pred=has_code(202))
        return (expected, real)

    def test_create_server_success(self):
        """
        Creating a server, when Nova responds with a 202, returns Nova's
        response with the body as a JSON dictionary.  It logs this response
        minus the adminstrative password.
        """
        server_body = {'server': {'id': 'server_id', 'adminPass': "12345"}}
        log_intent = Log('request-create-server', {
            'url': "original/request/URL",
            'method': 'method',
            'request_id': "original-request-id",
            'response_body': '{"server": {"id": "server_id"}}'
        })
        expected, real = self._setup_for_create_server()
        resp, body = _perform_one_request(
            expected.intent, real, 202,
            json.dumps(server_body), log_intent)
        self.assertEqual(body, server_body)

    def test_create_server_standard_errors(self):
        """
        Creating a server correctly parses nova rate limiting errors and
        compute fault errors.
        """
        expected, real = self._setup_for_create_server()
        self.assert_handles_nova_rate_limiting(expected.intent, real)
        self.assert_handles_nova_compute_fault(expected.intent, real)

    def test_create_server_configuration_errors(self):
        """
        Correctly parses user configuration errors.
        """
        def _plaintext(msg):
            body = "".join((
                "403 Forbidden\n\n",
                "Access was denied to this resource.\n\n ",
                msg))
            return (403, body, msg)

        def _badrequest(msg):
            return (
                400,
                json.dumps({'badRequest': {'message': msg, 'code': 400}}),
                msg)

        bad_configs = [
            _badrequest("Invalid key_name provided."),
            _plaintext(
                "Networks (00000000-0000-0000-0000-000000000000,"
                "11111111-1111-1111-1111-111111111111) required but missing"),
            _plaintext(
                "Networks (00000000-0000-0000-0000-000000000000) not allowed"),
            _plaintext("Exactly 1 isolated network(s) must be attached")]

        expected, real = self._setup_for_create_server()

        for code, body, msg in bad_configs:
            with self.assertRaises(CreateServerConfigurationError) as cm:
                _perform_one_request(expected.intent, real, code, body)
            self.assertEqual(cm.exception, CreateServerConfigurationError(msg))

        # similar, but wrong, error messages are unparsed
        unparseable = [
            (403, json.dumps(
                {'badRequest': {'message': 'Invalid key_name provided',
                                'code': 400}})),
            (400, json.dumps({"no": {'message': 'Invalid key_name provided',
                                     'code': 400}})),
            _plaintext("I don't like your networks")[:2]
        ]
        for code, body in unparseable:
            with self.assertRaises(APIError):
                _perform_one_request(expected.intent, real, code, body)

    def test_create_server_quota_errors(self):
        """
        Correctly parses over quota errors.
        """
        quotas = [
            ("Quota exceeded for ram: Requested 1024, but already used 131072 "
             "of 131072 ram"),
            ("Quota exceeded for instances: Requested 1, but already used "
             "100 of 100 instances"),
            ("Quota exceeded for onmetal-compute-v1-instances: Requested 1, "
             "but already used 10 of 10 onmetal-compute-v1-instances"),
        ]

        expected, real = self._setup_for_create_server()

        for msg in quotas:
            with self.assertRaises(CreateServerOverQuoteError) as cm:
                _perform_one_request(expected.intent, real, 403,
                                     json.dumps({'forbidden': {'message': msg,
                                                               'code': 403}}))
            self.assertEqual(cm.exception, CreateServerOverQuoteError(msg))

        # similar, but wrong, error messages are unparsed
        unparseable = [
            (403, json.dumps({'forbiddin': {'message': quotas[0],
                                            'code': 403}})),
            (402, json.dumps({'forbidden': {'message': quotas[0],
                                            'code': 403}})),
            (403, quotas[0])
        ]
        for code, body in unparseable:
            with self.assertRaises(APIError):
                _perform_one_request(expected.intent, real, code, body)


class CloudFeedsTests(SynchronousTestCase):
    """
    Tests for cloud feed functions.
    """
    def test_publish_to_cloudfeeds(self):
        """
        Publish an event to cloudfeeds.  Successfully handle non-JSON data.
        """
        _log = object()
        eff = publish_to_cloudfeeds({'event': 'stuff'}, log=_log)
        expected = service_request(
            ServiceType.CLOUD_FEEDS, 'POST',
            'autoscale/events',
            headers={'content-type': ['application/vnd.rackspace.atom+json']},
            data={'event': 'stuff'}, log=_log, success_pred=has_code(201),
            json_response=False)

        # success
        dispatcher = EQFDispatcher([(
            expected.intent,
            service_request_eqf(stub_pure_response('<this is xml>', 201)))])
        resp, body = sync_perform(dispatcher, eff)
        self.assertEqual(body, '<this is xml>')

        # Add regression test that 202 should be an API error because this
        # is a bug in CF
        dispatcher = EQFDispatcher([(
            expected.intent,
            service_request_eqf(stub_pure_response('<this is xml>', 202)))])
        self.assertRaises(APIError, sync_perform, dispatcher, eff)<|MERGE_RESOLUTION|>--- conflicted
+++ resolved
@@ -69,13 +69,9 @@
     nested_sequence,
     perform_sequence,
     resolve_effect,
-<<<<<<< HEAD
+    stub_json_response,
     stub_pure_response
 )
-=======
-    stub_json_response,
-    stub_pure_response)
->>>>>>> 41a0fd2b
 from otter.test.worker.test_launch_server_v1 import fake_service_catalog
 from otter.util.config import set_config_data
 from otter.util.http import APIError, headers
