"""
Unittests for the launch_server_v1 launch config.
"""
import mock
import json
from urllib import urlencode
from urlparse import urlunsplit

from twisted.trial.unittest import SynchronousTestCase
from twisted.internet.defer import Deferred, fail, succeed
from twisted.internet.task import Clock
from twisted.python.failure import Failure

from otter.worker.launch_server_v1 import (
    private_ip_addresses,
    endpoints,
    add_to_load_balancer,
    add_to_load_balancers,
    server_details,
    wait_for_active,
    create_server,
    launch_server,
    prepare_launch_config,
    delete_server,
    remove_from_load_balancer,
    public_endpoint_url,
    UnexpectedServerStatus,
    ServerDeleted,
    delete_and_verify,
    verified_delete,
    LB_MAX_RETRIES,
    LB_RETRY_INTERVAL_RANGE,
    find_server,
    ServerCreationRetryError
)


from otter.test.utils import (mock_log, patch, CheckFailure, mock_treq,
                              matches, DummyException, IsBoundWith)
from testtools.matchers import IsInstance, StartsWith
from otter.util.http import APIError, RequestError, wrap_request_error
from otter.util.config import set_config_data
from otter.util.deferredutils import unwrap_first_error, TimedOutError

from otter.test.utils import iMock
from otter.undo import IUndoStack


fake_config = {
    'regionOverrides': {},
    'cloudServersOpenStack': 'cloudServersOpenStack',
    'cloudLoadBalancers': 'cloudLoadBalancers'
}

fake_service_catalog = [
    {'type': 'compute',
     'name': 'cloudServersOpenStack',
     'endpoints': [
         {'region': 'DFW', 'publicURL': 'http://dfw.openstack/'},
         {'region': 'ORD', 'publicURL': 'http://ord.openstack/'}
     ]},
    {'type': 'lb',
     'name': 'cloudLoadBalancers',
     'endpoints': [
         {'region': 'DFW', 'publicURL': 'http://dfw.lbaas/'},
     ]}
]


class UtilityTests(SynchronousTestCase):
    """
    Tests for non-specific utilities that should be refactored out of the
    worker implementation eventually.
    """

    def test_private_ip_addresses(self):
        """
        private_ip_addresses returns all private IPv4 addresses from a
        complete server body.
        """
        addresses = {
            'private': [
                {'addr': '10.0.0.1', 'version': 4},
                {'addr': '10.0.0.2', 'version': 4},
                {'addr': '::1', 'version': 6}
            ],
            'public': [
                {'addr': '50.50.50.50', 'version': 4},
                {'addr': '::::', 'version': 6}
            ]}

        result = private_ip_addresses({'server': {'addresses': addresses}})
        self.assertEqual(result, ['10.0.0.1', '10.0.0.2'])

    def test_endpoints(self):
        """
        endpoints will return only the named endpoint in a specific region.
        """
        self.assertEqual(
            sorted(endpoints(fake_service_catalog,
                             'cloudServersOpenStack',
                             'DFW')),
            [{'region': 'DFW', 'publicURL': 'http://dfw.openstack/'}])

    def test_public_endpoint_url(self):
        """
        public_endpoint_url returns the first publicURL for the named service
        in a specific region.
        """
        self.assertEqual(
            public_endpoint_url(fake_service_catalog, 'cloudServersOpenStack',
                                'DFW'),
            'http://dfw.openstack/')


expected_headers = {
    'content-type': ['application/json'],
    'accept': ['application/json'],
    'x-auth-token': ['my-auth-token'],
    'User-Agent': ['OtterScale/0.0']
}


error_body = '{"code": 500, "message": "Internal Server Error"}'


class LoadBalancersTests(SynchronousTestCase):
    """
    Test adding to one or more load balancers.
    """
    def setUp(self):
        """
        set up test dependencies for load balancers.
        """
        self.json_content = {'nodes': [{'id': 1}]}
        self.treq = patch(self, 'otter.worker.launch_server_v1.treq',
                          new=mock_treq(code=200, json_content=self.json_content,
                                        method='post'))
        patch(self, 'otter.util.http.treq', new=self.treq)
        self.log = mock_log()
        self.log.msg.return_value = None

        self.undo = iMock(IUndoStack)

        self.max_retries = 12
        set_config_data({'worker': {'lb_max_retries': self.max_retries,
                                    'lb_retry_interval_range': [5, 7]}})
        self.addCleanup(set_config_data, {})

        # patch random_interval
        self.retry_interval = 6
        self.rand_interval = patch(self, 'otter.worker.launch_server_v1.random_interval')
        self.rand_interval.return_value = self.interval_func = mock.Mock(
            return_value=self.retry_interval)

    def test_add_to_load_balancer(self):
        """
        add_to_load_balancer will make a properly formed post request to
        the specified load balancer endpoint witht he specified auth token,
        load balancer id, port, and ip address.
        """
        d = add_to_load_balancer(self.log, 'http://url/', 'my-auth-token',
                                 {'loadBalancerId': 12345,
                                  'port': 80},
                                 '192.168.1.1',
                                 self.undo)

        result = self.successResultOf(d)
        self.assertEqual(result, self.json_content)

        self.treq.post.assert_called_once_with(
            'http://url/loadbalancers/12345/nodes',
            headers=expected_headers,
            data=mock.ANY,
            log=matches(IsInstance(self.log.__class__))
        )

        data = self.treq.post.mock_calls[0][2]['data']

        self.assertEqual(json.loads(data),
                         {'nodes': [{'address': '192.168.1.1',
                                     'port': 80,
                                     'condition': 'ENABLED',
                                     'type': 'PRIMARY'}]})

        self.treq.json_content.assert_called_once_with(mock.ANY)

        self.log.msg.assert_called_with(
            'Added to load balancer', loadbalancer_id=12345,
            ip_address='192.168.1.1', node_id=1)

    def test_add_lb_retries(self):
        """
        add_to_load_balancer will retry again until it succeeds
        """
        self.codes = [422] * 10 + [200]
        self.treq.post.side_effect = lambda *_, **ka: succeed(mock.Mock(code=self.codes.pop(0)))
        clock = Clock()

        d = add_to_load_balancer(self.log, 'http://url/', 'my-auth-token',
                                 {'loadBalancerId': 12345,
                                  'port': 80},
                                 '192.168.1.1',
                                 self.undo, clock=clock)
        clock.pump([self.retry_interval] * 11)
        result = self.successResultOf(d)
        self.assertEqual(result, self.json_content)
        self.assertEqual(self.treq.post.mock_calls,
                         [mock.call('http://url/loadbalancers/12345/nodes',
                                    headers=expected_headers, data=mock.ANY,
                                    log=matches(IsInstance(self.log.__class__)))] * 11)
        self.rand_interval.assert_called_once_with(5, 7)

    def test_add_lb_defaults_retries_configs(self):
        """
        add_to_load_balancer will use defaults LB_RETRY_INTERVAL_RANGE, LB_MAX_RETRIES
        when not configured
        """
        set_config_data({})
        self.treq.post.side_effect = lambda *a, **kw: succeed(mock.Mock(code=422))
        clock = Clock()
        d = add_to_load_balancer(self.log, 'http://url/', 'my-auth-token',
                                 {'loadBalancerId': 12345,
                                  'port': 80},
                                 '192.168.1.1',
                                 self.undo, clock=clock)
        clock.pump([self.retry_interval] * LB_MAX_RETRIES)
        self.failureResultOf(d, RequestError)
        self.assertEqual(self.treq.post.mock_calls,
                         [mock.call('http://url/loadbalancers/12345/nodes',
                                    headers=expected_headers, data=mock.ANY,
                                    log=matches(IsInstance(self.log.__class__)))]
                         * (LB_MAX_RETRIES + 1))
        self.rand_interval.assert_called_once_with(*LB_RETRY_INTERVAL_RANGE)

    def failed_add_to_lb(self, code=500):
        """
        Helper function to ensure add_to_load_balancer fails by returning failure
        again and again until it times out
        """
        self.treq.post.side_effect = lambda *a, **kw: succeed(mock.Mock(code=code))
        clock = Clock()
        d = add_to_load_balancer(self.log, 'http://url/', 'my-auth-token',
                                 {'loadBalancerId': 12345,
                                  'port': 80},
                                 '192.168.1.1',
                                 self.undo, clock=clock)
        clock.pump([self.retry_interval] * self.max_retries)
        return d

    def test_addl_b_retries_times_out(self):
        """
        add_to_load_balancer will retry again and again for worker.lb_max_retries times.
        It will fail after that. This also checks that API failure is propogated
        """
        d = self.failed_add_to_lb(422)

        f = self.failureResultOf(d, RequestError)
        self.assertEqual(f.value.reason.value.code, 422)
        self.assertEqual(
            self.treq.post.mock_calls,
            [mock.call('http://url/loadbalancers/12345/nodes',
                       headers=expected_headers, data=mock.ANY,
                       log=matches(IsInstance(self.log.__class__)))] * (self.max_retries + 1))

    def test_add_lb_retries_logs(self):
        """
        add_to_load_balancer will log all failures while it is trying
        """
        self.codes = [500, 503, 422, 422, 401, 200]
        bad_codes_len = len(self.codes) - 1
        self.treq.post.side_effect = lambda *_, **ka: succeed(mock.Mock(code=self.codes.pop(0)))
        clock = Clock()

        d = add_to_load_balancer(self.log, 'http://url/', 'my-auth-token',
                                 {'loadBalancerId': 12345,
                                  'port': 80},
                                 '192.168.1.1',
                                 self.undo, clock=clock)
        clock.pump([self.retry_interval] * 6)
        self.successResultOf(d)
        self.log.msg.assert_has_calls(
            [mock.call('Got LB error while {m}: {e}', loadbalancer_id=12345,
                       ip_address='192.168.1.1', m='add_node',
                       e=matches(IsInstance(RequestError)))] * bad_codes_len)

    def test_add_lb_retries_logs_unexpected_errors(self):
        """
        add_to_load_balancer will log unexpeted failures while it is trying
        """
        self.codes = [500, 503, 422, 422, 401, 200]
        bad_codes = [500, 503, 401]
        self.treq.post.side_effect = lambda *_, **ka: succeed(mock.Mock(code=self.codes.pop(0)))
        clock = Clock()

        d = add_to_load_balancer(self.log, 'http://url/', 'my-auth-token',
                                 {'loadBalancerId': 12345,
                                  'port': 80},
                                 '192.168.1.1',
                                 self.undo, clock=clock)
        clock.pump([self.retry_interval] * 6)
        self.successResultOf(d)
        self.log.msg.assert_has_calls(
            [mock.call('Unexpected status {status} while {msg}: {error}',
                       status=code, msg='add_node',
                       error=matches(IsInstance(RequestError)), loadbalancer_id=12345)
             for code in bad_codes])

    test_add_lb_retries_logs_unexpected_errors.skip = 'Lets log all errors for now'

    def test_add_to_load_balancer_pushes_remove_onto_undo_stack(self):
        """
        add_to_load_balancer pushes an inverse remove_from_load_balancer
        operation onto the undo stack.
        """
        d = add_to_load_balancer(self.log, 'http://url/', 'my-auth-token',
                                 {'loadBalancerId': 12345,
                                  'port': 80},
                                 '192.168.1.1',
                                 self.undo)

        self.successResultOf(d)
        self.undo.push.assert_called_once_with(
            remove_from_load_balancer, matches(IsInstance(self.log.__class__)),
            'http://url/', 'my-auth-token',
            12345,
            1)

    def test_add_to_load_balancer_doesnt_push_onto_undo_stack_on_failure(self):
        """
        add_to_load_balancer doesn't push an operation onto the undo stack
        if it fails.
        """
        d = self.failed_add_to_lb()
        self.failureResultOf(d, RequestError)
        self.assertFalse(self.undo.push.called)

    @mock.patch('otter.worker.launch_server_v1.add_to_load_balancer')
    def test_add_to_load_balancers(self, add_to_load_balancer):
        """
        Add to load balancers will call add_to_load_balancer multiple times and
        for each load balancer configuration and return all of the results.
        """
        d1 = Deferred()
        d2 = Deferred()
        add_to_load_balancer_deferreds = [d1, d2]

        def _add_to_load_balancer(
                log, endpoint, auth_token, lb_config, ip_address, undo):
            return add_to_load_balancer_deferreds.pop(0)

        add_to_load_balancer.side_effect = _add_to_load_balancer

        d = add_to_load_balancers(self.log, 'http://url/', 'my-auth-token',
                                  [{'loadBalancerId': 12345,
                                    'port': 80},
                                   {'loadBalancerId': 54321,
                                    'port': 81}],
                                  '192.168.1.1',
                                  self.undo)

        # Include the ID and port in the response so that we can verify
        # that add_to_load_balancers associates the response with the correct
        # load balancer.

        d2.callback((54321, 81))
        d1.callback((12345, 80))

        results = self.successResultOf(d)

        self.assertEqual(sorted(results), [(12345, (12345, 80)),
                                           (54321, (54321, 81))])

    @mock.patch('otter.worker.launch_server_v1.add_to_load_balancer')
    def test_add_to_load_balancers_is_serial(self, add_to_load_balancer):
        """
        add_to_load_balancers calls add_to_load_balancer in series.
        """
        d1 = Deferred()
        d2 = Deferred()

        add_to_load_balancer_deferreds = [d1, d2]

        def _add_to_load_balancer(*args, **kwargs):
            return add_to_load_balancer_deferreds.pop(0)

        add_to_load_balancer.side_effect = _add_to_load_balancer

        d = add_to_load_balancers(self.log, 'http://url/', 'my-auth-token',
                                  [{'loadBalancerId': 12345,
                                    'port': 80},
                                   {'loadBalancerId': 54321,
                                    'port': 81}],
                                  '192.168.1.1',
                                  self.undo)

        self.assertNoResult(d)

        add_to_load_balancer.assert_called_once_with(
            self.log,
            'http://url/',
            'my-auth-token',
            {'loadBalancerId': 12345, 'port': 80},
            '192.168.1.1',
            self.undo
        )

        d1.callback(None)

        add_to_load_balancer.assert_called_with(
            self.log,
            'http://url/',
            'my-auth-token',
            {'loadBalancerId': 54321, 'port': 81},
            '192.168.1.1',
            self.undo
        )

        d2.callback(None)

        self.successResultOf(d)

    def test_add_to_load_balancers_no_lb_configs(self):
        """
        add_to_load_balancers returns a Deferred that fires with an empty list
        when no load balancers are configured.
        """

        d = add_to_load_balancers(self.log, 'http://url/', 'my-auth-token',
                                  [],
                                  '192.168.1.1',
                                  self.undo)

        self.assertEqual(self.successResultOf(d), [])

    def test_remove_from_load_balancer(self):
        """
        remove_from_load_balancer makes a DELETE request against the
        URL represting the load balancer node.
        """
        self.treq.delete.return_value = succeed(mock.Mock(code=200))
        self.treq.content.return_value = succeed('')

        d = remove_from_load_balancer(self.log, 'http://url/', 'my-auth-token', 12345, 1)

        self.assertEqual(self.successResultOf(d), None)
        self.treq.delete.assert_called_once_with(
            'http://url/loadbalancers/12345/nodes/1',
            headers=expected_headers, log=matches(IsInstance(self.log.__class__)))

    def test_remove_from_load_balancer_on_404(self):
        """
        remove_from_load_balancer makes a DELETE request against the
        URL represting the load balancer node and ignores if it is already deleted
        i.e. it returns 404. It also logs it
        """
        self.treq.delete.return_value = succeed(mock.Mock(code=404))
        self.treq.content.return_value = succeed(json.dumps({'message': 'LB does not exist'}))

        d = remove_from_load_balancer(self.log, 'http://url/', 'my-auth-token', 12345, 1)

        self.assertEqual(self.successResultOf(d), None)
        self.log.msg.assert_any_call(
            'Node to delete does not exist', loadbalancer_id=12345, node_id=1)

    def test_remove_from_load_balancer_on_422_LB_deleted(self):
        """
        remove_from_load_balancer makes a DELETE request against the
        URL represting the load balancer node and ignores if the load balancer
        has been deleted and is considered immutable (a 422 response with a
        particular message). It also logs it
        """
        message = "The load balancer is deleted and considered immutable."
        body = {"message": message, "code": 422}
        mock_treq(code=422, content=json.dumps(body), method='delete', treq_mock=self.treq)

        d = remove_from_load_balancer(self.log, 'http://url/', 'my-auth-token', 12345, 1)

        self.assertEqual(self.successResultOf(d), None)
        self.log.msg.assert_any_call(message, loadbalancer_id=12345, node_id=1)

    def test_remove_from_load_balancer_on_422_Pending_delete(self):
        """
        remove_from_load_balancer makes a DELETE request against the
        URL represting the load balancer node and ignores if the load balancer
        is in PENDING_DELETE and is considered immutable (a 422 response with a
        particular message). It also logs it
        """
        message = ("Load Balancer '12345' has a status of 'PENDING_DELETE' and "
                   "is considered immutable.")
        body = {"message": message, "code": 422}
        mock_treq(code=422, content=json.dumps(body), method='delete', treq_mock=self.treq)

        d = remove_from_load_balancer(self.log, 'http://url/', 'my-auth-token', 12345, 1)

        self.assertEqual(self.successResultOf(d), None)
        self.log.msg.assert_any_call(message, loadbalancer_id=12345, node_id=1)

    def test_remove_from_load_balancer_fails_on_422_LB_other(self):
        """
        remove_from_load_balancer makes a DELETE request against the
        URL represting the load balancer node and will fail if the 422 response
        is not a result of the LB being deleted.
        """
        body = {
            "message": ("Load Balancer '1' has a status of 'ERROR' and is "
                        "considered immutable."),
            "code": 422
        }
        mock_treq(code=422, content=json.dumps(body), method='delete', treq_mock=self.treq)

        d = remove_from_load_balancer(self.log, 'http://url/', 'my-auth-token', 12345, 1)

        self.failureResultOf(d, RequestError)
        self.log.msg.assert_any_call(
            'Got LB error while {m}: {e}', m='remove_node', e=mock.ANY,
            loadbalancer_id=12345, node_id=1)

    test_remove_from_load_balancer_fails_on_422_LB_other.skip = 'Until we bail out early on ERROR'

    def test_removelb_retries(self):
        """
        remove_from_load_balancer will retry again until it succeeds and retry interval
        will be random number based on lb_retry_interval_range config value
        """
        self.codes = [422] * 7 + [500] * 3 + [200]
        self.treq.delete.side_effect = lambda *_, **ka: succeed(mock.Mock(code=self.codes.pop(0)))
        self.treq.content.side_effect = lambda *a, **ka: succeed(
            json.dumps({'message': 'PENDING_UPDATE'}))
        clock = Clock()

        d = remove_from_load_balancer(
            self.log, 'http://url/', 'my-auth-token', 12345, 1, clock=clock)

        clock.pump([self.retry_interval] * 11)
        self.assertIsNone(self.successResultOf(d))
        # delete calls made?
        self.assertEqual(self.treq.delete.mock_calls,
                         [mock.call('http://url/loadbalancers/12345/nodes/1',
                                    headers=expected_headers,
                                    log=matches(IsInstance(self.log.__class__)))] * 11)
        # Expected logs?
        self.assertEqual(self.log.msg.mock_calls[0],
                         mock.call('Removing from load balancer',
                                   loadbalancer_id=12345, node_id=1))
        self.assertEqual(
            self.log.msg.mock_calls[1:-1],
            [mock.call('Got LB error while {m}: {e}', m='remove_node',
                       e=matches(IsInstance(RequestError)),
                       loadbalancer_id=12345, node_id=1)] * 10)
        self.assertEqual(self.log.msg.mock_calls[-1],
                         mock.call('Removed from load balancer',
                                   loadbalancer_id=12345, node_id=1))
        # Random interval from config
        self.rand_interval.assert_called_once_with(5, 7)
        self.interval_func.assert_has_calls([mock.call(CheckFailure(RequestError))] * 10)

    def test_removelb_limits_retries(self):
        """
        remove_from_load_balancer will retry again and again for LB_MAX_RETRIES times.
        It will fail after that
        """
        self.treq.delete.side_effect = lambda *_, **ka: succeed(mock.Mock(code=422))
        self.treq.content.side_effect = lambda *a, **ka: succeed(
            json.dumps({'message': 'PENDING_UPDATE'}))
        clock = Clock()

        d = remove_from_load_balancer(
            self.log, 'http://url/', 'my-auth-token', 12345, 1, clock=clock)

        clock.pump([self.retry_interval] * self.max_retries)
        # failed?
        failure = self.failureResultOf(d, RequestError)
        self.assertEqual(failure.value.reason.value.code, 422)
        # delete calls made?
        self.assertEqual(
            self.treq.delete.mock_calls,
            [mock.call('http://url/loadbalancers/12345/nodes/1',
                       headers=expected_headers,
                       log=matches(IsInstance(self.log.__class__)))] * (self.max_retries + 1))
        # Expected logs?
        self.assertEqual(self.log.msg.mock_calls[0],
                         mock.call('Removing from load balancer',
                                   loadbalancer_id=12345, node_id=1))
        self.assertEqual(
            self.log.msg.mock_calls[1:],
            [mock.call('Got LB error while {m}: {e}', m='remove_node',
                       e=matches(IsInstance(RequestError)),
                       loadbalancer_id=12345, node_id=1)] * (self.max_retries + 1))
        # Interval func call max times?
        self.rand_interval.assert_called_once_with(5, 7)
        self.interval_func.assert_has_calls(
            [mock.call(CheckFailure(RequestError))] * self.max_retries)

    def test_removelb_retries_uses_defaults(self):
        """
        remove_from_load_balancer will retry based on default config if lb_max_retries
        or lb_retry_interval_range is not found
        """
        set_config_data({})
        self.treq.delete.side_effect = lambda *_, **ka: succeed(mock.Mock(code=422))
        self.treq.content.side_effect = lambda *a, **ka: succeed(
            json.dumps({'message': 'PENDING_UPDATE'}))
        clock = Clock()

        d = remove_from_load_balancer(
            self.log, 'http://url/', 'my-auth-token', 12345, 1, clock=clock)

        clock.pump([self.retry_interval] * LB_MAX_RETRIES)
        # failed?
        failure = self.failureResultOf(d, RequestError)
        self.assertEqual(failure.value.reason.value.code, 422)
        # delete calls made?
        self.assertEqual(
            self.treq.delete.mock_calls,
            [mock.call('http://url/loadbalancers/12345/nodes/1',
                       headers=expected_headers,
                       log=matches(IsInstance(self.log.__class__)))] * (LB_MAX_RETRIES + 1))
        # Expected logs?
        self.assertEqual(self.log.msg.mock_calls[0],
                         mock.call('Removing from load balancer',
                                   loadbalancer_id=12345, node_id=1))
        self.assertEqual(
            self.log.msg.mock_calls[1:],
            [mock.call('Got LB error while {m}: {e}', m='remove_node',
                       e=matches(IsInstance(RequestError)),
                       loadbalancer_id=12345, node_id=1)] * (LB_MAX_RETRIES + 1))
        # Interval func call max times?
        self.rand_interval.assert_called_once_with(*LB_RETRY_INTERVAL_RANGE)
        self.interval_func.assert_has_calls(
            [mock.call(CheckFailure(RequestError))] * LB_MAX_RETRIES)

    def test_removelb_retries_logs_unexpected_errors(self):
        """
        add_to_load_balancer will log unexpeted failures while it is trying
        """
        self.codes = [500, 503, 422, 422, 401, 200]
        bad_codes = [500, 503, 401]
        self.treq.delete.side_effect = lambda *_, **ka: succeed(mock.Mock(code=self.codes.pop(0)))
        clock = Clock()

        d = remove_from_load_balancer(
            self.log, 'http://url/', 'my-auth-token', 12345, 1, clock=clock)

        clock.pump([self.retry_interval] * 6)
        self.successResultOf(d)
        self.log.msg.assert_has_calls(
            [mock.call('Unexpected status {status} while {msg}: {error}',
                       status=code, msg='remove_node',
                       error=matches(IsInstance(RequestError)), loadbalancer_id=12345,
                       node_id=1)
             for code in bad_codes])

    test_removelb_retries_logs_unexpected_errors.skip = 'Lets log all errors for now'


def _get_server_info(metadata=None, created=None):
    """
    Creates a fake server config to be used when testing creating servers
    (either as the config to use when creating, or as the config to return as
    a response).

    :param ``dict`` metadata: metadata to include in the server config
    :param ``created``: this is only used in server responses, but gives an
        extra field to distinguish one server config from another
    """
    config = {
        'name': 'abcd',
        'imageRef': '123',
        'flavorRef': 'xyz',
<<<<<<< HEAD
        'metadata': {} if metadata is None else metadata
=======
        'metadata': metadata or {}
>>>>>>> 088ff741
    }
    if created is not None:
        config['created'] = created
    return config


class ServerTests(SynchronousTestCase):
    """
    Test server manipulation functions.
    """
    def setUp(self):
        """
        Set up test dependencies.
        """
        self.log = mock_log()
        set_config_data(fake_config)
        self.addCleanup(set_config_data, {})

        self.treq = patch(self, 'otter.worker.launch_server_v1.treq')
        patch(self, 'otter.util.http.treq', new=self.treq)

        self.generate_server_name = patch(
            self,
            'otter.worker.launch_server_v1.generate_server_name')
        self.generate_server_name.return_value = 'as000000'

        self.scaling_group_uuid = '1111111-11111-11111-11111111'

        self.scaling_group = mock.Mock(uuid=self.scaling_group_uuid, tenant_id='1234')

        self.undo = iMock(IUndoStack)

    def test_server_details(self):
        """
        server_details will perform a properly formed GET request against
        the server endpoint and return the decoded json content.
        """
        response = mock.Mock()
        response.code = 200

        self.treq.get.return_value = succeed(response)

        d = server_details('http://url/', 'my-auth-token', 'serverId')

        results = self.successResultOf(d)

        self.assertEqual(results, self.treq.json_content.return_value)

    def test_server_details_on_404(self):
        """
        server_details will raise a :class:`ServerDeleted` error when it
        it gets a 404 back in the response
        """
        mock_treq(code=404, content='not found', method='get',
                  treq_mock=self.treq)

        d = server_details('http://url/', 'my-auth-token', 'serverId')
        self.failureResultOf(d, ServerDeleted)

    def test_server_details_propagates_api_failure(self):
        """
        server_details will propagate API failures.
        """
        response = mock.Mock()
        response.code = 500

        self.treq.get.return_value = succeed(response)
        self.treq.content.return_value = succeed(error_body)

        d = server_details('http://url/', 'my-auth-token', 'serverId')

        failure = self.failureResultOf(d)
        self.assertTrue(failure.check(RequestError))
        real_failure = failure.value.reason

        self.assertTrue(real_failure.check(APIError))
        self.assertEqual(real_failure.value.code, 500)

    def test_find_server_tells_nova_to_filter_by_image_flavor_and_name(self):
        """
        :func:`find_server` makes a call to nova to list server details while
        filtering on the image id, flavor id, and exact name in the server
        config.
        """
        server_config = {'server': _get_server_info()}

        self.treq.get.return_value = succeed(mock.Mock(code=200))
        self.treq.json_content.return_value = succeed({"servers": []})

        find_server('http://url/', 'my-auth-token', server_config)

        url = urlunsplit([
            'http', 'url', 'servers/detail',
            urlencode({"image": "123", "flavor": "xyz", "name": "^abcd$"}),
            None])

        self.treq.get.assert_called_once_with(url, headers=expected_headers,
                                              log=mock.ANY)

    def test_find_server_regex_escapes_server_name(self):
        """
        :func:`find_server` when giving the exact name of the server,
        regex-escapes the name
        """
        server_config = {'server': _get_server_info()}
        server_config['server']['name'] = r"this.is[]regex\dangerous()*"

        self.treq.get.return_value = succeed(mock.Mock(code=200))
        self.treq.json_content.return_value = succeed({"servers": []})

        find_server('http://url/', 'my-auth-token', server_config)

        url = urlunsplit([
            'http', 'url', 'servers/detail',
            urlencode({"image": "123", "flavor": "xyz",
                       "name": r"^this\.is\[\]regex\\dangerous\(\)\*$"}),
            None])

        self.treq.get.assert_called_once_with(url, headers=expected_headers,
                                              log=mock.ANY)

    def test_find_server_propagates_api_errors(self):
        """
        :func:`find_server` propagates any errors from Nova
        """
        server_config = {'server': _get_server_info()}

        self.treq.get.return_value = succeed(mock.Mock(code=500))
        self.treq.content.return_value = succeed(error_body)

        d = find_server('http://url/', 'my-auth-token', server_config)
        failure = self.failureResultOf(d, APIError)
        self.assertEqual(failure.value.code, 500)

    def test_find_server_returns_None_if_no_servers_from_nova(self):
        """
        :func:`find_server` will return None for servers if Nova returns no
        matching servers
        """
        server_config = {'server': _get_server_info()}

        self.treq.get.return_value = succeed(mock.Mock(code=200))
        self.treq.json_content.return_value = succeed({"servers": []})

        d = find_server('http://url/', 'my-auth-token', server_config)
        self.assertIsNone(self.successResultOf(d))

    def test_find_server_raises_if_server_from_nova_has_wrong_metadata(self):
        """
        :func:`find_server` will fail if the server Nova returned does not have
        matching metadata
        """
        server_config = {'server': _get_server_info()}

        self.treq.get.return_value = succeed(mock.Mock(code=200))
        self.treq.json_content.return_value = succeed({
            'servers': [_get_server_info(metadata={'hello': 'there'})]
        })

        d = find_server('http://url/', 'my-auth-token', server_config)
        self.failureResultOf(d, ServerCreationRetryError)

    def test_find_server_returns_match_from_nova(self):
        """
        :func:`find_server` will return a server returned from Nova if the
        metadata match.
        """
        server_config = {'server': _get_server_info(metadata={'hey': 'there'})}
        self.treq.get.return_value = succeed(mock.Mock(code=200))
        self.treq.json_content.return_value = succeed(
            {'servers': [_get_server_info(metadata={'hey': 'there'})]})

        d = find_server('http://url/', 'my-auth-token', server_config)

        self.assertEqual(
            self.successResultOf(d),
            {'server': _get_server_info(metadata={'hey': 'there'})})

    def test_find_server_raises_if_nova_returns_more_than_one_server(self):
        """
        :func:`find_server` will return a the first server returned from Nova
        whose metadata match.  It logs if there more than 1 server from Nova.
        """
        server_config = {'server': _get_server_info()}
        servers = [
            _get_server_info(created='2014-04-04T04:04:04Z'),
            _get_server_info(created='2014-04-04T04:04:05Z'),
        ]

        self.treq.get.return_value = succeed(mock.Mock(code=200))
        self.treq.json_content.return_value = succeed({'servers': servers})

        d = find_server('http://url/', 'my-auth-token', server_config,
                        self.log)

        self.failureResultOf(d, ServerCreationRetryError)

    @mock.patch('otter.worker.launch_server_v1.find_server')
    def test_create_server(self, fs):
        """
        :func:`create_server` will perform a properly formed POST request to the
        server endpoint and return the decoded json content.  It will not
        attempt to find a server in Nova if the create request succeeds.
        """
        response = mock.Mock()
        response.code = 202

        self.treq.post.return_value = succeed(response)

        server_config = {
            'name': 'someServer',
            'imageRef': '1',
            'flavorRef': '3'
        }

        d = create_server('http://url/', 'my-auth-token', server_config)

        result = self.successResultOf(d)

        self.assertEqual(result, self.treq.json_content.return_value)

        self.assertEqual(len(fs.mock_calls), 0)

    def test_create_server_limits(self):
        """
        create_server when called many times will post only 2 requests at a time
        """
        deferreds = [Deferred() for i in range(3)]
        post_ds = deferreds[:]
        self.treq.post.side_effect = lambda *a, **kw: deferreds.pop(0)

        server_config = {
            'name': 'someServer',
            'imageRef': '1',
            'flavorRef': '3'
        }

        ret_ds = [create_server('http://url/', 'my-auth-token', server_config)
                  for i in range(3)]

        # no result in any of them and only first 2 treq.post is called
        [self.assertNoResult(d) for d in ret_ds]
        self.assertTrue(self.treq.post.call_count, 2)

        # fire one deferred and notice that 3rd treq.post is called
        post_ds[0].callback(mock.Mock(code=202))
        self.assertTrue(self.treq.post.call_count, 3)
        self.successResultOf(ret_ds[0])

        # fire others
        post_ds[1].callback(mock.Mock(code=202))
        post_ds[2].callback(mock.Mock(code=202))
        self.successResultOf(ret_ds[1])
        self.successResultOf(ret_ds[2])

    @mock.patch('otter.worker.launch_server_v1.find_server')
    def test_create_server_propagates_api_failure_from_create(self, fs):
        """
        :func:`create_server` will propagate API failures from the call to
        create the server, if :func:`find_server` also failed with an API
        failure.
        """
        self.treq.post.return_value = succeed(mock.Mock(code=500))
        self.treq.content.return_value = succeed(error_body)
        fs.return_value = fail(APIError(401, '', {}))

        d = create_server('http://url/', 'my-auth-token', {}, log=self.log,
                          retries=0)

        failure = self.failureResultOf(d)
        self.assertTrue(failure.check(RequestError))
        real_failure = failure.value.reason

        self.assertTrue(real_failure.check(APIError))
        self.assertEqual(real_failure.value.code, 500)

        self.assertEqual(len(fs.mock_calls), 1)

    @mock.patch('otter.worker.launch_server_v1.find_server')
    def test_create_server_returns_found_server(self, fs):
        """
        If attempting to create a server fails due to a Nova error or identity
        error, but a server was indeed created and found, :func:`create_server`
        returns this found server successfully.  Creation is not retried.
        """
        self.treq.post.return_value = succeed(mock.Mock(code=500))
        self.treq.content.return_value = succeed(error_body)
        fs.return_value = succeed("I'm a server!")

        server_config = {
            'name': 'someServer',
            'imageRef': '1',
            'flavorRef': '3'
        }

        d = create_server('http://url/', 'my-auth-token', server_config)

        result = self.successResultOf(d)
        self.assertEqual(result, "I'm a server!")
        self.assertEqual(len(self.treq.post.mock_calls), 1)

    @mock.patch('otter.worker.launch_server_v1.find_server')
    def test_create_server_errors_if_no_server_found(self, fs):
        """
        If attempting to create a server fails due to a Nova error or identity
        error, and a created server was not found, :func:`create_server`
        returns original error when on the last retry.
        """
        self.treq.post.return_value = succeed(mock.Mock(code=500))
        self.treq.content.return_value = succeed(error_body)
        fs.return_value = succeed(None)

        server_config = {
            'name': 'someServer',
            'imageRef': '1',
            'flavorRef': '3'
        }

        d = create_server('http://url/', 'my-auth-token', server_config,
                          retries=0)

        failure = self.failureResultOf(d)
        self.assertTrue(failure.check(RequestError))
        real_failure = failure.value.reason

        self.assertTrue(real_failure.check(APIError))
        self.assertEqual(real_failure.value.code, 500)

        self.assertEqual(len(fs.mock_calls), 1)

    @mock.patch('otter.worker.launch_server_v1.find_server')
    def test_create_server_retries_if_no_server_found(self, fs):
        """
        If attempting to create a server fails due to a Nova error or identity
        error, and no server was found to be created, :func:`create_server`
        reties the create up to 3 times by default
        """
        self.treq.post.side_effect = lambda *a, **kw: succeed(mock.Mock(code=500))
        self.treq.content.side_effect = lambda *a, **kw: succeed(error_body)
        fs.side_effect = lambda *a, **kw: succeed(None)

        server_config = {
            'name': 'someServer',
            'imageRef': '1',
            'flavorRef': '3'
        }

        clock = Clock()

        d = create_server('http://url/', 'my-auth-token', server_config,
                          clock=clock)

        for i in range(3):
            self.assertEqual(len(self.treq.post.mock_calls), i + 1)
            self.assertEqual(len(fs.mock_calls), i + 1)
            clock.advance(15)

        self.failureResultOf(d)
        self.assertEqual(len(self.treq.post.mock_calls), 4)
        self.assertEqual(len(fs.mock_calls), 4)

    @mock.patch('otter.worker.launch_server_v1.server_details')
    def test_wait_for_active(self, server_details):
        """
        wait_for_active will poll server_details until the status transitions
        to our expected status at which point it will return the complete
        server_details.
        """
        clock = Clock()

        server_status = ['BUILD']

        def _server_status(*args, **kwargs):
            return succeed({'server': {'status': server_status[0]}})

        server_details.side_effect = _server_status

        d = wait_for_active(self.log,
                            'http://url/', 'my-auth-token', 'serverId',
                            interval=5, clock=clock)

        self.log.msg.assert_called_once_with(
            "Checking instance status every {interval} seconds", interval=5)

        server_details.assert_called_with('http://url/', 'my-auth-token',
                                          'serverId', log=mock.ANY)
        self.assertEqual(server_details.call_count, 1)

        server_status[0] = 'ACTIVE'

        clock.advance(5)

        server_details.assert_called_with('http://url/', 'my-auth-token',
                                          'serverId', log=mock.ANY)
        self.assertEqual(server_details.call_count, 2)

        self.log.msg.assert_called_with(
            "Server changed from 'BUILD' to 'ACTIVE' within {time_building} seconds",
            time_building=5.0)

        result = self.successResultOf(d)

        self.assertEqual(result['server']['status'], server_status[0])

    @mock.patch('otter.worker.launch_server_v1.server_details')
    def test_wait_for_active_errors(self, server_details):
        """
        wait_for_active will errback it's Deferred if it encounters a non-active
        state transition.
        """
        clock = Clock()

        server_status = ['BUILD', 'ERROR']

        def _server_status(*args, **kwargs):
            return succeed({'server': {'status': server_status.pop(0)}})

        server_details.side_effect = _server_status

        d = wait_for_active(self.log,
                            'http://url/', 'my-auth-token', 'serverId',
                            interval=5, clock=clock)

        clock.advance(5)

        failure = self.failureResultOf(d)
        self.assertTrue(failure.check(UnexpectedServerStatus))

        self.log.msg.assert_called_with(
            "Server changed to '{status}' in {time_building} seconds",
            time_building=5.0, status='ERROR')

        self.assertEqual(failure.value.server_id, 'serverId')
        self.assertEqual(failure.value.status, 'ERROR')
        self.assertEqual(failure.value.expected_status, 'ACTIVE')

    @mock.patch('otter.worker.launch_server_v1.server_details')
    def test_wait_for_active_continues_looping_on_500(self, server_details):
        """
        wait_for_active will keep looping if ``server_details`` raises other
        exceptions, for instance RequestErrors.
        """
        clock = Clock()

        server_details.return_value = fail(
            RequestError(Failure(APIError(500, '', {})), 'url'))

        d = wait_for_active(self.log,
                            'http://url/', 'my-auth-token', 'serverId',
                            interval=5, clock=clock)

        self.assertNoResult(d)
        server_details.return_value = succeed({'server': {'status': 'ACTIVE'}})

        clock.advance(5)

        result = self.successResultOf(d)
        self.assertEqual(result['server']['status'], 'ACTIVE')

    @mock.patch('otter.worker.launch_server_v1.server_details')
    def test_wait_for_active_stops_looping_on_server_deletion(self, server_details):
        """
        wait_for_active will errback it's Deferred if ``server_details`` raises
        a ``ServerDeletion`` error
        """
        clock = Clock()

        server_details.return_value = fail(ServerDeleted('1234'))
        d = wait_for_active(self.log,
                            'http://url/', 'my-auth-token', 'serverId',
                            interval=5, clock=clock)

        failure = self.failureResultOf(d)
        self.assertTrue(failure.check(ServerDeleted))

    @mock.patch('otter.worker.launch_server_v1.server_details')
    def test_wait_for_active_stops_looping_on_error(self, server_details):
        """
        wait_for_active stops looping when it encounters an error.
        """
        clock = Clock()
        server_status = ['BUILD', 'ERROR']

        def _server_status(*args, **kwargs):
            return succeed({'server': {'status': server_status.pop(0)}})

        server_details.side_effect = _server_status

        d = wait_for_active(self.log,
                            'http://url/', 'my-auth-token', 'serverId',
                            interval=5, clock=clock)

        # This gets called once immediately then every 5 seconds.
        self.assertEqual(server_details.call_count, 1)

        clock.advance(5)

        self.assertEqual(server_details.call_count, 2)

        clock.advance(5)

        # This has not been called a 3rd time because we encountered an error,
        # and the looping call stopped.
        self.assertEqual(server_details.call_count, 2)

        self.failureResultOf(d)

    @mock.patch('otter.worker.launch_server_v1.server_details')
    def test_wait_for_active_stops_looping_on_success(self, server_details):
        """
        wait_for_active stops looping when it encounters the active state.
        """
        clock = Clock()
        server_status = ['BUILD', 'ACTIVE']

        def _server_status(*args, **kwargs):
            return succeed({'server': {'status': server_status.pop(0)}})

        server_details.side_effect = _server_status

        d = wait_for_active(self.log,
                            'http://url/', 'my-auth-token', 'serverId',
                            interval=5, clock=clock)

        # This gets called once immediately then every 5 seconds.
        self.assertEqual(server_details.call_count, 1)

        clock.advance(5)

        self.assertEqual(server_details.call_count, 2)

        clock.advance(5)

        # This has not been called a 3rd time because we encountered the active
        # state and the looping call stopped.
        self.assertEqual(server_details.call_count, 2)

        self.successResultOf(d)

    @mock.patch('otter.worker.launch_server_v1.server_details')
    def test_wait_for_active_stops_looping_on_timeout(self, server_details):
        """
        wait_for_active stops looping when the timeout passes
        """
        clock = Clock()
        server_details.side_effect = lambda *args, **kwargs: succeed(
            {'server': {'status': 'BUILD'}})

        d = wait_for_active(self.log,
                            'http://url/', 'my-auth-token', 'serverId',
                            interval=5, timeout=6, clock=clock)

        # This gets called once immediately then every 5 seconds.
        self.assertEqual(server_details.call_count, 1)
        clock.advance(5)
        self.assertEqual(server_details.call_count, 2)
        self.assertNoResult(d)

        clock.advance(1)
        self.failureResultOf(d, TimedOutError)

        # the loop has stopped
        clock.advance(5)
        self.assertEqual(server_details.call_count, 2)

    @mock.patch('otter.worker.launch_server_v1.add_to_load_balancers')
    @mock.patch('otter.worker.launch_server_v1.create_server')
    @mock.patch('otter.worker.launch_server_v1.wait_for_active')
    def test_launch_server(self, wait_for_active, create_server,
                           add_to_load_balancers):
        """
        launch_server creates a server, waits until the server is active then
        adds the server's first private IPv4 address to any load balancers.
        """
        launch_config = {'server': {'imageRef': '1', 'flavorRef': '1'},
                         'loadBalancers': [
                             {'loadBalancerId': 12345, 'port': 80},
                             {'loadBalancerId': 54321, 'port': 81}
                         ]}

        load_balancer_metadata = {
            'rax:auto_scaling_server_name': 'as000000',
            'rax:auto_scaling_group_id': '1111111-11111-11111-11111111'}

        prepared_load_balancers = [
            {'loadBalancerId': 12345, 'port': 80,
             'metadata': load_balancer_metadata},
            {'loadBalancerId': 54321, 'port': 81,
             'metadata': load_balancer_metadata}
        ]

        expected_server_config = {
            'imageRef': '1', 'flavorRef': '1', 'name': 'as000000',
            'metadata': {
                'rax:auto_scaling_group_id': '1111111-11111-11111-11111111'}}

        server_details = {
            'server': {
                'id': '1',
                'addresses': {'private': [
                    {'version': 4, 'addr': '10.0.0.1'}]}}}

        create_server.return_value = succeed(server_details)

        wait_for_active.return_value = succeed(server_details)

        add_to_load_balancers.return_value = succeed([
            (12345, ('10.0.0.1', 80)),
            (54321, ('10.0.0.1', 81))
        ])

        log = mock.Mock()
        d = launch_server(log,
                          'DFW',
                          self.scaling_group,
                          fake_service_catalog,
                          'my-auth-token',
                          launch_config,
                          self.undo)

        result = self.successResultOf(d)
        self.assertEqual(
            result,
            (server_details, [
                (12345, ('10.0.0.1', 80)),
                (54321, ('10.0.0.1', 81))]))

        create_server.assert_called_once_with('http://dfw.openstack/',
                                              'my-auth-token',
                                              expected_server_config,
                                              log=mock.ANY)

        wait_for_active.assert_called_once_with(mock.ANY,
                                                'http://dfw.openstack/',
                                                'my-auth-token',
                                                '1')

        log.bind.assert_called_once_with(server_name='as000000')
        log = log.bind.return_value
        log.bind.assert_called_once_with(server_id='1')
        add_to_load_balancers.assert_called_once_with(
            log.bind.return_value, 'http://dfw.lbaas/', 'my-auth-token', prepared_load_balancers,
            '10.0.0.1', self.undo)

    @mock.patch('otter.worker.launch_server_v1.add_to_load_balancers')
    @mock.patch('otter.worker.launch_server_v1.create_server')
    @mock.patch('otter.worker.launch_server_v1.wait_for_active')
    def test_launch_server_propagates_create_server_errors(
            self, wait_for_active, create_server, add_to_load_balancers):
        """
        launch_server will propagate any errors from create_server.
        """
        create_server.return_value = fail(
            APIError(500, "Oh noes")).addErrback(wrap_request_error, 'url')

        d = launch_server(self.log,
                          'DFW',
                          self.scaling_group,
                          fake_service_catalog,
                          'my-auth-token',
                          {'server': {}},
                          self.undo)

        failure = self.failureResultOf(d)
        failure.trap(RequestError)
        real_failure = failure.value.reason

        self.assertTrue(real_failure.check(APIError))
        self.assertEqual(real_failure.value.code, 500)
        self.assertEqual(real_failure.value.body, "Oh noes")

    @mock.patch('otter.worker.launch_server_v1.add_to_load_balancers')
    @mock.patch('otter.worker.launch_server_v1.create_server')
    @mock.patch('otter.worker.launch_server_v1.wait_for_active')
    def test_launch_server_propagates_wait_for_active_errors(
            self, wait_for_active, create_server, add_to_load_balancers):
        """
        launch_server will propagate any errors from wait_for_active.
        """
        launch_config = {'server': {'imageRef': '1', 'flavorRef': '1'},
                         'loadBalancers': []}

        server_details = {
            'server': {
                'id': '1',
                'addresses': {'private': [
                    {'version': 4, 'addr': '10.0.0.1'}]}}}

        create_server.return_value = succeed(server_details)

        wait_for_active.return_value = fail(
            APIError(500, "Oh noes")).addErrback(wrap_request_error, 'url')

        d = launch_server(self.log,
                          'DFW',
                          self.scaling_group,
                          fake_service_catalog,
                          'my-auth-token',
                          launch_config,
                          self.undo)

        failure = self.failureResultOf(d)
        failure.trap(RequestError)
        real_failure = failure.value.reason

        self.assertTrue(real_failure.check(APIError))
        self.assertEqual(real_failure.value.code, 500)
        self.assertEqual(real_failure.value.body, "Oh noes")

    @mock.patch('otter.worker.launch_server_v1.add_to_load_balancers')
    @mock.patch('otter.worker.launch_server_v1.create_server')
    @mock.patch('otter.worker.launch_server_v1.wait_for_active')
    def test_launch_server_propagates_add_to_load_balancers_errors(
            self, wait_for_active, create_server, add_to_load_balancers):
        """
        launch_server will propagate any errors from add_to_load_balancers.
        """
        launch_config = {'server': {'imageRef': '1', 'flavorRef': '1'},
                         'loadBalancers': []}

        server_details = {
            'server': {
                'id': '1',
                'addresses': {'private': [
                    {'version': 4, 'addr': '10.0.0.1'}]}}}

        create_server.return_value = succeed(server_details)

        wait_for_active.return_value = succeed(server_details)

        add_to_load_balancers.return_value = fail(
            APIError(500, "Oh noes")).addErrback(wrap_request_error, 'url')

        d = launch_server(self.log,
                          'DFW',
                          self.scaling_group,
                          fake_service_catalog,
                          'my-auth-token',
                          launch_config,
                          self.undo)

        failure = self.failureResultOf(d)
        failure.trap(RequestError)
        real_failure = failure.value.reason

        self.assertTrue(real_failure.check(APIError))
        self.assertEqual(real_failure.value.code, 500)
        self.assertEqual(real_failure.value.body, "Oh noes")

    @mock.patch('otter.worker.launch_server_v1.verified_delete')
    @mock.patch('otter.worker.launch_server_v1.add_to_load_balancers')
    @mock.patch('otter.worker.launch_server_v1.create_server')
    @mock.patch('otter.worker.launch_server_v1.wait_for_active')
    def test_launch_server_pushes_verified_delete_onto_undo(
            self, wait_for_active, create_server, add_to_load_balancers,
            verified_delete):
        """
        launch_server will push verified_delete onto the undo stack
        after the server is successfully created.
        """
        launch_config = {'server': {'imageRef': '1', 'flavorRef': '1'},
                         'loadBalancers': []}

        server_details = {
            'server': {
                'id': '1',
                'addresses': {'private': [
                    {'version': 4, 'addr': '10.0.0.1'}]}}}

        create_server.return_value = Deferred()

        wait_for_active.return_value = succeed(server_details)

        mock_server_response = {'server': {'id': '1',
                                           'addresses': {'private': [{'version': 4,
                                                                      'addr': '10.0.0.1'}]}}}
        mock_lb_response = [(12345, ('10.0.0.1', 80)), (54321, ('10.0.0.1', 81))]
        add_to_load_balancers.return_value = succeed((mock_server_response, mock_lb_response))

        d = launch_server(self.log,
                          'DFW',
                          self.scaling_group,
                          fake_service_catalog,
                          'my-auth-token',
                          launch_config,
                          self.undo)

        # Check that the push hasn't happened because create_server hasn't
        # succeeded yet.
        self.assertEqual(self.undo.push.call_count, 0)

        create_server.return_value.callback(server_details)

        self.successResultOf(d)

        self.undo.push.assert_called_once_with(
            verified_delete,
            mock.ANY,
            'http://dfw.openstack/',
            'my-auth-token',
            '1')

    @mock.patch('otter.worker.launch_server_v1.create_server')
    def test_launch_server_doesnt_push_undo_op_on_create_server_failure(
            self, create_server):
        """
        launch_server won't push anything onto the undo stack if create_server
        fails.
        """
        launch_config = {'server': {'imageRef': '1', 'flavorRef': '1'},
                         'loadBalancers': []}

        create_server.return_value = fail(APIError(500, ''))

        d = launch_server(self.log,
                          'DFW',
                          self.scaling_group,
                          fake_service_catalog,
                          'my-auth-token',
                          launch_config,
                          self.undo)

        self.failureResultOf(d, APIError)

        self.assertEqual(self.undo.push.call_count, 0)

    @mock.patch('otter.worker.launch_server_v1.verified_delete')
    @mock.patch('otter.worker.launch_server_v1.add_to_load_balancers')
    @mock.patch('otter.worker.launch_server_v1.create_server')
    @mock.patch('otter.worker.launch_server_v1.wait_for_active')
    def test_launch_retries_on_error(self, mock_wfa, mock_cs, mock_addlb, mock_vd):
        """
        If server goes into ERROR state, launch_server deletes it and creates a new
        one instead
        """
        launch_config = {'server': {'imageRef': '1', 'flavorRef': '1'},
                         'loadBalancers': [
                             {'loadBalancerId': 12345, 'port': 80},
                             {'loadBalancerId': 54321, 'port': 81}
                         ]}

        server_details = {
            'server': {
                'id': '1',
                'addresses': {'private': [
                    {'version': 4, 'addr': '10.0.0.1'}]}}}

        mock_cs.side_effect = lambda *a, **kw: succeed(server_details)

        wfa_returns = [fail(UnexpectedServerStatus('1', 'ERROR', 'ACTIVE')),
                       fail(UnexpectedServerStatus('1', 'ERROR', 'ACTIVE')),
                       succeed(server_details)]
        mock_wfa.side_effect = lambda *a: wfa_returns.pop(0)
        mock_vd.side_effect = lambda *a: Deferred()

        clock = Clock()
        d = launch_server(self.log,
                          'DFW',
                          self.scaling_group,
                          fake_service_catalog,
                          'my-auth-token',
                          launch_config,
                          self.undo, clock=clock)

        # No result, create_server and wait_for_active called once, server deletion
        # was started and it wasn't added to clb
        self.assertNoResult(d)
        self.assertEqual(mock_cs.call_count, 1)
        self.assertEqual(mock_wfa.call_count, 1)
        mock_vd.assert_called_once_with(
            matches(IsInstance(self.log.__class__)), 'http://dfw.openstack/',
            'my-auth-token', '1')
        self.log.msg.assert_called_once_with(
            '{server_id} errored, deleting and creating new server instead',
            server_name='as000000', server_id='1')

        self.assertFalse(mock_addlb.called)

        # After 15 seconds, server was created again, notice that verified_delete
        # incompletion doesn't hinder new server creation
        clock.advance(15)
        self.assertNoResult(d)
        self.assertEqual(mock_cs.call_count, 2)
        self.assertEqual(mock_wfa.call_count, 2)
        self.assertEqual(
            mock_vd.mock_calls,
            [mock.call(matches(IsInstance(self.log.__class__)), 'http://dfw.openstack/',
                       'my-auth-token', '1')] * 2)
        self.assertEqual(
            self.log.msg.mock_calls,
            [mock.call('{server_id} errored, deleting and creating new server instead',
                       server_name='as000000', server_id='1')] * 2)
        self.assertFalse(mock_addlb.called)

        # next time server creation succeeds
        clock.advance(15)
        self.successResultOf(d)
        self.assertEqual(mock_cs.call_count, 3)
        self.assertEqual(mock_wfa.call_count, 3)
        self.assertEqual(mock_vd.call_count, 2)
        self.assertEqual(self.log.msg.call_count, 2)
        self.assertEqual(mock_addlb.call_count, 1)

    @mock.patch('otter.worker.launch_server_v1.add_to_load_balancers')
    @mock.patch('otter.worker.launch_server_v1.create_server')
    @mock.patch('otter.worker.launch_server_v1.wait_for_active')
    def test_launch_no_retry_on_non_error(self, mock_wfa, mock_cs, mock_addlb):
        """
        launch_server does not retry to create server if server goes into any state
        other than ERROR
        """
        launch_config = {'server': {'imageRef': '1', 'flavorRef': '1'},
                         'loadBalancers': [
                             {'loadBalancerId': 12345, 'port': 80},
                             {'loadBalancerId': 54321, 'port': 81}
                         ]}

        server_details = {
            'server': {
                'id': '1',
                'addresses': {'private': [
                    {'version': 4, 'addr': '10.0.0.1'}]}}}

        mock_cs.side_effect = lambda *a, **kw: succeed(server_details)

        wfa_returns = [fail(UnexpectedServerStatus('1', 'SOME', 'ACTIVE')),
                       succeed(server_details)]
        mock_wfa.side_effect = lambda *a: wfa_returns.pop(0)

        clock = Clock()
        d = launch_server(self.log,
                          'DFW',
                          self.scaling_group,
                          fake_service_catalog,
                          'my-auth-token',
                          launch_config,
                          self.undo, clock=clock)

        self.failureResultOf(d, UnexpectedServerStatus)
        self.assertEqual(mock_cs.call_count, 1)
        self.assertEqual(mock_wfa.call_count, 1)
        self.assertFalse(mock_addlb.called)

    @mock.patch('otter.worker.launch_server_v1.verified_delete')
    @mock.patch('otter.worker.launch_server_v1.add_to_load_balancers')
    @mock.patch('otter.worker.launch_server_v1.create_server')
    @mock.patch('otter.worker.launch_server_v1.wait_for_active')
    def test_launch_max_retries(self, mock_wfa, mock_cs, mock_addlb, mock_vd):
        """
        server is created again max 3 times if it goes into ERROR state
        """
        launch_config = {'server': {'imageRef': '1', 'flavorRef': '1'},
                         'loadBalancers': [
                             {'loadBalancerId': 12345, 'port': 80},
                             {'loadBalancerId': 54321, 'port': 81}
                         ]}

        server_details = {
            'server': {
                'id': '1',
                'addresses': {'private': [
                    {'version': 4, 'addr': '10.0.0.1'}]}}}

        mock_cs.side_effect = lambda *a, **kw: succeed(server_details)

        wfa_returns = [fail(UnexpectedServerStatus('1', 'ERROR', 'ACTIVE')),
                       fail(UnexpectedServerStatus('1', 'ERROR', 'ACTIVE')),
                       fail(UnexpectedServerStatus('1', 'ERROR', 'ACTIVE')),
                       fail(UnexpectedServerStatus('1', 'ERROR', 'ACTIVE'))]
        mock_wfa.side_effect = lambda *a: wfa_returns.pop(0)

        clock = Clock()
        d = launch_server(self.log,
                          'DFW',
                          self.scaling_group,
                          fake_service_catalog,
                          'my-auth-token',
                          launch_config,
                          self.undo, clock=clock)

        clock.pump([15] * 3)
        self.failureResultOf(d, UnexpectedServerStatus)
        self.assertEqual(mock_cs.call_count, 4)
        self.assertEqual(mock_wfa.call_count, 4)
        self.assertEqual(mock_vd.call_count, 3)
        self.assertFalse(mock_addlb.called)


class ConfigPreparationTests(SynchronousTestCase):
    """
    Test config preparation.
    """
    def setUp(self):
        """
        Configure mocks.
        """
        generate_server_name_patcher = mock.patch(
            'otter.worker.launch_server_v1.generate_server_name')
        self.generate_server_name = generate_server_name_patcher.start()
        self.addCleanup(generate_server_name_patcher.stop)
        self.generate_server_name.return_value = 'as000000'

        self.scaling_group_uuid = '1111111-11111-11111-11111111'

    def test_server_name_suffix(self):
        """
        The server name uses the name specified in the launch config as a
        suffix.
        """
        test_config = {'server': {'name': 'web.example.com'}}
        expected_name = 'web.example.com-as000000'

        launch_config = prepare_launch_config(self.scaling_group_uuid,
                                              test_config)

        self.assertEqual(expected_name, launch_config['server']['name'])

    def test_server_name_no_suffix(self):
        """
        No server name in the launch config means no suffix.
        """
        test_config = {'server': {}}
        expected_name = 'as000000'

        launch_config = prepare_launch_config(self.scaling_group_uuid,
                                              test_config)

        self.assertEqual(expected_name, launch_config['server']['name'])

    def test_server_metadata(self):
        """
        The auto scaling group should be added to the server metadata.
        """
        test_config = {'server': {}}
        expected_metadata = {
            'rax:auto_scaling_group_id': self.scaling_group_uuid}

        launch_config = prepare_launch_config(self.scaling_group_uuid,
                                              test_config)

        self.assertEqual(expected_metadata,
                         launch_config['server']['metadata'])

    def test_server_merge_metadata(self):
        """
        The auto scaling metadata should be merged with specified metadata.
        """
        test_config = {'server': {'metadata': {'foo': 'bar'}}}
        expected_metadata = {
            'rax:auto_scaling_group_id': self.scaling_group_uuid,
            'foo': 'bar'}

        launch_config = prepare_launch_config(self.scaling_group_uuid,
                                              test_config)

        self.assertEqual(expected_metadata,
                         launch_config['server']['metadata'])

    def test_load_balancer_metadata(self):
        """
        auto scaling group and auto scaling server name should be
        added to the node metadata for a load balancer.
        """
        test_config = {'server': {}, 'loadBalancers': [{'id': 1, 'port': 80}]}

        expected_metadata = {
            'rax:auto_scaling_group_id': self.scaling_group_uuid,
            'rax:auto_scaling_server_name': 'as000000'}

        launch_config = prepare_launch_config(self.scaling_group_uuid,
                                              test_config)

        self.assertEqual(expected_metadata,
                         launch_config['loadBalancers'][0]['metadata'])

    def test_load_balancer_metadata_merge(self):
        """
        auto scaling metadata should be merged with user specified metadata.
        """
        test_config = {'server': {}, 'loadBalancers': [
            {'id': 1, 'port': 80, 'metadata': {'foo': 'bar'}}]}

        expected_metadata = {
            'rax:auto_scaling_group_id': self.scaling_group_uuid,
            'rax:auto_scaling_server_name': 'as000000',
            'foo': 'bar'}

        launch_config = prepare_launch_config(self.scaling_group_uuid,
                                              test_config)

        self.assertEqual(expected_metadata,
                         launch_config['loadBalancers'][0]['metadata'])

    def test_launch_config_is_copy(self):
        """
        The input launch config is not mutated by prepare_launch_config.
        """
        test_config = {'server': {}}

        launch_config = prepare_launch_config(self.scaling_group_uuid,
                                              test_config)

        self.assertNotIdentical(test_config, launch_config)


# An instance associated with a single load balancer.
instance_details = (
    'a',
    [(12345, {'nodes': [{'id': 1}]}),
     (54321, {'nodes': [{'id': 2}]})])


class DeleteServerTests(SynchronousTestCase):
    """
    Test the delete server worker.
    """
    def setUp(self):
        """
        Set up some mocks.
        """
        set_config_data(fake_config)
        self.addCleanup(set_config_data, {})

        self.log = mock_log()
        self.treq = patch(self, 'otter.worker.launch_server_v1.treq')
        patch(self, 'otter.util.http.treq', new=self.treq)

        self.treq.delete.return_value = succeed(mock.Mock(code=404))
        self.treq.content.side_effect = lambda *a, **kw: succeed("")

        self.remove_from_load_balancer = patch(
            self, 'otter.worker.launch_server_v1.remove_from_load_balancer')
        self.remove_from_load_balancer.return_value = succeed(None)

        self.clock = Clock()

    def test_delete_server_deletes_load_balancer_node(self):
        """
        delete_server removes the nodes specified in instance details from
        the associated load balancers.
        """
        d = delete_server(self.log,
                          'DFW',
                          fake_service_catalog,
                          'my-auth-token',
                          instance_details)
        self.successResultOf(d)

        self.remove_from_load_balancer.assert_has_calls([
            mock.call(self.log, 'http://dfw.lbaas/', 'my-auth-token', 12345, 1),
            mock.call(self.log, 'http://dfw.lbaas/', 'my-auth-token', 54321, 2)
        ], any_order=True)

        self.assertEqual(self.remove_from_load_balancer.call_count, 2)

    def test_delete_server(self):
        """
        delete_server performs a DELETE request against the instance URL based
        on the information in instance_details.
        """
        d = delete_server(self.log, 'DFW', fake_service_catalog,
                          'my-auth-token', instance_details)
        self.successResultOf(d)

        self.treq.delete.assert_called_once_with(
            'http://dfw.openstack/servers/a',
            headers=expected_headers, log=mock.ANY)

    def test_delete_server_succeeds_on_unknown_server(self):
        """
        delete_server succeeds and logs if delete calls return 404.
        """
        self.treq.delete.return_value = succeed(mock.Mock(code=404))

        d = delete_server(self.log, 'DFW', fake_service_catalog,
                          'my-auth-token', instance_details)
        self.successResultOf(d)

    def test_delete_server_propagates_loadbalancer_failures(self):
        """
        delete_server propagates any errors from removing server from load
        balancers
        """
        self.remove_from_load_balancer.return_value = fail(
            APIError(500, '')).addErrback(wrap_request_error, 'url')

        d = delete_server(self.log, 'DFW', fake_service_catalog,
                          'my-auth-token', instance_details)
        failure = unwrap_first_error(self.failureResultOf(d))

        self.assertEqual(failure.value.reason.value.code, 500)

    @mock.patch('otter.worker.launch_server_v1.verified_delete')
    def test_delete_server_propagates_verified_delete_failures(self, deleter):
        """
        delete_server fails with an APIError if deleting the server fails.
        """
        deleter.return_value = fail(TimedOutError(3660, 'meh'))

        d = delete_server(self.log, 'DFW', fake_service_catalog,
                          'my-auth-token', instance_details)
        self.failureResultOf(d, TimedOutError)

    def test_delete_and_verify_does_not_verify_if_404(self):
        """
        :func:`delete_and_verify` does not verify if the deletion response
        code is a 404
        """
        self.treq.delete.return_value = succeed(mock.Mock(code=404))
        d = delete_and_verify(self.log, 'http://url/', 'my-auth-token',
                              'serverId')
        self.assertEqual(self.treq.delete.call_count, 1)
        self.assertEqual(self.treq.get.call_count, 0)
        self.successResultOf(d)

    def test_delete_and_verify_succeeds_if_get_returns_404(self):
        """
        :func:`delete_and_verify` succeeds if the verification response code
        is a 404
        """
        self.treq.delete.return_value = succeed(mock.Mock(code=204))
        self.treq.get.return_value = succeed(mock.Mock(code=404))

        d = delete_and_verify(self.log, 'http://url/', 'my-auth-token',
                              'serverId')
        self.assertEqual(self.treq.delete.call_count, 1)
        self.assertEqual(self.treq.get.call_count, 1)
        self.successResultOf(d)

    def test_delete_and_verify_succeeds_if_task_state_is_deleting(self):
        """
        :func:`delete_and_verify` succeeds if the verification response body
        has a task_state of "deleting"
        """
        self.treq.delete.return_value = succeed(mock.Mock(code=204))
        self.treq.get.return_value = succeed(mock.Mock(code=200))
        self.treq.json_content.return_value = succeed(
            {'server': {'OS-EXT-STS:task_state': 'deleting'}})

        d = delete_and_verify(self.log, 'http://url/', 'my-auth-token',
                              'serverId')
        self.assertEqual(self.treq.delete.call_count, 1)
        self.assertEqual(self.treq.get.call_count, 1)
        self.successResultOf(d)

    def test_delete_and_verify_fails_if_task_state_not_deleting(self):
        """
        :func:`delete_and_verify` fails if the verification response body
        has a task_state that is not "deleting"
        """
        self.treq.delete.return_value = succeed(mock.Mock(code=204))
        self.treq.get.return_value = succeed(mock.Mock(code=200))
        self.treq.json_content.return_value = succeed(
            {'server': {'OS-EXT-STS:task_state': 'build'}})

        d = delete_and_verify(self.log, 'http://url/', 'my-auth-token',
                              'serverId')
        self.assertEqual(self.treq.delete.call_count, 1)
        self.assertEqual(self.treq.get.call_count, 1)
        self.failureResultOf(d, UnexpectedServerStatus)

    def test_delete_and_verify_fails_if_no_task_state(self):
        """
        :func:`delete_and_verify` fails if the verification response body
        does not have a task_state
        """
        self.treq.delete.return_value = succeed(mock.Mock(code=204))
        self.treq.get.return_value = succeed(mock.Mock(code=200))
        self.treq.json_content.return_value = succeed({'server': {}})

        d = delete_and_verify(self.log, 'http://url/', 'my-auth-token',
                              'serverId')
        self.assertEqual(self.treq.delete.call_count, 1)
        self.assertEqual(self.treq.get.call_count, 1)
        self.failureResultOf(d, UnexpectedServerStatus)

    def test_delete_and_verify_fails_if_delete_500s(self):
        """
        :func:`delete_and_verify` fails if the deletion response code is
        neither a 404 nor a 204
        """
        self.treq.delete.return_value = succeed(mock.Mock(code=500))

        d = delete_and_verify(self.log, 'http://url/', 'my-auth-token',
                              'serverId')
        self.assertEqual(self.treq.delete.call_count, 1)
        self.assertEqual(self.treq.get.call_count, 0)
        self.failureResultOf(d, RequestError)

    def test_delete_and_verify_fails_if_verify_500s(self):
        """
        :func:`delete_and_verify` fails if the verification response code is
        neither a 404 nor a 200
        """
        self.treq.delete.return_value = succeed(mock.Mock(code=204))
        self.treq.get.return_value = succeed(mock.Mock(code=500))

        d = delete_and_verify(self.log, 'http://url/', 'my-auth-token',
                              'serverId')
        self.assertEqual(self.treq.delete.call_count, 1)
        self.assertEqual(self.treq.get.call_count, 1)
        self.failureResultOf(d, RequestError)

    def test_verified_delete_retries_until_success(self):
        """
        If the first delete didn't work, wait a bit and try again until the
        server has been deleted, since a server can sit in DELETE state for a
        bit.  Deferred only callbacks when the deletion is done.

        It also logs deletion success.
        """
        delete_and_verify = patch(
            self, 'otter.worker.launch_server_v1.delete_and_verify')
        delete_and_verify.side_effect = lambda *a, **kw: fail(Exception("bad"))

        d = verified_delete(self.log, 'http://url/', 'my-auth-token',
                            'serverId', exp_start=2, max_retries=2, clock=self.clock)
        self.assertEqual(delete_and_verify.call_count, 1)
        self.assertNoResult(d)

        delete_and_verify.side_effect = lambda *a, **kw: None

        self.clock.advance(2)
        self.assertEqual(
            delete_and_verify.mock_calls,
            [mock.call(matches(IsBoundWith(server_id='serverId')), 'http://url/',
                       'my-auth-token', 'serverId')] * 2)
        self.successResultOf(d)

        # the loop has stopped
        self.clock.pump([5])
        self.assertEqual(delete_and_verify.call_count, 2)

        # success logged
        self.log.msg.assert_called_with(
            matches(StartsWith("Server deleted successfully")),
            server_id='serverId', time_delete=2.0)

    def test_verified_delete_retries_verification_until_timeout(self):
        """
        If the deleting fails until the timeout, log a failure and do not
        keep trying to delete.
        """
        delete_and_verify = patch(
            self, 'otter.worker.launch_server_v1.delete_and_verify')
        delete_and_verify.side_effect = lambda *a, **kw: fail(DummyException("bad"))

        d = verified_delete(self.log, 'http://url/', 'my-auth-token',
                            'serverId', exp_start=2, max_retries=2, clock=self.clock)
        self.assertNoResult(d)

        self.clock.advance(2)
        self.assertNoResult(d)
        self.assertEqual(delete_and_verify.call_count, 2)

        self.clock.advance(4)
        self.failureResultOf(d, DummyException)
        self.assertEqual(
            delete_and_verify.mock_calls,
            [mock.call(matches(IsBoundWith(server_id='serverId')), 'http://url/',
                       'my-auth-token', 'serverId')] * 3)

        # the loop has stopped
        self.clock.pump([16, 32])
        self.assertEqual(delete_and_verify.call_count, 3)<|MERGE_RESOLUTION|>--- conflicted
+++ resolved
@@ -668,11 +668,7 @@
         'name': 'abcd',
         'imageRef': '123',
         'flavorRef': 'xyz',
-<<<<<<< HEAD
-        'metadata': {} if metadata is None else metadata
-=======
         'metadata': metadata or {}
->>>>>>> 088ff741
     }
     if created is not None:
         config['created'] = created
