--- conflicted
+++ resolved
@@ -42,13 +42,8 @@
 
 from otter.test.utils import (mock_log, patch, CheckFailure, mock_treq,
                               matches, DummyException, IsBoundWith,
-<<<<<<< HEAD
                               StubTreq, StubTreq2, StubResponse)
-from testtools.matchers import IsInstance, StartsWith
-=======
-                              StubTreq, StubResponse)
 from testtools.matchers import IsInstance, StartsWith, MatchesRegex
->>>>>>> fcbd6b37
 
 from otter.auth import headers
 from otter.util.http import APIError, RequestError, wrap_request_error
