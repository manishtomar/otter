--- conflicted
+++ resolved
@@ -31,12 +31,8 @@
     LB_MAX_RETRIES,
     LB_RETRY_INTERVAL_RANGE,
     find_server,
-<<<<<<< HEAD
-    ServerCreationRetryError
-=======
     ServerCreationRetryError,
     CLBOrNodeDeleted
->>>>>>> 0996cd82
 )
 
 
@@ -720,27 +716,6 @@
     return config
 
 
-def _get_server_info(metadata=None, created=None):
-    """
-    Creates a fake server config to be used when testing creating servers
-    (either as the config to use when creating, or as the config to return as
-    a response).
-
-    :param ``dict`` metadata: metadata to include in the server config
-    :param ``created``: this is only used in server responses, but gives an
-        extra field to distinguish one server config from another
-    """
-    config = {
-        'name': 'abcd',
-        'imageRef': '123',
-        'flavorRef': 'xyz',
-        'metadata': metadata or {}
-    }
-    if created is not None:
-        config['created'] = created
-    return config
-
-
 class ServerTests(SynchronousTestCase):
     """
     Test server manipulation functions.
