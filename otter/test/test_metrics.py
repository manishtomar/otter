"""
Tests for `metrics.py`
"""

import mock
import json
from io import StringIO

from pyrsistent import freeze

from toolz.dicttoolz import merge

from twisted.trial.unittest import SynchronousTestCase
from twisted.internet.defer import succeed, fail
from twisted.internet.task import Clock
from twisted.internet.base import ReactorBase

from otter.metrics import (
    get_scaling_groups, get_tenant_metrics, get_all_metrics, GroupMetrics,
    add_to_cloud_metrics, collect_metrics, MetricsService, makeService, Options)
<<<<<<< HEAD
from otter.test.utils import patch, StubTreq2, matches, IsCallable, Implements
from otter.test.test_auth import identity_config
from otter.auth import IAuthenticator
=======
from otter.test.utils import (
    patch, StubTreq2, matches, IsCallable, CheckFailure, mock_log)
>>>>>>> 1dbbf4c2
from otter.util.http import headers
from otter.log import BoundLog

from testtools.matchers import IsInstance

from silverberg.client import CQLClient


class GetScalingGroupsTests(SynchronousTestCase):
    """
    Tests for :func:`get_scaling_groups`
    """

    def setUp(self):
        """
        Mock
        """
        self.client = mock.Mock(spec=CQLClient)
        self.exec_args = {}

        def _exec(query, params, c):
            return succeed(self.exec_args[freeze((query, params))])

        self.client.execute.side_effect = _exec
        self.select = ('SELECT "groupId","tenantId",active,created_at,desired,pending '
                       'FROM scaling_group ')

    def _add_exec_args(self, query, params, ret):
        self.exec_args[freeze((query, params))] = ret

    def test_all_groups_less_than_batch(self):
        """
        Works when number of all groups of all tenants < batch size
        """
        groups = [{'tenantId': i, 'groupId': j, 'desired': 3, 'created_at': 'c'}
                  for i in range(2) for j in range(2)]
        self._add_exec_args(self.select + ' LIMIT :limit;', {'limit': 5}, groups)
        d = get_scaling_groups(self.client, batch_size=5)
        self.assertEqual(list(self.successResultOf(d)), groups)

    def test_filters_no_created_or_desired(self):
        """
        Does not include groups that do not have created_at or desired
        """
        groups = [{'tenantId': 1, 'groupId': 2, 'desired': 3, 'created_at': None},
                  {'tenantId': 1, 'groupId': 3, 'desired': None, 'created_at': 'c'},
                  {'tenantId': 1, 'groupId': 4, 'desired': None, 'created_at': None},
                  {'tenantId': 1, 'groupId': 5, 'desired': 3, 'created_at': 'c'}]
        self._add_exec_args(self.select + ' LIMIT :limit;', {'limit': 5}, groups)
        d = get_scaling_groups(self.client, batch_size=5)
        self.assertEqual(list(self.successResultOf(d)), groups[-1:])

    def test_filters_on_group_pred_arg(self):
        """
        If group_pred arg is given then returns groups for which group_pred returns True
        """
        groups = [{'tenantId': 1, 'groupId': 2, 'desired': 3, 'created_at': 'c'},
                  {'tenantId': 1, 'groupId': 3, 'desired': 2, 'created_at': 'c'},
                  {'tenantId': 1, 'groupId': 4, 'desired': 6, 'created_at': 'c'},
                  {'tenantId': 1, 'groupId': 5, 'desired': 4, 'created_at': 'c'}]
        self._add_exec_args(self.select + ' LIMIT :limit;', {'limit': 5}, groups)
        d = get_scaling_groups(self.client, batch_size=5,
                               group_pred=lambda g: g['desired'] % 3 == 0)
        self.assertEqual(list(self.successResultOf(d)), [groups[0], groups[2]])

    def test_gets_props(self):
        """
        If props arg is given then returns groups with that property in it
        """
        groups = [{'tenantId': 1, 'groupId': 2, 'desired': 3, 'created_at': 'c', 'launch': 'l'},
                  {'tenantId': 1, 'groupId': 3, 'desired': 2, 'created_at': 'c', 'launch': 'b'}]
        self._add_exec_args(
            ('SELECT "groupId","tenantId",active,created_at,desired,launch,pending '
             'FROM scaling_group  LIMIT :limit;'),
            {'limit': 5}, groups)
        d = get_scaling_groups(self.client, props=['launch'], batch_size=5)
        self.assertEqual(list(self.successResultOf(d)), groups)

    def test_last_tenant_has_less_groups(self):
        """
        Fetches initial batch, then gets all groups of last tenant in that batch
        and stops when there are no more tenants
        """
        groups = [{'tenantId': 1, 'groupId': i, 'desired': 3, 'created_at': 'c'}
                  for i in range(7)]
        self._add_exec_args(self.select + ' LIMIT :limit;', {'limit': 5}, groups[:5])
        self._add_exec_args(
            self.select + 'WHERE "tenantId"=:tenantId AND "groupId">:groupId LIMIT :limit;',
            {'limit': 5, 'tenantId': 1, 'groupId': 4}, groups[5:])
        self._add_exec_args(
            self.select + 'WHERE token("tenantId") > token(:tenantId) LIMIT :limit;',
            {'limit': 5, 'tenantId': 1}, [])
        d = get_scaling_groups(self.client, batch_size=5)
        self.assertEqual(list(self.successResultOf(d)), groups)

    def test_many_tenants_having_more_than_batch_groups(self):
        """
        Gets all groups when there are many tenants each of them having groups > batch size
        """
        groups1 = [{'tenantId': 1, 'groupId': i, 'desired': 3, 'created_at': 'c'}
                   for i in range(7)]
        groups2 = [{'tenantId': 2, 'groupId': i, 'desired': 4, 'created_at': 'c'}
                   for i in range(9)]
        self._add_exec_args(self.select + ' LIMIT :limit;', {'limit': 5}, groups1[:5])
        self._add_exec_args(
            self.select + 'WHERE "tenantId"=:tenantId AND "groupId">:groupId LIMIT :limit;',
            {'limit': 5, 'tenantId': 1, 'groupId': 4}, groups1[5:])
        self._add_exec_args(
            self.select + 'WHERE token("tenantId") > token(:tenantId) LIMIT :limit;',
            {'limit': 5, 'tenantId': 1}, groups2[:5])
        self._add_exec_args(
            self.select + 'WHERE "tenantId"=:tenantId AND "groupId">:groupId LIMIT :limit;',
            {'limit': 5, 'tenantId': 2, 'groupId': 4}, groups2[5:])
        self._add_exec_args(
            self.select + 'WHERE token("tenantId") > token(:tenantId) LIMIT :limit;',
            {'limit': 5, 'tenantId': 2}, [])
        d = get_scaling_groups(self.client, batch_size=5)
        self.assertEqual(list(self.successResultOf(d)), groups1 + groups2)


class GetMetricsTests(SynchronousTestCase):
    """
    Tests for :func:`get_tenant_metrics` and :func:`get_all_metrics`
    """

    def setUp(self):
        """
        Mock get_scaling_group_servers
        """
        self.tenant_servers = {}
        self.mock_gsgs = patch(
            self, 'otter.metrics.get_scaling_group_servers',
            side_effect=lambda t, *a, **k: succeed(self.tenant_servers[t]))

    def test_get_tenant_metrics(self):
        """
        Gets group's metrics
        """
        servers = {'g1': [{'status': 'ACTIVE'}] * 3 + [{'status': 'BUILD'}] * 2}
        groups = [{'groupId': 'g1', 'desired': 3}, {'groupId': 'g2', 'desired': 4}]
        self.assertEqual(
            get_tenant_metrics('t', groups, servers),
            [GroupMetrics('t', 'g1', 3, 3, 2), GroupMetrics('t', 'g2', 4, 0, 0)])

    def test_get_all_metrics(self):
        """
        Gets group's metrics
        """
        servers_t1 = {'g1': [{'status': 'ACTIVE'}] * 3 + [{'status': 'BUILD'}] * 2,
                      'g2': [{'status': 'ACTIVE'}]}
        servers_t2 = {'g4': [{'status': 'ACTIVE'}, {'status': 'BUILD'}]}
        groups = [{'tenantId': 't1', 'groupId': 'g1', 'desired': 3},
                  {'tenantId': 't1', 'groupId': 'g2', 'desired': 4},
                  {'tenantId': 't2', 'groupId': 'g4', 'desired': 2}]

        self.tenant_servers['t1'] = servers_t1
        self.tenant_servers['t2'] = servers_t2

        d = get_all_metrics(groups, 'a', 'n', 'r', clock='c')

        self.assertEqual(
            set(self.successResultOf(d)),
            set([GroupMetrics('t1', 'g1', 3, 3, 2), GroupMetrics('t1', 'g2', 4, 1, 0),
                 GroupMetrics('t2', 'g4', 2, 1, 1)]))
        self.mock_gsgs.assert_any_call(
            't1', 'a', 'n', 'r', server_predicate=IsCallable(), clock='c')
        self.mock_gsgs.assert_any_call(
            't2', 'a', 'n', 'r', server_predicate=IsCallable(), clock='c')


class AddToCloudMetricsTests(SynchronousTestCase):
    """
    Tests for :func:`add_to_cloud_metrics`
    """

    def setUp(self):
        """
        Setup treq
        """
        self.resp = {
            'access': {
                'token': {'id': 'token'},
                'serviceCatalog': [
                    {'endpoints': [{"region": "IAD", "publicURL": "url"}],
                     "name": "cloudMetricsIngest"}
                ]
            }
        }
        self.au = patch(self, 'otter.metrics.authenticate_user',
                        return_value=succeed(self.resp))

    @mock.patch('otter.metrics.time')
    def test_added(self, mock_time):
        """
        total desired, pending and actual are added to cloud metrics
        """
        td = 10
        ta = 20
        tp = 3
        mock_time.time.return_value = 100
        m = {'collectionTime': 100000, 'ttlInSeconds': 5 * 24 * 60 * 60}
        md = merge(m, {'metricValue': td, 'metricName': 'ord.desired'})
        ma = merge(m, {'metricValue': ta, 'metricName': 'ord.actual'})
        mp = merge(m, {'metricValue': tp, 'metricName': 'ord.pending'})
        req = ('POST', 'url/ingest', {'headers': headers('token'),
                                      'data': json.dumps([md, ma, mp])})
        treq = StubTreq2([(req, (200, ''))])
        conf = {'username': 'a', 'password': 'p', 'service': 'cloudMetricsIngest',
                'region': 'IAD', 'ttl': m['ttlInSeconds']}

        d = add_to_cloud_metrics(conf, 'idurl', 'ord', td, ta, tp, _treq=treq)

        self.assertIsNone(self.successResultOf(d))
        self.au.assert_called_once_with('idurl', 'a', 'p', log=matches(IsInstance(BoundLog)))


class CollectMetricsTests(SynchronousTestCase):
    """
    Tests for :func:`collect_metrics`
    """

    def setUp(self):
        """
        mock dependent functions
        """
        self.connect_cass_servers = patch(self, 'otter.metrics.connect_cass_servers')
        self.client = mock.Mock(spec=['disconnect'])
        self.client.disconnect.return_value = succeed(None)
        self.connect_cass_servers.return_value = self.client

        self.groups = mock.Mock()
        self.get_scaling_groups = patch(self, 'otter.metrics.get_scaling_groups',
                                        return_value=succeed(self.groups))

        self.metrics = [GroupMetrics('t', 'g1', 3, 2, 0),
                        GroupMetrics('t2', 'g1', 4, 4, 1),
                        GroupMetrics('t2', 'g', 100, 20, 0)]
        self.get_all_metrics = patch(self, 'otter.metrics.get_all_metrics',
                                     return_value=succeed(self.metrics))

        self.add_to_cloud_metrics = patch(self, 'otter.metrics.add_to_cloud_metrics',
                                          return_value=succeed(None))

        self.config = {'cassandra': 'c', 'identity': identity_config, 'metrics': 'm',
                       'region': 'r', 'services': {'nova': 'cloudServersOpenStack'}}

    def test_metrics_collected(self):
        """
        Metrics is collected after getting groups from cass and servers from nova
        and it is added to blueflood
        """
        _reactor = mock.Mock()
        d = collect_metrics(_reactor, self.config)
        self.assertIsNone(self.successResultOf(d))

        self.connect_cass_servers.assert_called_once_with(_reactor, 'c')
        self.get_scaling_groups.assert_called_once_with(
            self.client, props=['status'], group_pred=IsCallable())
        self.get_all_metrics.assert_called_once_with(
            self.groups, matches(Implements(IAuthenticator)), 'cloudServersOpenStack',
            'r', clock=_reactor, _print=False)
        self.add_to_cloud_metrics.assert_called_once_with(
            'm', identity_config['url'], 'r', 107, 26, 1)
        self.client.disconnect.assert_called_once_with()

    def test_with_client(self):
        """
        Uses client provided and does not disconnect it before returning
        """
        client = mock.Mock(spec=['disconnect'])
        d = collect_metrics(mock.Mock(), self.config, client=client)
        self.assertIsNone(self.successResultOf(d))
        self.assertFalse(self.connect_cass_servers.called)
        self.assertFalse(client.disconnect.called)

    def test_with_authenticator(self):
        """
        Uses authenticator provided instead of creating new
        """
        _reactor, auth = mock.Mock(), mock.Mock()
        d = collect_metrics(_reactor, self.config, authenticator=auth)
        self.assertIsNone(self.successResultOf(d))
        self.get_all_metrics.assert_called_once_with(
            self.groups, auth, 'cloudServersOpenStack', 'r', clock=_reactor, _print=False)


class APIOptionsTests(SynchronousTestCase):
    """
    Test the various command line options.
    """

    def test_config_options(self):
        """
        File given in --config option is parsed and its contents are added to `Options`
        object
        """
        config = Options()
        config.open = mock.Mock(return_value=StringIO(u'{"a": "b"}'))
        config.parseOptions(['--config=file.json'])
        self.assertEqual(config, {'a': 'b', 'config': 'file.json',
                                  'services': {'nova': 'cloudServersOpenStack'}})


class ServiceTests(SynchronousTestCase):
    """
    Tests for :func:`otter.metrics.makeService` and :class:`otter.metrics.MetricsService`
    """

    def setUp(self):
        """
        Mock cass connection and authenticator
        """
        self.client = mock.Mock(spec=['disconnect'])
        self.client.disconnect.return_value = succeed('disconnected')
        self.mock_ccs = patch(self, 'otter.metrics.connect_cass_servers', return_value=self.client)
<<<<<<< HEAD
        self.config = {'cassandra': 'c', 'identity': identity_config, 'metrics': {'interval': 20}}
        self.mock_cm = patch(self, 'otter.metrics.collect_metrics')
=======
        self.mock_ga = patch(self, 'otter.metrics.get_authenticator', return_value='auth')
        self.config = {'cassandra': 'c', 'identity': 'i', 'metrics': {'interval': 20}}
        self.mock_cm = patch(self, 'otter.metrics.collect_metrics', return_value=succeed(None))
        self.log = mock_log()
        self.clock = Clock()

    def _service(self):
        return MetricsService('r', self.config, self.log, self.clock)

    def _cm_called(self, calls):
        self.assertEqual(len(self.mock_cm.mock_calls), calls)
        self.mock_cm.assert_called_with('r', self.config, client=self.client,
                                        authenticator='auth')
>>>>>>> 1dbbf4c2

    @mock.patch('otter.metrics.MetricsService')
    def test_make_service(self, mock_ms):
        """
        MetricsService is returned with config
        """
        c = {'a': 'v'}
        s = makeService(c)
        self.assertIs(s, mock_ms.return_value)
        from otter.metrics import metrics_log
        mock_ms.assert_called_once_with(matches(IsInstance(ReactorBase)), c, metrics_log)

    def test_collect_metrics_called_again(self):
        """
        `collect_metrics` is called again based on interval given in config
        """
<<<<<<< HEAD
        s = MetricsService(self.config)
        self.mock_ccs.assert_called_once_with(matches(IsInstance(ReactorBase)), 'c')
        self.assertEqual(s.step, 20)
        self.assertEqual(
            s.call,
            (self.mock_cm, (matches(IsInstance(ReactorBase)), self.config),
             dict(client=self.client, authenticator=matches(Implements(IAuthenticator)))))
=======
        s = self._service()
        s.startService()
        self.assertTrue(s.running)
        self._cm_called(1)
        self.clock.advance(20)
        self._cm_called(2)

    def test_collect_metrics_called_again_on_error(self):
        """
        `collect_metrics` is called again even if one of the previous call fails
        """
        s = self._service()
        self.mock_cm.return_value = fail(ValueError('a'))
        s.startService()
        self._cm_called(1)
        self.log.err.assert_called_once_with(CheckFailure(ValueError))
        # Service is still running
        self.assertTrue(s.running)
        # And collect_metrics is called again after interval is passed
        self.clock.advance(20)
        self._cm_called(2)
>>>>>>> 1dbbf4c2

    def test_stop_service(self):
        """
        Client is disconnected when service is stopped
        """
        s = self._service()
        s.startService()
        self.assertTrue(s.running)
        self._cm_called(1)
        d = s.stopService()
        self.assertEqual(self.successResultOf(d), 'disconnected')
        self.assertFalse(s.running)
        # collect_metrics is not called again
        self.clock.advance(20)
        self._cm_called(1)<|MERGE_RESOLUTION|>--- conflicted
+++ resolved
@@ -18,14 +18,11 @@
 from otter.metrics import (
     get_scaling_groups, get_tenant_metrics, get_all_metrics, GroupMetrics,
     add_to_cloud_metrics, collect_metrics, MetricsService, makeService, Options)
-<<<<<<< HEAD
 from otter.test.utils import patch, StubTreq2, matches, IsCallable, Implements
 from otter.test.test_auth import identity_config
 from otter.auth import IAuthenticator
-=======
 from otter.test.utils import (
-    patch, StubTreq2, matches, IsCallable, CheckFailure, mock_log)
->>>>>>> 1dbbf4c2
+    patch, StubTreq2, matches, IsCallable, CheckFailure, mock_log, Implements)
 from otter.util.http import headers
 from otter.log import BoundLog
 
@@ -341,12 +338,7 @@
         self.client = mock.Mock(spec=['disconnect'])
         self.client.disconnect.return_value = succeed('disconnected')
         self.mock_ccs = patch(self, 'otter.metrics.connect_cass_servers', return_value=self.client)
-<<<<<<< HEAD
         self.config = {'cassandra': 'c', 'identity': identity_config, 'metrics': {'interval': 20}}
-        self.mock_cm = patch(self, 'otter.metrics.collect_metrics')
-=======
-        self.mock_ga = patch(self, 'otter.metrics.get_authenticator', return_value='auth')
-        self.config = {'cassandra': 'c', 'identity': 'i', 'metrics': {'interval': 20}}
         self.mock_cm = patch(self, 'otter.metrics.collect_metrics', return_value=succeed(None))
         self.log = mock_log()
         self.clock = Clock()
@@ -357,8 +349,7 @@
     def _cm_called(self, calls):
         self.assertEqual(len(self.mock_cm.mock_calls), calls)
         self.mock_cm.assert_called_with('r', self.config, client=self.client,
-                                        authenticator='auth')
->>>>>>> 1dbbf4c2
+                                        authenticator=matches(Implements(IAuthenticator)))
 
     @mock.patch('otter.metrics.MetricsService')
     def test_make_service(self, mock_ms):
@@ -375,15 +366,6 @@
         """
         `collect_metrics` is called again based on interval given in config
         """
-<<<<<<< HEAD
-        s = MetricsService(self.config)
-        self.mock_ccs.assert_called_once_with(matches(IsInstance(ReactorBase)), 'c')
-        self.assertEqual(s.step, 20)
-        self.assertEqual(
-            s.call,
-            (self.mock_cm, (matches(IsInstance(ReactorBase)), self.config),
-             dict(client=self.client, authenticator=matches(Implements(IAuthenticator)))))
-=======
         s = self._service()
         s.startService()
         self.assertTrue(s.running)
@@ -405,7 +387,6 @@
         # And collect_metrics is called again after interval is passed
         self.clock.advance(20)
         self._cm_called(2)
->>>>>>> 1dbbf4c2
 
     def test_stop_service(self):
         """
