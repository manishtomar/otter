"""
Tests for `metrics.py`
"""

import operator
from io import StringIO

from effect import Constant, Effect
from effect.testing import Stub, resolve_effect

import mock

from pyrsistent import freeze

from silverberg.client import CQLClient

from testtools.matchers import IsInstance

from toolz.dicttoolz import merge

from twisted.internet.base import ReactorBase
from twisted.internet.defer import fail, succeed
from twisted.internet.task import Clock
from twisted.trial.unittest import SynchronousTestCase

from otter.auth import IAuthenticator
from otter.constants import ServiceType, get_service_mapping
from otter.metrics import (
    GroupMetrics,
    MetricsService,
    Options,
    add_to_cloud_metrics,
    collect_metrics,
    get_all_metrics,
    get_all_metrics_effects,
    get_scaling_groups,
    get_tenant_metrics,
    makeService,
    metrics_log,
)
from otter.test.test_auth import identity_config
from otter.test.utils import (
    CheckFailure,
    CheckFailureValue,
    IsCallable,
    Provides,
    matches,
    mock_log,
    patch,
    resolve_stubs,
)


class GetScalingGroupsTests(SynchronousTestCase):
    """
    Tests for :func:`get_scaling_groups`
    """

    def setUp(self):
        """
        Mock
        """
        self.client = mock.Mock(spec=CQLClient)
        self.exec_args = {}

        def _exec(query, params, c):
            return succeed(self.exec_args[freeze((query, params))])

        self.client.execute.side_effect = _exec
        self.select = ('SELECT "groupId","tenantId",'
                       'active,created_at,desired,pending '
                       'FROM scaling_group ')

    def _add_exec_args(self, query, params, ret):
        self.exec_args[freeze((query, params))] = ret

    def test_all_groups_less_than_batch(self):
        """
        Works when number of all groups of all tenants < batch size
        """
        groups = [{'tenantId': i, 'groupId': j,
                   'desired': 3, 'created_at': 'c'}
                  for i in range(2) for j in range(2)]
        self._add_exec_args(
            self.select + ' LIMIT :limit;', {'limit': 5}, groups)
        d = get_scaling_groups(self.client, batch_size=5)
        self.assertEqual(list(self.successResultOf(d)), groups)

    def test_filters_no_created_or_desired(self):
        """
        Does not include groups that do not have created_at or desired
        """
        groups = [{'tenantId': 1, 'groupId': 2,
                   'desired': 3, 'created_at': None},
                  {'tenantId': 1, 'groupId': 3,
                   'desired': None, 'created_at': 'c'},
                  {'tenantId': 1, 'groupId': 4,
                   'desired': None, 'created_at': None},
                  {'tenantId': 1, 'groupId': 5,
                   'desired': 3, 'created_at': 'c'}]
        self._add_exec_args(
            self.select + ' LIMIT :limit;', {'limit': 5}, groups)
        d = get_scaling_groups(self.client, batch_size=5)
        self.assertEqual(list(self.successResultOf(d)), groups[-1:])

    def test_filters_on_group_pred_arg(self):
        """
        If group_pred arg is given then returns groups for which
        group_pred returns True
        """
        groups = [{'tenantId': 1, 'groupId': 2,
                   'desired': 3, 'created_at': 'c'},
                  {'tenantId': 1, 'groupId': 3,
                   'desired': 2, 'created_at': 'c'},
                  {'tenantId': 1, 'groupId': 4,
                   'desired': 6, 'created_at': 'c'},
                  {'tenantId': 1, 'groupId': 5,
                   'desired': 4, 'created_at': 'c'}]
        self._add_exec_args(
            self.select + ' LIMIT :limit;', {'limit': 5}, groups)
        d = get_scaling_groups(self.client, batch_size=5,
                               group_pred=lambda g: g['desired'] % 3 == 0)
        self.assertEqual(list(self.successResultOf(d)),
                         [groups[0], groups[2]])

    def test_gets_props(self):
        """
        If props arg is given then returns groups with that property in it
        """
        groups = [{'tenantId': 1, 'groupId': 2, 'desired': 3,
                   'created_at': 'c', 'launch': 'l'},
                  {'tenantId': 1, 'groupId': 3, 'desired': 2,
                   'created_at': 'c', 'launch': 'b'}]
        self._add_exec_args(
            ('SELECT "groupId","tenantId",active,created_at,'
             'desired,launch,pending '
             'FROM scaling_group  LIMIT :limit;'),
            {'limit': 5}, groups)
        d = get_scaling_groups(self.client, props=['launch'], batch_size=5)
        self.assertEqual(list(self.successResultOf(d)), groups)

    def test_last_tenant_has_less_groups(self):
        """
        Fetches initial batch, then gets all groups of last tenant
        in that batch and stops when there are no more tenants
        """
        groups = [{'tenantId': 1, 'groupId': i,
                   'desired': 3, 'created_at': 'c'}
                  for i in range(7)]
        self._add_exec_args(
            self.select + ' LIMIT :limit;', {'limit': 5}, groups[:5])
        self._add_exec_args(
            self.select + ('WHERE "tenantId"=:tenantId AND '
                           '"groupId">:groupId LIMIT :limit;'),
            {'limit': 5, 'tenantId': 1, 'groupId': 4}, groups[5:])
        self._add_exec_args(
            self.select + ('WHERE token("tenantId") > token(:tenantId)'
                           ' LIMIT :limit;'),
            {'limit': 5, 'tenantId': 1}, [])
        d = get_scaling_groups(self.client, batch_size=5)
        self.assertEqual(list(self.successResultOf(d)), groups)

    def test_many_tenants_having_more_than_batch_groups(self):
        """
        Gets all groups when there are many tenants each of them
        having groups > batch size
        """
        groups1 = [{'tenantId': 1, 'groupId': i,
                    'desired': 3, 'created_at': 'c'}
                   for i in range(7)]
        groups2 = [{'tenantId': 2, 'groupId': i,
                    'desired': 4, 'created_at': 'c'}
                   for i in range(9)]
        self._add_exec_args(
            self.select + ' LIMIT :limit;', {'limit': 5}, groups1[:5])
        where_tenant = ('WHERE "tenantId"=:tenantId AND '
                        '"groupId">:groupId LIMIT :limit;')
        where_token = ('WHERE token("tenantId") > token(:tenantId) '
                       'LIMIT :limit;')
        self._add_exec_args(
            self.select + where_tenant,
            {'limit': 5, 'tenantId': 1, 'groupId': 4}, groups1[5:])
        self._add_exec_args(
            self.select + where_token,
            {'limit': 5, 'tenantId': 1}, groups2[:5])
        self._add_exec_args(
            self.select + where_tenant,
            {'limit': 5, 'tenantId': 2, 'groupId': 4}, groups2[5:])
        self._add_exec_args(
            self.select + where_token,
            {'limit': 5, 'tenantId': 2}, [])
        d = get_scaling_groups(self.client, batch_size=5)
        self.assertEqual(list(self.successResultOf(d)), groups1 + groups2)


class GetTenantMetricsTests(SynchronousTestCase):
    """Tests for :func:`get_tenant_metrics`"""

    def test_get_tenant_metrics(self):
        """Extracts metrics from the servers."""
<<<<<<< HEAD
        servers = {
            'g1': [{'status': 'ACTIVE'}] * 3 + [{'status': 'BUILD'}] * 2}
=======
        servers = {'g1': [{'status': 'ACTIVE'}] * 3 +
                         [{'status': 'BUILD'}] * 2}
>>>>>>> 9b6bc4cd
        groups = [{'groupId': 'g1', 'desired': 3},
                  {'groupId': 'g2', 'desired': 4}]
        self.assertEqual(
            get_tenant_metrics('t', groups, servers),
            [GroupMetrics('t', 'g1', 3, 3, 2),
             GroupMetrics('t', 'g2', 4, 0, 0)])
<<<<<<< HEAD


def _server(group, state):
    return {'status': state,
            'metadata': {'rax:auto_scaling_group_id': group}}
=======
>>>>>>> 9b6bc4cd


class GetAllMetricsEffectsTests(SynchronousTestCase):
    """Tests for :func:`get_all_metrics_effects`"""

    def test_get_all_metrics(self):
        """
        Metrics are returned based on the requests done to get server info.
        """
        # Maybe this could use a parameterized "get_scaling_group_servers" call
        # to avoid needing to stub the nova responses, but it seems okay.
        servers_t1 = {
            'g1': ([_server('g1', 'ACTIVE')] * 3
                   + [_server('g1', 'BUILD')] * 2),
            'g2': [_server('g2', 'ACTIVE')]}

        servers_t2 = {
            'g4': [_server('g4', 'ACTIVE'),
                   _server('g4', 'BUILD')]}

        groups = [{'tenantId': 't1', 'groupId': 'g1', 'desired': 3},
                  {'tenantId': 't1', 'groupId': 'g2', 'desired': 4},
                  {'tenantId': 't2', 'groupId': 'g4', 'desired': 2}]

        tenant_servers = {'t1': servers_t1, 't2': servers_t2}

        effs = get_all_metrics_effects(groups, mock_log())
        # All the effs are wrapped in TenantScopes to indicate the tenant
        # of ServiceRequests made under them. We use that tenant to get the
        # stubbed result of get_scaling_group_servers.
        results = [
            resolve_effect(eff, tenant_servers[eff.intent.tenant_id])
            for eff in effs]

        self.assertEqual(
            set(reduce(operator.add, results)),
            set([GroupMetrics('t1', 'g1', desired=3, actual=3, pending=2),
                 GroupMetrics('t1', 'g2', desired=4, actual=1, pending=0),
                 GroupMetrics('t2', 'g4', desired=2, actual=1, pending=1)]))

    def test_error_per_tenant(self):
        """
        When a request for servers fails, the associated effect results in
        None, and an error is logged.
        """
        log = mock_log()
        log.err.return_value = None

        groups = [{'tenantId': 't1', 'groupId': 'g1', 'desired': 0},
                  {'tenantId': 't2', 'groupId': 'g2', 'desired': 0}]
        effs = get_all_metrics_effects(groups, log)
        results = []
        for eff in effs:
            if eff.intent.tenant_id == 't1':
                results.append(resolve_effect(eff, {}))
            elif eff.intent.tenant_id == 't2':
                err = (ZeroDivisionError, ZeroDivisionError('foo bar'), None)
                results.append(resolve_effect(eff, err, is_error=True))
        self.assertEqual(
            results,
            [None, [GroupMetrics('t1', 'g1', desired=0, actual=0, pending=0)]])
        log.err.assert_called_once_with(
            CheckFailureValue(ZeroDivisionError('foo bar')))


class GnarlyGetMetricsTests(SynchronousTestCase):
    """
    Tests for :func:`get_all_metrics`.

    These tests aren't very nice -- they should eventually disappear, once more
    code is converted to using effects, and we don't need as much mocking.
    """

    def setUp(self):
        """Mock get_scaling_group_servers and get_request_func."""
        self.tenant_servers = {}

        def concretize(authenticator, log, service_mapping, region,
                       tenant_id, service_request):
            return Effect(Constant(self.tenant_servers[tenant_id]))
        self.mock_concretize = patch(
            self, 'otter.http.concretize_service_request',
            side_effect=concretize)
        self.service_mapping = {ServiceType.CLOUD_SERVERS: 'nova'}

    def test_get_all_metrics(self):
        """
        Gets group's metrics
        """
<<<<<<< HEAD
        g1 = [_server('g1', 'ACTIVE')] * 3 + [_server('g1', 'BUILD')] * 2
        g2 = [_server('g2', 'ACTIVE')]
        g4 = [_server('g4', 'ACTIVE'), _server('g4', 'BUILD')]
=======
        servers_t1 = {'g1': [{'status': 'ACTIVE'}] * 3 +
                            [{'status': 'BUILD'}] * 2,
                      'g2': [{'status': 'ACTIVE'}]}
        servers_t2 = {'g4': [{'status': 'ACTIVE'}, {'status': 'BUILD'}]}
>>>>>>> 9b6bc4cd
        groups = [{'tenantId': 't1', 'groupId': 'g1', 'desired': 3},
                  {'tenantId': 't1', 'groupId': 'g2', 'desired': 4},
                  {'tenantId': 't2', 'groupId': 'g4', 'desired': 2}]

        self.tenant_servers['t1'] = {'servers': g1 + g2}
        self.tenant_servers['t2'] = {'servers': g4}

        authenticator = mock.Mock()

        d = get_all_metrics(groups, authenticator, self.service_mapping, 'r',
                            clock='c')

        self.assertEqual(
            set(self.successResultOf(d)),
            set([GroupMetrics('t1', 'g1', 3, 3, 2),
                 GroupMetrics('t1', 'g2', 4, 1, 0),
                 GroupMetrics('t2', 'g4', 2, 1, 1)]))

    def test_ignore_error_results(self):
        """
        When get_all_metrics_effects returns a list containing a None, those
        elements are ignored.
        """
        def mock_game(cass_groups, log, _print=False):
            return [Effect(Constant(None)),
                    Effect(Constant([GroupMetrics('t1', 'g1', 0, 0, 0)]))]
        mock_game = patch(self, 'otter.metrics.get_all_metrics_effects',
                          side_effect=mock_game)
        groups = [{'tenantId': 't1', 'groupId': 'g1', 'desired': 0},
                  {'tenantId': 't2', 'groupId': 'g2', 'desired': 500}]
        authenticator = mock.Mock()
        d = get_all_metrics(groups, authenticator, self.service_mapping, 'r',
                            clock='c')
        self.assertEqual(
            self.successResultOf(d),
            [GroupMetrics('t1', 'g1', 0, 0, 0)])


class AddToCloudMetricsTests(SynchronousTestCase):
    """
    Tests for :func:`add_to_cloud_metrics`
    """

    def setUp(self):
        """
        Setup treq
        """
        def request(*a, **k):
            self.a, self.k = a, k
            return Effect(Stub(Constant('r')))

        self.request = request

    @mock.patch('otter.metrics.time')
    def test_added(self, mock_time):
        """
        total desired, pending and actual are added to cloud metrics
        """
        td = 10
        ta = 20
        tp = 3
        mock_time.time.return_value = 100
        m = {'collectionTime': 100000, 'ttlInSeconds': 5 * 24 * 60 * 60}
        md = merge(m, {'metricValue': td, 'metricName': 'ord.desired'})
        ma = merge(m, {'metricValue': ta, 'metricName': 'ord.actual'})
        mp = merge(m, {'metricValue': tp, 'metricName': 'ord.pending'})
        req_data = [md, ma, mp]
        conf = {'ttl': m['ttlInSeconds']}
        log = object()

        eff = add_to_cloud_metrics(
            self.request, conf, 'ord', td, ta, tp, log=log)

        self.assertEqual(resolve_stubs(eff), 'r')
        self.assertEqual(
            self.a, (ServiceType.CLOUD_METRICS_INGEST, 'POST', 'ingest'))
        self.assertEqual(self.k, dict(data=req_data, log=log))


class CollectMetricsTests(SynchronousTestCase):
    """
    Tests for :func:`collect_metrics`
    """

    def setUp(self):
        """
        mock dependent functions
        """
        self.connect_cass_servers = patch(
            self, 'otter.metrics.connect_cass_servers')
        self.client = mock.Mock(spec=['disconnect'])
        self.client.disconnect.return_value = succeed(None)
        self.connect_cass_servers.return_value = self.client

        self.groups = mock.Mock()
        self.get_scaling_groups = patch(
            self, 'otter.metrics.get_scaling_groups',
            return_value=succeed(self.groups))

        self.metrics = [GroupMetrics('t', 'g1', 3, 2, 0),
                        GroupMetrics('t2', 'g1', 4, 4, 1),
                        GroupMetrics('t2', 'g', 100, 20, 0)]
        self.get_all_metrics = patch(self, 'otter.metrics.get_all_metrics',
                                     return_value=succeed(self.metrics))

        self.add_to_cloud_metrics = patch(self,
                                          'otter.metrics.add_to_cloud_metrics',
                                          return_value=Effect(Constant(None)))
        self.req_func = object()
        self.mock_grf = patch(self, 'otter.metrics.get_request_func',
                              return_value=self.req_func)

        self.config = {'cassandra': 'c', 'identity': identity_config,
                       'metrics': {'service': 'ms', 'tenant_id': 'tid',
                                   'region': 'IAD'},
                       'region': 'r', 'cloudServersOpenStack': 'nova',
                       'cloudLoadBalancers': 'clb', 'rackconnect': 'rc'}

    def test_metrics_collected(self):
        """
        Metrics is collected after getting groups from cass and servers
        from nova and it is added to blueflood
        """
        _reactor = mock.Mock()
        service_mapping = get_service_mapping(self.config)

        d = collect_metrics(_reactor, self.config)
        self.assertIsNone(self.successResultOf(d))

        self.connect_cass_servers.assert_called_once_with(_reactor, 'c')
        self.get_scaling_groups.assert_called_once_with(
            self.client, props=['status'], group_pred=IsCallable())
        self.get_all_metrics.assert_called_once_with(
            self.groups, matches(Provides(IAuthenticator)),
            service_mapping, 'r', clock=_reactor, _print=False)
        self.mock_grf.assert_called_once_with(
            matches(Provides(IAuthenticator)), 'tid', metrics_log,
            service_mapping, 'IAD')
        self.add_to_cloud_metrics.assert_called_once_with(
            self.req_func, self.config['metrics'], 'r', 107, 26, 1,
            log=metrics_log)
        self.client.disconnect.assert_called_once_with()

    def test_with_client(self):
        """
        Uses client provided and does not disconnect it before returning
        """
        client = mock.Mock(spec=['disconnect'])
        d = collect_metrics(mock.Mock(), self.config, client=client)
        self.assertIsNone(self.successResultOf(d))
        self.assertFalse(self.connect_cass_servers.called)
        self.assertFalse(client.disconnect.called)

    def test_with_authenticator(self):
        """
        Uses authenticator provided instead of creating new
        """
        _reactor, auth = mock.Mock(), mock.Mock()
        d = collect_metrics(_reactor, self.config, authenticator=auth)
        self.assertIsNone(self.successResultOf(d))
        self.get_all_metrics.assert_called_once_with(
            self.groups, auth, get_service_mapping(self.config),
            'r', clock=_reactor, _print=False)


class APIOptionsTests(SynchronousTestCase):
    """
    Test the various command line options.
    """

    def test_config_options(self):
        """
        File given in --config option is parsed and its contents are
        added to `Options` object
        """
        config = Options()
        config.open = mock.Mock(return_value=StringIO(u'{"a": "b"}'))
        config.parseOptions(['--config=file.json'])
        self.assertEqual(config, {'a': 'b', 'config': 'file.json'})


class ServiceTests(SynchronousTestCase):
    """
    Tests for :func:`otter.metrics.makeService` and
    :class:`otter.metrics.MetricsService`
    """

    def setUp(self):
        """
        Mock cass connection and authenticator
        """
        self.client = mock.Mock(spec=['disconnect'])
        self.client.disconnect.return_value = succeed('disconnected')
        self.mock_ccs = patch(
            self, 'otter.metrics.connect_cass_servers',
            return_value=self.client)
        self.config = {'cassandra': 'c', 'identity': identity_config,
                       'metrics': {'interval': 20}}
        self.mock_cm = patch(
            self, 'otter.metrics.collect_metrics', return_value=succeed(None))
        self.log = mock_log()
        self.clock = Clock()

    def _service(self):
        return MetricsService('r', self.config, self.log, self.clock)

    def _cm_called(self, calls):
        self.assertEqual(len(self.mock_cm.mock_calls), calls)
        self.mock_cm.assert_called_with(
            'r', self.config, client=self.client,
            authenticator=matches(Provides(IAuthenticator)))

    @mock.patch('otter.metrics.MetricsService')
    def test_make_service(self, mock_ms):
        """
        MetricsService is returned with config
        """
        c = {'a': 'v'}
        s = makeService(c)
        self.assertIs(s, mock_ms.return_value)
        from otter.metrics import metrics_log
        mock_ms.assert_called_once_with(
            matches(IsInstance(ReactorBase)), c, metrics_log)

    def test_collect_metrics_called_again(self):
        """
        `collect_metrics` is called again based on interval given in config
        """
        s = self._service()
        s.startService()
        self.assertTrue(s.running)
        self._cm_called(1)
        self.clock.advance(20)
        self._cm_called(2)

    def test_collect_metrics_called_again_on_error(self):
        """
        `collect_metrics` is called again even if one of the
        previous call fails
        """
        s = self._service()
        self.mock_cm.return_value = fail(ValueError('a'))
        s.startService()
        self._cm_called(1)
        self.log.err.assert_called_once_with(CheckFailure(ValueError))
        # Service is still running
        self.assertTrue(s.running)
        # And collect_metrics is called again after interval is passed
        self.clock.advance(20)
        self._cm_called(2)

    def test_stop_service(self):
        """
        Client is disconnected when service is stopped
        """
        s = self._service()
        s.startService()
        self.assertTrue(s.running)
        self._cm_called(1)
        d = s.stopService()
        self.assertEqual(self.successResultOf(d), 'disconnected')
        self.assertFalse(s.running)
        # collect_metrics is not called again
        self.clock.advance(20)
        self._cm_called(1)<|MERGE_RESOLUTION|>--- conflicted
+++ resolved
@@ -198,27 +198,19 @@
 
     def test_get_tenant_metrics(self):
         """Extracts metrics from the servers."""
-<<<<<<< HEAD
         servers = {
             'g1': [{'status': 'ACTIVE'}] * 3 + [{'status': 'BUILD'}] * 2}
-=======
-        servers = {'g1': [{'status': 'ACTIVE'}] * 3 +
-                         [{'status': 'BUILD'}] * 2}
->>>>>>> 9b6bc4cd
         groups = [{'groupId': 'g1', 'desired': 3},
                   {'groupId': 'g2', 'desired': 4}]
         self.assertEqual(
             get_tenant_metrics('t', groups, servers),
             [GroupMetrics('t', 'g1', 3, 3, 2),
              GroupMetrics('t', 'g2', 4, 0, 0)])
-<<<<<<< HEAD
 
 
 def _server(group, state):
     return {'status': state,
             'metadata': {'rax:auto_scaling_group_id': group}}
-=======
->>>>>>> 9b6bc4cd
 
 
 class GetAllMetricsEffectsTests(SynchronousTestCase):
@@ -308,16 +300,9 @@
         """
         Gets group's metrics
         """
-<<<<<<< HEAD
         g1 = [_server('g1', 'ACTIVE')] * 3 + [_server('g1', 'BUILD')] * 2
         g2 = [_server('g2', 'ACTIVE')]
         g4 = [_server('g4', 'ACTIVE'), _server('g4', 'BUILD')]
-=======
-        servers_t1 = {'g1': [{'status': 'ACTIVE'}] * 3 +
-                            [{'status': 'BUILD'}] * 2,
-                      'g2': [{'status': 'ACTIVE'}]}
-        servers_t2 = {'g4': [{'status': 'ACTIVE'}, {'status': 'BUILD'}]}
->>>>>>> 9b6bc4cd
         groups = [{'tenantId': 't1', 'groupId': 'g1', 'desired': 3},
                   {'tenantId': 't1', 'groupId': 'g2', 'desired': 4},
                   {'tenantId': 't2', 'groupId': 'g4', 'desired': 2}]
