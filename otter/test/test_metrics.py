"""
Tests for `metrics.py`
"""

import operator
from io import StringIO

from effect import Constant, Effect
from effect.testing import Stub, resolve_effect

import mock

from pyrsistent import freeze

from silverberg.client import CQLClient

from testtools.matchers import IsInstance

from toolz.dicttoolz import merge

from twisted.internet.base import ReactorBase
from twisted.internet.defer import fail, succeed
from twisted.internet.task import Clock
from twisted.trial.unittest import SynchronousTestCase

from otter.auth import IAuthenticator
from otter.constants import ServiceType, get_service_configs
from otter.metrics import (
    GroupMetrics,
    MetricsService,
    Options,
    add_to_cloud_metrics,
    collect_metrics,
    get_all_metrics,
    get_all_metrics_effects,
    get_scaling_groups,
    get_tenant_metrics,
    makeService,
    metrics_log,
)
from otter.test.test_auth import identity_config
from otter.test.utils import (
    CheckFailure,
    CheckFailureValue,
    IsCallable,
    Provides,
    matches,
    mock_log,
    patch,
    resolve_stubs,
)


class GetScalingGroupsTests(SynchronousTestCase):
    """
    Tests for :func:`get_scaling_groups`
    """

    def setUp(self):
        """
        Mock
        """
        self.client = mock.Mock(spec=CQLClient)
        self.exec_args = {}

        def _exec(query, params, c):
            return succeed(self.exec_args[freeze((query, params))])

        self.client.execute.side_effect = _exec
        self.select = ('SELECT "groupId","tenantId",'
                       'active,created_at,desired,pending '
                       'FROM scaling_group ')

    def _add_exec_args(self, query, params, ret):
        self.exec_args[freeze((query, params))] = ret

    def test_all_groups_less_than_batch(self):
        """
        Works when number of all groups of all tenants < batch size
        """
        groups = [{'tenantId': i, 'groupId': j,
                   'desired': 3, 'created_at': 'c'}
                  for i in range(2) for j in range(2)]
        self._add_exec_args(
            self.select + ' LIMIT :limit;', {'limit': 5}, groups)
        d = get_scaling_groups(self.client, batch_size=5)
        self.assertEqual(list(self.successResultOf(d)), groups)

    def test_filters_no_created_or_desired(self):
        """
        Does not include groups that do not have created_at or desired
        """
        groups = [{'tenantId': 1, 'groupId': 2,
                   'desired': 3, 'created_at': None},
                  {'tenantId': 1, 'groupId': 3,
                   'desired': None, 'created_at': 'c'},
                  {'tenantId': 1, 'groupId': 4,
                   'desired': None, 'created_at': None},
                  {'tenantId': 1, 'groupId': 5,
                   'desired': 3, 'created_at': 'c'}]
        self._add_exec_args(
            self.select + ' LIMIT :limit;', {'limit': 5}, groups)
        d = get_scaling_groups(self.client, batch_size=5)
        self.assertEqual(list(self.successResultOf(d)), groups[-1:])

    def test_filters_on_group_pred_arg(self):
        """
        If group_pred arg is given then returns groups for which
        group_pred returns True
        """
        groups = [{'tenantId': 1, 'groupId': 2,
                   'desired': 3, 'created_at': 'c'},
                  {'tenantId': 1, 'groupId': 3,
                   'desired': 2, 'created_at': 'c'},
                  {'tenantId': 1, 'groupId': 4,
                   'desired': 6, 'created_at': 'c'},
                  {'tenantId': 1, 'groupId': 5,
                   'desired': 4, 'created_at': 'c'}]
        self._add_exec_args(
            self.select + ' LIMIT :limit;', {'limit': 5}, groups)
        d = get_scaling_groups(self.client, batch_size=5,
                               group_pred=lambda g: g['desired'] % 3 == 0)
        self.assertEqual(list(self.successResultOf(d)),
                         [groups[0], groups[2]])

    def test_gets_props(self):
        """
        If props arg is given then returns groups with that property in it
        """
        groups = [{'tenantId': 1, 'groupId': 2, 'desired': 3,
                   'created_at': 'c', 'launch': 'l'},
                  {'tenantId': 1, 'groupId': 3, 'desired': 2,
                   'created_at': 'c', 'launch': 'b'}]
        self._add_exec_args(
            ('SELECT "groupId","tenantId",active,created_at,'
             'desired,launch,pending '
             'FROM scaling_group  LIMIT :limit;'),
            {'limit': 5}, groups)
        d = get_scaling_groups(self.client, props=['launch'], batch_size=5)
        self.assertEqual(list(self.successResultOf(d)), groups)

    def test_last_tenant_has_less_groups(self):
        """
        Fetches initial batch, then gets all groups of last tenant
        in that batch and stops when there are no more tenants
        """
        groups = [{'tenantId': 1, 'groupId': i,
                   'desired': 3, 'created_at': 'c'}
                  for i in range(7)]
        self._add_exec_args(
            self.select + ' LIMIT :limit;', {'limit': 5}, groups[:5])
        self._add_exec_args(
            self.select + ('WHERE "tenantId"=:tenantId AND '
                           '"groupId">:groupId LIMIT :limit;'),
            {'limit': 5, 'tenantId': 1, 'groupId': 4}, groups[5:])
        self._add_exec_args(
            self.select + ('WHERE token("tenantId") > token(:tenantId)'
                           ' LIMIT :limit;'),
            {'limit': 5, 'tenantId': 1}, [])
        d = get_scaling_groups(self.client, batch_size=5)
        self.assertEqual(list(self.successResultOf(d)), groups)

    def test_many_tenants_having_more_than_batch_groups(self):
        """
        Gets all groups when there are many tenants each of them
        having groups > batch size
        """
        groups1 = [{'tenantId': 1, 'groupId': i,
                    'desired': 3, 'created_at': 'c'}
                   for i in range(7)]
        groups2 = [{'tenantId': 2, 'groupId': i,
                    'desired': 4, 'created_at': 'c'}
                   for i in range(9)]
        self._add_exec_args(
            self.select + ' LIMIT :limit;', {'limit': 5}, groups1[:5])
        where_tenant = ('WHERE "tenantId"=:tenantId AND '
                        '"groupId">:groupId LIMIT :limit;')
        where_token = ('WHERE token("tenantId") > token(:tenantId) '
                       'LIMIT :limit;')
        self._add_exec_args(
            self.select + where_tenant,
            {'limit': 5, 'tenantId': 1, 'groupId': 4}, groups1[5:])
        self._add_exec_args(
            self.select + where_token,
            {'limit': 5, 'tenantId': 1}, groups2[:5])
        self._add_exec_args(
            self.select + where_tenant,
            {'limit': 5, 'tenantId': 2, 'groupId': 4}, groups2[5:])
        self._add_exec_args(
            self.select + where_token,
            {'limit': 5, 'tenantId': 2}, [])
        d = get_scaling_groups(self.client, batch_size=5)
        self.assertEqual(list(self.successResultOf(d)), groups1 + groups2)


class GetTenantMetricsTests(SynchronousTestCase):
    """Tests for :func:`get_tenant_metrics`"""

    def test_get_tenant_metrics(self):
        """Extracts metrics from the servers."""
        servers = {
            'g1': [{'status': 'ACTIVE'}] * 3 + [{'status': 'BUILD'}] * 2}
        groups = [{'groupId': 'g1', 'desired': 3},
                  {'groupId': 'g2', 'desired': 4}]
        self.assertEqual(
            get_tenant_metrics('t', groups, servers),
            [GroupMetrics('t', 'g1', 3, 3, 2),
             GroupMetrics('t', 'g2', 4, 0, 0)])


def _server(group, state):
    return {'status': state,
            'metadata': {'rax:auto_scaling_group_id': group}}


class GetAllMetricsEffectsTests(SynchronousTestCase):
    """Tests for :func:`get_all_metrics_effects`"""

    def test_get_all_metrics(self):
        """
        Metrics are returned based on the requests done to get server info.
        """
        # Maybe this could use a parameterized "get_scaling_group_servers" call
        # to avoid needing to stub the nova responses, but it seems okay.
        servers_t1 = {
            'g1': ([_server('g1', 'ACTIVE')] * 3
                   + [_server('g1', 'BUILD')] * 2),
            'g2': [_server('g2', 'ACTIVE')]}

        servers_t2 = {
            'g4': [_server('g4', 'ACTIVE'),
                   _server('g4', 'BUILD')]}

        groups = [{'tenantId': 't1', 'groupId': 'g1', 'desired': 3},
                  {'tenantId': 't1', 'groupId': 'g2', 'desired': 4},
                  {'tenantId': 't2', 'groupId': 'g4', 'desired': 2}]

        tenant_servers = {'t1': servers_t1, 't2': servers_t2}

        effs = get_all_metrics_effects(groups, mock_log())
        # All the effs are wrapped in TenantScopes to indicate the tenant
        # of ServiceRequests made under them. We use that tenant to get the
        # stubbed result of get_scaling_group_servers.
        results = [
            resolve_effect(eff, tenant_servers[eff.intent.tenant_id])
            for eff in effs]

        self.assertEqual(
            set(reduce(operator.add, results)),
            set([GroupMetrics('t1', 'g1', desired=3, actual=3, pending=2),
                 GroupMetrics('t1', 'g2', desired=4, actual=1, pending=0),
                 GroupMetrics('t2', 'g4', desired=2, actual=1, pending=1)]))

    def test_error_per_tenant(self):
        """
        When a request for servers fails, the associated effect results in
        None, and an error is logged.
        """
        log = mock_log()
        log.err.return_value = None

        groups = [{'tenantId': 't1', 'groupId': 'g1', 'desired': 0},
                  {'tenantId': 't2', 'groupId': 'g2', 'desired': 0}]
        effs = get_all_metrics_effects(groups, log)
        results = []
        for eff in effs:
            if eff.intent.tenant_id == 't1':
                results.append(resolve_effect(eff, {}))
            elif eff.intent.tenant_id == 't2':
                err = (ZeroDivisionError, ZeroDivisionError('foo bar'), None)
                results.append(resolve_effect(eff, err, is_error=True))
        self.assertEqual(
            results,
            [None, [GroupMetrics('t1', 'g1', desired=0, actual=0, pending=0)]])
        log.err.assert_called_once_with(
            CheckFailureValue(ZeroDivisionError('foo bar')))


class GnarlyGetMetricsTests(SynchronousTestCase):
    """
    Tests for :func:`get_all_metrics`.

    These tests aren't very nice -- they should eventually disappear, once more
    code is converted to using effects, and we don't need as much mocking.
    """

    def setUp(self):
        """Mock get_scaling_group_servers and get_request_func."""
        self.tenant_servers = {}
<<<<<<< HEAD

        def concretize(authenticator, log, service_mapping, region,
                       tenant_id, service_request):
            return Effect(Constant(self.tenant_servers[tenant_id]))
        self.mock_concretize = patch(
            self, 'otter.http.concretize_service_request',
            side_effect=concretize)
        self.service_mapping = {ServiceType.CLOUD_SERVERS: 'nova'}
=======
        # This is pretty nasty.

        # get_request_func is being mocked to just return the tenant id,
        # instead of a function. Nothing will call it, so it works.
        # Then, get_scaling_group_servers is being mocked to expect the tenant
        # ID instead of a request function, to use it to look up the server
        # data to return.
        self.mock_get_request_func = patch(
            self, 'otter.metrics.get_request_func',
            side_effect=lambda a, tenant_id, *args, **kwargs: tenant_id)
        self.mock_gsgs = patch(
            self, 'otter.metrics.get_scaling_group_servers',
            side_effect=lambda rf, server_predicate: (
                Effect(Constant(self.tenant_servers[rf]))))
        self.service_configs = {ServiceType.CLOUD_SERVERS: {'name': 'nova'}}
>>>>>>> 3b8bd72e

    def test_get_all_metrics(self):
        """
        Gets group's metrics
        """
        g1 = [_server('g1', 'ACTIVE')] * 3 + [_server('g1', 'BUILD')] * 2
        g2 = [_server('g2', 'ACTIVE')]
        g4 = [_server('g4', 'ACTIVE'), _server('g4', 'BUILD')]
        groups = [{'tenantId': 't1', 'groupId': 'g1', 'desired': 3},
                  {'tenantId': 't1', 'groupId': 'g2', 'desired': 4},
                  {'tenantId': 't2', 'groupId': 'g4', 'desired': 2}]

        self.tenant_servers['t1'] = {'servers': g1 + g2}
        self.tenant_servers['t2'] = {'servers': g4}

        authenticator = mock.Mock()

        d = get_all_metrics(groups, authenticator, self.service_configs, 'r',
                            clock='c')

        self.assertEqual(
            set(self.successResultOf(d)),
            set([GroupMetrics('t1', 'g1', 3, 3, 2),
                 GroupMetrics('t1', 'g2', 4, 1, 0),
                 GroupMetrics('t2', 'g4', 2, 1, 1)]))
<<<<<<< HEAD
=======
        self.mock_gsgs.assert_any_call('t1', server_predicate=IsCallable())
        self.mock_gsgs.assert_any_call('t2', server_predicate=IsCallable())

        self.mock_get_request_func.assert_any_call(
            authenticator, 't1', metrics_log, self.service_configs, 'r')
        self.mock_get_request_func.assert_any_call(
            authenticator, 't2', metrics_log, self.service_configs, 'r')
>>>>>>> 3b8bd72e

    def test_ignore_error_results(self):
        """
        When get_all_metrics_effects returns a list containing a None, those
        elements are ignored.
        """
        def mock_game(cass_groups, log, _print=False):
            return [Effect(Constant(None)),
                    Effect(Constant([GroupMetrics('t1', 'g1', 0, 0, 0)]))]
        mock_game = patch(self, 'otter.metrics.get_all_metrics_effects',
                          side_effect=mock_game)
        groups = [{'tenantId': 't1', 'groupId': 'g1', 'desired': 0},
                  {'tenantId': 't2', 'groupId': 'g2', 'desired': 500}]
        authenticator = mock.Mock()
        d = get_all_metrics(groups, authenticator, self.service_configs, 'r',
                            clock='c')
        self.assertEqual(
            self.successResultOf(d),
            [GroupMetrics('t1', 'g1', 0, 0, 0)])


class AddToCloudMetricsTests(SynchronousTestCase):
    """
    Tests for :func:`add_to_cloud_metrics`
    """

    def setUp(self):
        """
        Setup treq
        """
        def request(*a, **k):
            self.a, self.k = a, k
            return Effect(Stub(Constant('r')))

        self.request = request

    @mock.patch('otter.metrics.time')
    def test_added(self, mock_time):
        """
        total desired, pending and actual are added to cloud metrics
        """
        td = 10
        ta = 20
        tp = 3
        mock_time.time.return_value = 100
        m = {'collectionTime': 100000, 'ttlInSeconds': 5 * 24 * 60 * 60}
        md = merge(m, {'metricValue': td, 'metricName': 'ord.desired'})
        ma = merge(m, {'metricValue': ta, 'metricName': 'ord.actual'})
        mp = merge(m, {'metricValue': tp, 'metricName': 'ord.pending'})
        req_data = [md, ma, mp]
        conf = {'ttl': m['ttlInSeconds']}
        log = object()

        eff = add_to_cloud_metrics(
            self.request, conf, 'ord', td, ta, tp, log=log)

        self.assertEqual(resolve_stubs(eff), 'r')
        self.assertEqual(
            self.a, (ServiceType.CLOUD_METRICS_INGEST, 'POST', 'ingest'))
        self.assertEqual(self.k, dict(data=req_data, log=log))


class CollectMetricsTests(SynchronousTestCase):
    """
    Tests for :func:`collect_metrics`
    """

    def setUp(self):
        """
        mock dependent functions
        """
        self.connect_cass_servers = patch(
            self, 'otter.metrics.connect_cass_servers')
        self.client = mock.Mock(spec=['disconnect'])
        self.client.disconnect.return_value = succeed(None)
        self.connect_cass_servers.return_value = self.client

        self.groups = mock.Mock()
        self.get_scaling_groups = patch(
            self, 'otter.metrics.get_scaling_groups',
            return_value=succeed(self.groups))

        self.metrics = [GroupMetrics('t', 'g1', 3, 2, 0),
                        GroupMetrics('t2', 'g1', 4, 4, 1),
                        GroupMetrics('t2', 'g', 100, 20, 0)]
        self.get_all_metrics = patch(self, 'otter.metrics.get_all_metrics',
                                     return_value=succeed(self.metrics))

        self.add_to_cloud_metrics = patch(self,
                                          'otter.metrics.add_to_cloud_metrics',
                                          return_value=Effect(Constant(None)))
        self.req_func = object()
        self.mock_grf = patch(self, 'otter.metrics.get_request_func',
                              return_value=self.req_func)

        self.config = {'cassandra': 'c', 'identity': identity_config,
                       'metrics': {'service': 'ms', 'tenant_id': 'tid',
                                   'region': 'IAD'},
                       'region': 'r', 'cloudServersOpenStack': 'nova',
                       'cloudLoadBalancers': 'clb', 'rackconnect': 'rc'}

    def test_metrics_collected(self):
        """
        Metrics is collected after getting groups from cass and servers
        from nova and it is added to blueflood
        """
        _reactor = mock.Mock()
        service_configs = get_service_configs(self.config)

        d = collect_metrics(_reactor, self.config)
        self.assertIsNone(self.successResultOf(d))

        self.connect_cass_servers.assert_called_once_with(_reactor, 'c')
        self.get_scaling_groups.assert_called_once_with(
            self.client, props=['status'], group_pred=IsCallable())
        self.get_all_metrics.assert_called_once_with(
            self.groups, matches(Provides(IAuthenticator)),
            service_configs, 'r', clock=_reactor, _print=False)
        self.mock_grf.assert_called_once_with(
            matches(Provides(IAuthenticator)), 'tid', metrics_log,
            service_configs, 'IAD')
        self.add_to_cloud_metrics.assert_called_once_with(
            self.req_func, self.config['metrics'], 'r', 107, 26, 1,
            log=metrics_log)
        self.client.disconnect.assert_called_once_with()

    def test_with_client(self):
        """
        Uses client provided and does not disconnect it before returning
        """
        client = mock.Mock(spec=['disconnect'])
        d = collect_metrics(mock.Mock(), self.config, client=client)
        self.assertIsNone(self.successResultOf(d))
        self.assertFalse(self.connect_cass_servers.called)
        self.assertFalse(client.disconnect.called)

    def test_with_authenticator(self):
        """
        Uses authenticator provided instead of creating new
        """
        _reactor, auth = mock.Mock(), mock.Mock()
        d = collect_metrics(_reactor, self.config, authenticator=auth)
        self.assertIsNone(self.successResultOf(d))
        self.get_all_metrics.assert_called_once_with(
            self.groups, auth, get_service_configs(self.config),
            'r', clock=_reactor, _print=False)


class APIOptionsTests(SynchronousTestCase):
    """
    Test the various command line options.
    """

    def test_config_options(self):
        """
        File given in --config option is parsed and its contents are
        added to `Options` object
        """
        config = Options()
        config.open = mock.Mock(return_value=StringIO(u'{"a": "b"}'))
        config.parseOptions(['--config=file.json'])
        self.assertEqual(config, {'a': 'b', 'config': 'file.json'})


class ServiceTests(SynchronousTestCase):
    """
    Tests for :func:`otter.metrics.makeService` and
    :class:`otter.metrics.MetricsService`
    """

    def setUp(self):
        """
        Mock cass connection and authenticator
        """
        self.client = mock.Mock(spec=['disconnect'])
        self.client.disconnect.return_value = succeed('disconnected')
        self.mock_ccs = patch(
            self, 'otter.metrics.connect_cass_servers',
            return_value=self.client)
        self.config = {'cassandra': 'c', 'identity': identity_config,
                       'metrics': {'interval': 20}}
        self.mock_cm = patch(
            self, 'otter.metrics.collect_metrics', return_value=succeed(None))
        self.log = mock_log()
        self.clock = Clock()

    def _service(self):
        return MetricsService('r', self.config, self.log, self.clock)

    def _cm_called(self, calls):
        self.assertEqual(len(self.mock_cm.mock_calls), calls)
        self.mock_cm.assert_called_with(
            'r', self.config, client=self.client,
            authenticator=matches(Provides(IAuthenticator)))

    @mock.patch('otter.metrics.MetricsService')
    def test_make_service(self, mock_ms):
        """
        MetricsService is returned with config
        """
        c = {'a': 'v'}
        s = makeService(c)
        self.assertIs(s, mock_ms.return_value)
        from otter.metrics import metrics_log
        mock_ms.assert_called_once_with(
            matches(IsInstance(ReactorBase)), c, metrics_log)

    def test_collect_metrics_called_again(self):
        """
        `collect_metrics` is called again based on interval given in config
        """
        s = self._service()
        s.startService()
        self.assertTrue(s.running)
        self._cm_called(1)
        self.clock.advance(20)
        self._cm_called(2)

    def test_collect_metrics_called_again_on_error(self):
        """
        `collect_metrics` is called again even if one of the
        previous call fails
        """
        s = self._service()
        self.mock_cm.return_value = fail(ValueError('a'))
        s.startService()
        self._cm_called(1)
        self.log.err.assert_called_once_with(CheckFailure(ValueError))
        # Service is still running
        self.assertTrue(s.running)
        # And collect_metrics is called again after interval is passed
        self.clock.advance(20)
        self._cm_called(2)

    def test_stop_service(self):
        """
        Client is disconnected when service is stopped
        """
        s = self._service()
        s.startService()
        self.assertTrue(s.running)
        self._cm_called(1)
        d = s.stopService()
        self.assertEqual(self.successResultOf(d), 'disconnected')
        self.assertFalse(s.running)
        # collect_metrics is not called again
        self.clock.advance(20)
        self._cm_called(1)<|MERGE_RESOLUTION|>--- conflicted
+++ resolved
@@ -286,33 +286,14 @@
 
     def setUp(self):
         """Mock get_scaling_group_servers and get_request_func."""
-        self.tenant_servers = {}
-<<<<<<< HEAD
-
-        def concretize(authenticator, log, service_mapping, region,
+        def concretize(authenticator, log, service_mapping,
                        tenant_id, service_request):
             return Effect(Constant(self.tenant_servers[tenant_id]))
         self.mock_concretize = patch(
             self, 'otter.http.concretize_service_request',
             side_effect=concretize)
-        self.service_mapping = {ServiceType.CLOUD_SERVERS: 'nova'}
-=======
-        # This is pretty nasty.
-
-        # get_request_func is being mocked to just return the tenant id,
-        # instead of a function. Nothing will call it, so it works.
-        # Then, get_scaling_group_servers is being mocked to expect the tenant
-        # ID instead of a request function, to use it to look up the server
-        # data to return.
-        self.mock_get_request_func = patch(
-            self, 'otter.metrics.get_request_func',
-            side_effect=lambda a, tenant_id, *args, **kwargs: tenant_id)
-        self.mock_gsgs = patch(
-            self, 'otter.metrics.get_scaling_group_servers',
-            side_effect=lambda rf, server_predicate: (
-                Effect(Constant(self.tenant_servers[rf]))))
         self.service_configs = {ServiceType.CLOUD_SERVERS: {'name': 'nova'}}
->>>>>>> 3b8bd72e
+        self.tenant_servers = {}
 
     def test_get_all_metrics(self):
         """
@@ -338,16 +319,6 @@
             set([GroupMetrics('t1', 'g1', 3, 3, 2),
                  GroupMetrics('t1', 'g2', 4, 1, 0),
                  GroupMetrics('t2', 'g4', 2, 1, 1)]))
-<<<<<<< HEAD
-=======
-        self.mock_gsgs.assert_any_call('t1', server_predicate=IsCallable())
-        self.mock_gsgs.assert_any_call('t2', server_predicate=IsCallable())
-
-        self.mock_get_request_func.assert_any_call(
-            authenticator, 't1', metrics_log, self.service_configs, 'r')
-        self.mock_get_request_func.assert_any_call(
-            authenticator, 't2', metrics_log, self.service_configs, 'r')
->>>>>>> 3b8bd72e
 
     def test_ignore_error_results(self):
         """
