--- conflicted
+++ resolved
@@ -40,14 +40,6 @@
 )
 from otter.test.test_auth import identity_config
 from otter.test.utils import (
-<<<<<<< HEAD
-    patch, matches, IsCallable, CheckFailure, mock_log, resolve_retry_stubs,
-    CheckFailureValue)
-
-from testtools.matchers import IsInstance
-
-from silverberg.client import CQLClient
-=======
     CheckFailure,
     CheckFailureValue,
     IsCallable,
@@ -58,7 +50,10 @@
     resolve_retry_stubs,
     resolve_stubs,
 )
->>>>>>> 88ef2db9
+
+from testtools.matchers import IsInstance
+
+from silverberg.client import CQLClient
 
 
 class GetScalingGroupsTests(SynchronousTestCase):
