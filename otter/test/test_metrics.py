"""
Tests for `metrics.py`
"""

import mock
from io import StringIO
import operator

<<<<<<< HEAD
from effect import Effect, Constant, Error
from effect.testing import Stub
=======
from effect import Effect, ConstantIntent, ErrorIntent
from effect.testing import StubIntent, resolve_stubs
>>>>>>> cc464fe6

from pyrsistent import freeze

from toolz.dicttoolz import merge

from twisted.trial.unittest import SynchronousTestCase
from twisted.internet.defer import succeed, fail
from twisted.internet.task import Clock
from twisted.internet.base import ReactorBase

from otter.constants import get_service_mapping, ServiceType
from otter.metrics import (
    get_scaling_groups, get_tenant_metrics, get_all_metrics, GroupMetrics,
    add_to_cloud_metrics, collect_metrics, MetricsService, makeService, Options,
    get_all_metrics_effects, metrics_log)
from otter.test.test_auth import identity_config
from otter.auth import IAuthenticator
from otter.test.utils import (
    patch, matches, IsCallable, CheckFailure, mock_log, resolve_retry_stubs,
    CheckFailureValue, Provides)

from testtools.matchers import IsInstance

from silverberg.client import CQLClient


class GetScalingGroupsTests(SynchronousTestCase):
    """
    Tests for :func:`get_scaling_groups`
    """

    def setUp(self):
        """
        Mock
        """
        self.client = mock.Mock(spec=CQLClient)
        self.exec_args = {}

        def _exec(query, params, c):
            return succeed(self.exec_args[freeze((query, params))])

        self.client.execute.side_effect = _exec
        self.select = ('SELECT "groupId","tenantId",active,created_at,desired,pending '
                       'FROM scaling_group ')

    def _add_exec_args(self, query, params, ret):
        self.exec_args[freeze((query, params))] = ret

    def test_all_groups_less_than_batch(self):
        """
        Works when number of all groups of all tenants < batch size
        """
        groups = [{'tenantId': i, 'groupId': j, 'desired': 3, 'created_at': 'c'}
                  for i in range(2) for j in range(2)]
        self._add_exec_args(self.select + ' LIMIT :limit;', {'limit': 5}, groups)
        d = get_scaling_groups(self.client, batch_size=5)
        self.assertEqual(list(self.successResultOf(d)), groups)

    def test_filters_no_created_or_desired(self):
        """
        Does not include groups that do not have created_at or desired
        """
        groups = [{'tenantId': 1, 'groupId': 2, 'desired': 3, 'created_at': None},
                  {'tenantId': 1, 'groupId': 3, 'desired': None, 'created_at': 'c'},
                  {'tenantId': 1, 'groupId': 4, 'desired': None, 'created_at': None},
                  {'tenantId': 1, 'groupId': 5, 'desired': 3, 'created_at': 'c'}]
        self._add_exec_args(self.select + ' LIMIT :limit;', {'limit': 5}, groups)
        d = get_scaling_groups(self.client, batch_size=5)
        self.assertEqual(list(self.successResultOf(d)), groups[-1:])

    def test_filters_on_group_pred_arg(self):
        """
        If group_pred arg is given then returns groups for which group_pred returns True
        """
        groups = [{'tenantId': 1, 'groupId': 2, 'desired': 3, 'created_at': 'c'},
                  {'tenantId': 1, 'groupId': 3, 'desired': 2, 'created_at': 'c'},
                  {'tenantId': 1, 'groupId': 4, 'desired': 6, 'created_at': 'c'},
                  {'tenantId': 1, 'groupId': 5, 'desired': 4, 'created_at': 'c'}]
        self._add_exec_args(self.select + ' LIMIT :limit;', {'limit': 5}, groups)
        d = get_scaling_groups(self.client, batch_size=5,
                               group_pred=lambda g: g['desired'] % 3 == 0)
        self.assertEqual(list(self.successResultOf(d)), [groups[0], groups[2]])

    def test_gets_props(self):
        """
        If props arg is given then returns groups with that property in it
        """
        groups = [{'tenantId': 1, 'groupId': 2, 'desired': 3, 'created_at': 'c', 'launch': 'l'},
                  {'tenantId': 1, 'groupId': 3, 'desired': 2, 'created_at': 'c', 'launch': 'b'}]
        self._add_exec_args(
            ('SELECT "groupId","tenantId",active,created_at,desired,launch,pending '
             'FROM scaling_group  LIMIT :limit;'),
            {'limit': 5}, groups)
        d = get_scaling_groups(self.client, props=['launch'], batch_size=5)
        self.assertEqual(list(self.successResultOf(d)), groups)

    def test_last_tenant_has_less_groups(self):
        """
        Fetches initial batch, then gets all groups of last tenant in that batch
        and stops when there are no more tenants
        """
        groups = [{'tenantId': 1, 'groupId': i, 'desired': 3, 'created_at': 'c'}
                  for i in range(7)]
        self._add_exec_args(self.select + ' LIMIT :limit;', {'limit': 5}, groups[:5])
        self._add_exec_args(
            self.select + 'WHERE "tenantId"=:tenantId AND "groupId">:groupId LIMIT :limit;',
            {'limit': 5, 'tenantId': 1, 'groupId': 4}, groups[5:])
        self._add_exec_args(
            self.select + 'WHERE token("tenantId") > token(:tenantId) LIMIT :limit;',
            {'limit': 5, 'tenantId': 1}, [])
        d = get_scaling_groups(self.client, batch_size=5)
        self.assertEqual(list(self.successResultOf(d)), groups)

    def test_many_tenants_having_more_than_batch_groups(self):
        """
        Gets all groups when there are many tenants each of them having groups > batch size
        """
        groups1 = [{'tenantId': 1, 'groupId': i, 'desired': 3, 'created_at': 'c'}
                   for i in range(7)]
        groups2 = [{'tenantId': 2, 'groupId': i, 'desired': 4, 'created_at': 'c'}
                   for i in range(9)]
        self._add_exec_args(self.select + ' LIMIT :limit;', {'limit': 5}, groups1[:5])
        self._add_exec_args(
            self.select + 'WHERE "tenantId"=:tenantId AND "groupId">:groupId LIMIT :limit;',
            {'limit': 5, 'tenantId': 1, 'groupId': 4}, groups1[5:])
        self._add_exec_args(
            self.select + 'WHERE token("tenantId") > token(:tenantId) LIMIT :limit;',
            {'limit': 5, 'tenantId': 1}, groups2[:5])
        self._add_exec_args(
            self.select + 'WHERE "tenantId"=:tenantId AND "groupId">:groupId LIMIT :limit;',
            {'limit': 5, 'tenantId': 2, 'groupId': 4}, groups2[5:])
        self._add_exec_args(
            self.select + 'WHERE token("tenantId") > token(:tenantId) LIMIT :limit;',
            {'limit': 5, 'tenantId': 2}, [])
        d = get_scaling_groups(self.client, batch_size=5)
        self.assertEqual(list(self.successResultOf(d)), groups1 + groups2)


class GetTenantMetricsTests(SynchronousTestCase):
    """Tests for :func:`get_tenant_metrics`"""

    def test_get_tenant_metrics(self):
        """Extracts metrics from the servers."""
        servers = {'g1': [{'status': 'ACTIVE'}] * 3 + [{'status': 'BUILD'}] * 2}
        groups = [{'groupId': 'g1', 'desired': 3}, {'groupId': 'g2', 'desired': 4}]
        self.assertEqual(
            get_tenant_metrics('t', groups, servers),
            [GroupMetrics('t', 'g1', 3, 3, 2), GroupMetrics('t', 'g2', 4, 0, 0)])


class GetAllMetricsEffectsTests(SynchronousTestCase):
    """Tests for :func:`get_all_metrics_effects`"""

    def _server(self, group, state):
        return {'status': state,
                'metadata': {'rax:auto_scaling_group_id': group}}

    def test_get_all_metrics(self):
        """
        Metrics are returned based on the requests done to get server info.
        """
        # Maybe this could use a parameterized "get_scaling_group_servers" call
        # to avoid needing to stub the nova responses, but it seems okay.
        servers_t1 = {
            'servers': (
                [self._server('g1', 'ACTIVE')] * 3
                + [self._server('g1', 'BUILD')] * 2
                + [self._server('g2', 'ACTIVE')])}

        servers_t2 = {
            'servers': [self._server('g4', 'ACTIVE'),
                        self._server('g4', 'BUILD')]}

        groups = [{'tenantId': 't1', 'groupId': 'g1', 'desired': 3},
                  {'tenantId': 't1', 'groupId': 'g2', 'desired': 4},
                  {'tenantId': 't2', 'groupId': 'g4', 'desired': 2}]

        tenant_servers = {'t1': servers_t1, 't2': servers_t2}

        def get_bound_request_func(tenant_id):
            def request_func(service_type, method, url, headers=None, data=None):
                return Effect(Stub(Constant(tenant_servers[tenant_id])))
            return request_func
        effs = get_all_metrics_effects(groups, get_bound_request_func, mock_log())

        # All of the HTTP requests are wrapped in retries, so unwrap them
        results = map(resolve_retry_stubs, effs)

        self.assertEqual(
            set(reduce(operator.add, results)),
            set([GroupMetrics('t1', 'g1', desired=3, actual=3, pending=2),
                 GroupMetrics('t1', 'g2', desired=4, actual=1, pending=0),
                 GroupMetrics('t2', 'g4', desired=2, actual=1, pending=1)]))

    def test_error_per_tenant(self):
        """
        When a request for servers fails, the associated effect results in
        None, and an error is logged.
        """
        log = mock_log()
        log.err.return_value = None

        def get_bound_request_func(tenant_id):
            def request_func(service_type, method, url, headers=None, data=None):
                if tenant_id == 't1':
                    return Effect(Stub(Constant({'servers': []})))
                else:
                    return Effect(Stub(Error(ZeroDivisionError('foo bar'))))
            return request_func

        groups = [{'tenantId': 't1', 'groupId': 'g1', 'desired': 0},
                  {'tenantId': 't2', 'groupId': 'g2', 'desired': 0}]

        effs = get_all_metrics_effects(groups, get_bound_request_func, log)
        results = map(resolve_retry_stubs, effs)
        self.assertEqual(
            results,
            [None, [GroupMetrics('t1', 'g1', desired=0, actual=0, pending=0)]])
        log.err.assert_called_once_with(CheckFailureValue(ZeroDivisionError('foo bar')))


class GnarlyGetMetricsTests(SynchronousTestCase):
    """
    Tests for :func:`get_all_metrics`.

    These tests aren't very nice -- they should eventually disappear, once more
    code is converted to using effects, and we don't need as much mocking.
    """

    def setUp(self):
        """Mock get_scaling_group_servers and get_request_func."""
        self.tenant_servers = {}
        # This is pretty nasty.

        # get_request_func is being mocked to just return the tenant id,
        # instead of a function. Nothing will call it, so it works.
        # Then, get_scaling_group_servers is being mocked to expect the tenant
        # ID instead of a request function, to use it to look up the server
        # data to return.
        self.mock_get_request_func = patch(
            self, 'otter.metrics.get_request_func',
            side_effect=lambda a, tenant_id, *args, **kwargs: tenant_id)
        self.mock_gsgs = patch(
            self, 'otter.metrics.get_scaling_group_servers',
            side_effect=lambda rf, server_predicate: (
                Effect(Constant(self.tenant_servers[rf]))))
        self.service_mapping = {ServiceType.CLOUD_SERVERS: 'nova'}

    def test_get_all_metrics(self):
        """
        Gets group's metrics
        """
        servers_t1 = {'g1': [{'status': 'ACTIVE'}] * 3 + [{'status': 'BUILD'}] * 2,
                      'g2': [{'status': 'ACTIVE'}]}
        servers_t2 = {'g4': [{'status': 'ACTIVE'}, {'status': 'BUILD'}]}
        groups = [{'tenantId': 't1', 'groupId': 'g1', 'desired': 3},
                  {'tenantId': 't1', 'groupId': 'g2', 'desired': 4},
                  {'tenantId': 't2', 'groupId': 'g4', 'desired': 2}]

        self.tenant_servers['t1'] = servers_t1
        self.tenant_servers['t2'] = servers_t2

        authenticator = mock.Mock()

        d = get_all_metrics(groups, authenticator, self.service_mapping, 'r', clock='c')

        self.assertEqual(
            set(self.successResultOf(d)),
            set([GroupMetrics('t1', 'g1', 3, 3, 2), GroupMetrics('t1', 'g2', 4, 1, 0),
                 GroupMetrics('t2', 'g4', 2, 1, 1)]))
        self.mock_gsgs.assert_any_call('t1', server_predicate=IsCallable())
        self.mock_gsgs.assert_any_call('t2', server_predicate=IsCallable())

        self.mock_get_request_func.assert_any_call(
            authenticator, 't1', metrics_log, self.service_mapping, 'r')
        self.mock_get_request_func.assert_any_call(
            authenticator, 't2', metrics_log, self.service_mapping, 'r')

    def test_ignore_error_results(self):
        """
        When get_all_metrics_effects returns a list containing a None, those elements are
        ignored.
        """
        def mock_game(cass_groups, get_request_func_for_tenant, log, _print=False):
            return [Effect(Constant(None)),
                    Effect(Constant([GroupMetrics('t1', 'g1', 0, 0, 0)]))]
        mock_game = patch(self, 'otter.metrics.get_all_metrics_effects', side_effect=mock_game)
        groups = [{'tenantId': 't1', 'groupId': 'g1', 'desired': 0},
                  {'tenantId': 't2', 'groupId': 'g2', 'desired': 500}]
        authenticator = mock.Mock()
        d = get_all_metrics(groups, authenticator, self.service_mapping, 'r', clock='c')
        self.assertEqual(
            self.successResultOf(d),
            [GroupMetrics('t1', 'g1', 0, 0, 0)])


class AddToCloudMetricsTests(SynchronousTestCase):
    """
    Tests for :func:`add_to_cloud_metrics`
    """

    def setUp(self):
        """
        Setup treq
        """
        def request(*a, **k):
            self.a, self.k = a, k
            return Effect(StubIntent(ConstantIntent('r')))

        self.request = request

    @mock.patch('otter.metrics.time')
    def test_added(self, mock_time):
        """
        total desired, pending and actual are added to cloud metrics
        """
        td = 10
        ta = 20
        tp = 3
        mock_time.time.return_value = 100
        m = {'collectionTime': 100000, 'ttlInSeconds': 5 * 24 * 60 * 60}
        md = merge(m, {'metricValue': td, 'metricName': 'ord.desired'})
        ma = merge(m, {'metricValue': ta, 'metricName': 'ord.actual'})
        mp = merge(m, {'metricValue': tp, 'metricName': 'ord.pending'})
        req_data = [md, ma, mp]
        conf = {'ttl': m['ttlInSeconds']}
        log = object()

        eff = add_to_cloud_metrics(self.request, conf, 'ord', td, ta, tp, log=log)

        self.assertEqual(resolve_stubs(eff), 'r')
        self.assertEqual(self.a, (ServiceType.CLOUD_METRICS_INGEST, 'POST', 'ingest'))
        self.assertEqual(self.k, dict(data=req_data, log=log))


class CollectMetricsTests(SynchronousTestCase):
    """
    Tests for :func:`collect_metrics`
    """

    def setUp(self):
        """
        mock dependent functions
        """
        self.connect_cass_servers = patch(self, 'otter.metrics.connect_cass_servers')
        self.client = mock.Mock(spec=['disconnect'])
        self.client.disconnect.return_value = succeed(None)
        self.connect_cass_servers.return_value = self.client

        self.groups = mock.Mock()
        self.get_scaling_groups = patch(self, 'otter.metrics.get_scaling_groups',
                                        return_value=succeed(self.groups))

        self.metrics = [GroupMetrics('t', 'g1', 3, 2, 0),
                        GroupMetrics('t2', 'g1', 4, 4, 1),
                        GroupMetrics('t2', 'g', 100, 20, 0)]
        self.get_all_metrics = patch(self, 'otter.metrics.get_all_metrics',
                                     return_value=succeed(self.metrics))

        self.add_to_cloud_metrics = patch(self, 'otter.metrics.add_to_cloud_metrics',
                                          return_value=Effect(ConstantIntent(succeed(None))))
        self.req_func = object()
        self.mock_grf = patch(self, 'otter.metrics.get_request_func',
                              return_value=self.req_func)

        self.config = {'cassandra': 'c', 'identity': identity_config,
                       'metrics': {'service': 'ms', 'tenant_id': 'tid', 'region': 'IAD'},
                       'region': 'r', 'cloudServersOpenStack': 'nova',
                       'cloudLoadBalancers': 'clb', 'rackconnect': 'rc'}

    def test_metrics_collected(self):
        """
        Metrics is collected after getting groups from cass and servers from nova
        and it is added to blueflood
        """
        _reactor = mock.Mock()
        service_mapping = get_service_mapping(self.config)

        d = collect_metrics(_reactor, self.config)
        self.assertIsNone(self.successResultOf(d))

        self.connect_cass_servers.assert_called_once_with(_reactor, 'c')
        self.get_scaling_groups.assert_called_once_with(
            self.client, props=['status'], group_pred=IsCallable())
        self.get_all_metrics.assert_called_once_with(
            self.groups, matches(Provides(IAuthenticator)),
            service_mapping, 'r', clock=_reactor, _print=False)
        self.mock_grf.assert_called_once_with(
            matches(Provides(IAuthenticator)), 'tid', metrics_log,
            service_mapping, 'IAD')
        self.add_to_cloud_metrics.assert_called_once_with(
            self.req_func, self.config['metrics'], 'r', 107, 26, 1, log=metrics_log)
        self.client.disconnect.assert_called_once_with()

    def test_with_client(self):
        """
        Uses client provided and does not disconnect it before returning
        """
        client = mock.Mock(spec=['disconnect'])
        d = collect_metrics(mock.Mock(), self.config, client=client)
        self.assertIsNone(self.successResultOf(d))
        self.assertFalse(self.connect_cass_servers.called)
        self.assertFalse(client.disconnect.called)

    def test_with_authenticator(self):
        """
        Uses authenticator provided instead of creating new
        """
        _reactor, auth = mock.Mock(), mock.Mock()
        d = collect_metrics(_reactor, self.config, authenticator=auth)
        self.assertIsNone(self.successResultOf(d))
        self.get_all_metrics.assert_called_once_with(
            self.groups, auth, get_service_mapping(self.config),
            'r', clock=_reactor, _print=False)


class APIOptionsTests(SynchronousTestCase):
    """
    Test the various command line options.
    """

    def test_config_options(self):
        """
        File given in --config option is parsed and its contents are added to `Options`
        object
        """
        config = Options()
        config.open = mock.Mock(return_value=StringIO(u'{"a": "b"}'))
        config.parseOptions(['--config=file.json'])
        self.assertEqual(config, {'a': 'b', 'config': 'file.json'})


class ServiceTests(SynchronousTestCase):
    """
    Tests for :func:`otter.metrics.makeService` and :class:`otter.metrics.MetricsService`
    """

    def setUp(self):
        """
        Mock cass connection and authenticator
        """
        self.client = mock.Mock(spec=['disconnect'])
        self.client.disconnect.return_value = succeed('disconnected')
        self.mock_ccs = patch(self, 'otter.metrics.connect_cass_servers', return_value=self.client)
        self.config = {'cassandra': 'c', 'identity': identity_config, 'metrics': {'interval': 20}}
        self.mock_cm = patch(self, 'otter.metrics.collect_metrics', return_value=succeed(None))
        self.log = mock_log()
        self.clock = Clock()

    def _service(self):
        return MetricsService('r', self.config, self.log, self.clock)

    def _cm_called(self, calls):
        self.assertEqual(len(self.mock_cm.mock_calls), calls)
        self.mock_cm.assert_called_with('r', self.config, client=self.client,
                                        authenticator=matches(Provides(IAuthenticator)))

    @mock.patch('otter.metrics.MetricsService')
    def test_make_service(self, mock_ms):
        """
        MetricsService is returned with config
        """
        c = {'a': 'v'}
        s = makeService(c)
        self.assertIs(s, mock_ms.return_value)
        from otter.metrics import metrics_log
        mock_ms.assert_called_once_with(matches(IsInstance(ReactorBase)), c, metrics_log)

    def test_collect_metrics_called_again(self):
        """
        `collect_metrics` is called again based on interval given in config
        """
        s = self._service()
        s.startService()
        self.assertTrue(s.running)
        self._cm_called(1)
        self.clock.advance(20)
        self._cm_called(2)

    def test_collect_metrics_called_again_on_error(self):
        """
        `collect_metrics` is called again even if one of the previous call fails
        """
        s = self._service()
        self.mock_cm.return_value = fail(ValueError('a'))
        s.startService()
        self._cm_called(1)
        self.log.err.assert_called_once_with(CheckFailure(ValueError))
        # Service is still running
        self.assertTrue(s.running)
        # And collect_metrics is called again after interval is passed
        self.clock.advance(20)
        self._cm_called(2)

    def test_stop_service(self):
        """
        Client is disconnected when service is stopped
        """
        s = self._service()
        s.startService()
        self.assertTrue(s.running)
        self._cm_called(1)
        d = s.stopService()
        self.assertEqual(self.successResultOf(d), 'disconnected')
        self.assertFalse(s.running)
        # collect_metrics is not called again
        self.clock.advance(20)
        self._cm_called(1)<|MERGE_RESOLUTION|>--- conflicted
+++ resolved
@@ -6,13 +6,8 @@
 from io import StringIO
 import operator
 
-<<<<<<< HEAD
 from effect import Effect, Constant, Error
 from effect.testing import Stub
-=======
-from effect import Effect, ConstantIntent, ErrorIntent
-from effect.testing import StubIntent, resolve_stubs
->>>>>>> cc464fe6
 
 from pyrsistent import freeze
 
@@ -32,7 +27,7 @@
 from otter.auth import IAuthenticator
 from otter.test.utils import (
     patch, matches, IsCallable, CheckFailure, mock_log, resolve_retry_stubs,
-    CheckFailureValue, Provides)
+    resolve_stubs, CheckFailureValue, Provides)
 
 from testtools.matchers import IsInstance
 
@@ -320,7 +315,7 @@
         """
         def request(*a, **k):
             self.a, self.k = a, k
-            return Effect(StubIntent(ConstantIntent('r')))
+            return Effect(Stub(Constant('r')))
 
         self.request = request
 
@@ -373,7 +368,7 @@
                                      return_value=succeed(self.metrics))
 
         self.add_to_cloud_metrics = patch(self, 'otter.metrics.add_to_cloud_metrics',
-                                          return_value=Effect(ConstantIntent(succeed(None))))
+                                          return_value=Effect(Constant(None)))
         self.req_func = object()
         self.mock_grf = patch(self, 'otter.metrics.get_request_func',
                               return_value=self.req_func)
