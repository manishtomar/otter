--- conflicted
+++ resolved
@@ -24,14 +24,10 @@
                         ImpersonatingAuthenticator,
                         CachingAuthenticator, RetryingAuthenticator,
                         WaitingAuthenticator, IAuthenticator,
-<<<<<<< HEAD
                         ICachingAuthenticator,
-                        endpoints, public_endpoint_url,
-                        Authenticate, InvalidateToken)
-=======
+                        Authenticate, InvalidateToken,
                         endpoints, public_endpoint_url, generate_authenticator)
 
->>>>>>> 7920f654
 
 expected_headers = {'accept': ['application/json'],
                     'content-type': ['application/json'],
@@ -733,7 +729,6 @@
         self.failureResultOf(d, ValueError)
 
 
-<<<<<<< HEAD
 class AuthenticateTests(SynchronousTestCase):
     """Tests for :obj:`Authenticate`."""
 
@@ -758,7 +753,8 @@
         intent = InvalidateToken(mock_auth, 'tenant_id1')
         self.assertEqual(intent.perform_effect(None), None)
         mock_auth.invalidate.assert_called_once_with('tenant_id1')
-=======
+
+
 identity_config = {
     'username': 'uname', 'password': 'pwd', 'url': 'htp',
     'admin_url': 'ad', 'max_retries': 3, 'retry_interval': 5,
@@ -821,5 +817,4 @@
         del self.config['cache_ttl']
         r = mock.Mock()
         a = generate_authenticator(r, self.config)
-        self.assertEqual(a._ttl, 300)
->>>>>>> 7920f654
+        self.assertEqual(a._ttl, 300)