"""Tests for convergence."""

import json
import calendar
from functools import partial

from twisted.trial.unittest import SynchronousTestCase
from twisted.internet.task import Clock
from twisted.internet.defer import succeed

from characteristic import attributes
from functools import partial

from otter.test.utils import StubTreq2, patch, iMock
from otter.auth import IAuthenticator
from otter.util.http import headers, APIError
from otter.util.timestamp import from_timestamp
from otter.convergence import (
    _remove_from_lb_with_draining, _converge_lb_state,
    get_all_server_details, get_scaling_group_servers,
    converge, Convergence, CreateServer, DeleteServer,
    RemoveFromLoadBalancer, ChangeLoadBalancerNode, AddNodesToLoadBalancer,
    BulkAddToRCv3, RemoveFromRCv3, BulkRemoveFromRCv3,
    SetMetadataItemOnServer,
    DesiredGroupState, NovaServer, Request, LBConfig, LBNode,
    ServerState, ServiceType, NodeCondition, NodeType, optimize_steps,
<<<<<<< HEAD
    _reqs_to_effect)
=======
    extract_drained_at, get_load_balancer_contents)
>>>>>>> 9d8a5b4f

from pyrsistent import pmap, pbag, pset, s

from effect import ConstantIntent, Effect
from effect.testing import StubIntent, resolve_stubs


class GetAllServerDetailsTests(SynchronousTestCase):
    """
    Tests for :func:`get_all_server_details`
    """

    def setUp(self):
        """
        Setup stub clock, treq implementation and mock authenticator
        """
        self.clock = Clock()
        self.auth = iMock(IAuthenticator)
        self.auth.authenticate_tenant.return_value = succeed(('token', 'catalog'))
        self.peu = patch(self, 'otter.convergence.public_endpoint_url',
                         return_value='url')
        self.req = ('GET', 'url/servers/detail?limit=10', dict(headers=headers('token')))
        self.servers = [{'id': i} for i in range(9)]

    def test_get_all_less_limit(self):
        """
        `get_all_server_details` will not fetch again if first get returns results
        with size < limit
        """
        treq = StubTreq2([(self.req, (200, json.dumps({'servers': self.servers})))])
        d = get_all_server_details('tid', self.auth, 'service', 'ord',
                                   limit=10, clock=self.clock, _treq=treq)
        self.assertEqual(self.successResultOf(d), self.servers)

    def test_get_all_above_limit(self):
        """
        `get_all_server_details` will fetch again until batch returned has size < limit
        """
        servers = [{'id': i} for i in range(19)]
        req2 = ('GET', 'url/servers/detail?limit=10&marker=9', dict(headers=headers('token')))
        treq = StubTreq2([(self.req, (200, json.dumps({'servers': servers[:10]}))),
                          (req2, (200, json.dumps({'servers': servers[10:]})))])
        d = get_all_server_details('tid', self.auth, 'service', 'ord',
                                   limit=10, clock=self.clock, _treq=treq)
        self.assertEqual(self.successResultOf(d), servers)

    def test_get_all_retries_exp(self):
        """
        `get_all_server_details` will fetch again in exponential backoff form
        if request fails
        """
        data = json.dumps({'servers': self.servers})
        treq = StubTreq2([(self.req, [(500, 'bad data'), (401, 'unauth'),
                                      (200, data)])])
        d = get_all_server_details('tid', self.auth, 'service', 'ord',
                                   limit=10, clock=self.clock, _treq=treq)
        self.assertNoResult(d)
        self.clock.advance(2)
        self.assertNoResult(d)
        self.clock.advance(4)
        self.assertEqual(self.successResultOf(d), self.servers)

    def test_get_all_retries_times_out(self):
        """
        `get_all_server_details` will keep trying to fetch info and give up
        eventually
        """
        treq = StubTreq2([(self.req, [(500, 'bad data') for i in range(6)])])
        d = get_all_server_details('tid', self.auth, 'service', 'ord',
                                   limit=10, clock=self.clock, _treq=treq)
        self.assertNoResult(d)
        self.clock.pump([2 ** i for i in range(1, 6)])
        self.failureResultOf(d, APIError)


class GetScalingGroupServersTests(SynchronousTestCase):
    """
    Tests for :func:`get_scaling_group_servers`
    """

    def setUp(self):
        """
        Mock and setup :func:`get_all_server_details`
        """
        self.mock_gasd = patch(self, 'otter.convergence.get_all_server_details')
        self.servers = []
        self.clock = None

        def gasd(*args, **kwargs):
            if args == ('t', 'a', 's', 'r') and kwargs == {'clock': self.clock}:
                return succeed(self.servers)

        # Setup function to return value only on expected args to avoid asserting
        # its called every time
        self.mock_gasd.side_effect = gasd

    def test_filters_no_metadata(self):
        """
        Does not include servers which do not have metadata in it
        """
        self.servers = [{'id': i} for i in range(10)]
        d = get_scaling_group_servers('t', 'a', 's', 'r')
        self.assertEqual(self.successResultOf(d), {})

    def test_filters_no_as_metadata(self):
        """
        Does not include servers which have metadata but does not have AS info in it
        """
        self.servers = [{'id': i, 'metadata': {}} for i in range(10)]
        self.clock = Clock()
        d = get_scaling_group_servers('t', 'a', 's', 'r', clock=self.clock)
        self.assertEqual(self.successResultOf(d), {})

    def test_returns_as_servers(self):
        """
        Returns servers with AS metadata in it grouped by scaling group ID
        """
        as_servers = (
            [{'metadata': {'rax:auto_scaling_group_id': 'a'}, 'id': i} for i in range(5)] +
            [{'metadata': {'rax:auto_scaling_group_id': 'b'}, 'id': i} for i in range(5, 8)] +
            [{'metadata': {'rax:auto_scaling_group_id': 'a'}, 'id': 10}])
        self.servers = as_servers + [{'metadata': 'junk'}] * 3
        d = get_scaling_group_servers('t', 'a', 's', 'r')
        self.assertEqual(
            self.successResultOf(d),
            {'a': as_servers[:5] + [as_servers[-1]], 'b': as_servers[5:8]})

    def test_filters_on_user_criteria(self):
        """
        Considers user provided filter if provided
        """
        as_servers = (
            [{'metadata': {'rax:auto_scaling_group_id': 'a'}, 'id': i} for i in range(5)] +
            [{'metadata': {'rax:auto_scaling_group_id': 'b'}, 'id': i} for i in range(5, 8)])
        self.servers = as_servers + [{'metadata': 'junk'}] * 3
        d = get_scaling_group_servers('t', 'a', 's', 'r',
                                      server_predicate=lambda s: s['id'] % 3 == 0)
        self.assertEqual(
            self.successResultOf(d),
            {'a': [as_servers[0], as_servers[3]], 'b': [as_servers[6]]})


class ExtractDrainedTests(SynchronousTestCase):
    """
    Tests for :func:`otter.convergence.extract_drained_at`
    """
    summary = ("Node successfully updated with address: " +
               "'10.23.45.6', port: '8080', weight: '1', condition: 'DRAINING'")
    updated = '2014-10-23T18:10:48.000Z'
    feed = ('<feed xmlns="http://www.w3.org/2005/Atom">' +
            '<entry><summary>{}</summary><updated>{}</updated></entry>' +
            '<entry><summary>else</summary><updated>badtime</updated></entry>' +
            '</feed>')

    def test_first_entry(self):
        """
        Takes the first entry only
        """
        feed = self.feed.format(self.summary, self.updated)
        self.assertEqual(extract_drained_at(feed),
                         calendar.timegm(from_timestamp(self.updated).utctimetuple()))

    def test_invalid_first_entry(self):
        """
        Raises error if first entry is not DRAINING entry
        """
        feed = self.feed.format("Node successfully updated with ENABLED", self.updated)
        self.assertRaises(ValueError, extract_drained_at, feed)


class GetLBContentsTests(SynchronousTestCase):
    """
    Tests for :func:`otter.convergence.get_load_balancer_contents`
    """

    def setUp(self):
        """
        Stub request function and mock `extract_drained_at`
        """
        self.reqs = {
            ('GET', 'loadbalancers'): [{'id': 1}, {'id': 2}],
            ('GET', 'loadbalancers/1/nodes'): [
                {'id': '11', 'port': 20, 'address': 'a11',
                 'weight': 2, 'condition': 'DRAINING', 'type': 'PRIMARY'},
                {'id': '12', 'port': 20, 'address': 'a12',
                 'weight': 2, 'condition': 'ENABLED', 'type': 'PRIMARY'}],
            ('GET', 'loadbalancers/2/nodes'): [
                {'id': '21', 'port': 20, 'address': 'a21',
                 'weight': 3, 'condition': 'ENABLED', 'type': 'PRIMARY'},
                {'id': '22', 'port': 20, 'address': 'a22',
                 'weight': 3, 'condition': 'DRAINING', 'type': 'PRIMARY'}],
            ('GET', 'loadbalancers/1/nodes/11.atom'): '11feed',
            ('GET', 'loadbalancers/2/nodes/22.atom'): '22feed'
        }
        self.feeds = {'11feed': 1.0, '22feed': 2.0}
        self.mock_eda = patch(
            self, 'otter.convergence.extract_drained_at',
            side_effect=lambda f: self.feeds[f])

    def _request(self):
        def request(method, url):
            body = self.reqs[(method, url)]
            body = body if type(body) is str else json.dumps(body)
            return Effect(StubIntent(ConstantIntent(body)))
        return request

    def test_success(self):
        """
        Gets LB contents with drained_at correctly
        """
        eff = get_load_balancer_contents(self._request())
        draining, enabled = NodeCondition.DRAINING, NodeCondition.ENABLED
        make_config = partial(LBConfig, port=20, type=NodeType.PRIMARY)
        self.assertEqual(
            resolve_stubs(eff),
            [LBNode(lb_id=1, node_id='11', address='a11', drained_at=1.0,
                    config=make_config(weight=2, condition=draining)),
             LBNode(lb_id=1, node_id='12', address='a12',
                    config=make_config(weight=2, condition=enabled)),
             LBNode(lb_id=2, node_id='21', address='a21',
                    config=make_config(weight=3, condition=enabled)),
             LBNode(lb_id=2, node_id='22', address='a22', drained_at=2.0,
                    config=make_config(weight=3, condition=draining))])

    def test_no_lb(self):
        """
        Return empty list if there are no LB
        """
        self.reqs = {('GET', 'loadbalancers'): []}
        eff = get_load_balancer_contents(self._request())
        self.assertEqual(resolve_stubs(eff), [])

    def test_no_nodes(self):
        """
        Return empty if there are LBs but no nodes in them
        """
        self.reqs = {
            ('GET', 'loadbalancers'): [{'id': 1}, {'id': 2}],
            ('GET', 'loadbalancers/1/nodes'): [],
            ('GET', 'loadbalancers/2/nodes'): []
        }
        eff = get_load_balancer_contents(self._request())
        self.assertEqual(resolve_stubs(eff), [])

    def test_no_draining(self):
        """
        Doesnt fetch feeds if all nodes are ENABLED
        """
        self.reqs = {
            ('GET', 'loadbalancers'): [{'id': 1}, {'id': 2}],
            ('GET', 'loadbalancers/1/nodes'): [
                {'id': '11', 'port': 20, 'address': 'a11',
                 'weight': 2, 'condition': 'ENABLED', 'type': 'PRIMARY'}
            ],
            ('GET', 'loadbalancers/2/nodes'): [
                {'id': '21', 'port': 20, 'address': 'a21',
                 'weight': 2, 'condition': 'ENABLED', 'type': 'PRIMARY'}
            ]
        }
        config = LBConfig(port=20, weight=2, condition=NodeCondition.ENABLED,
                          type=NodeType.PRIMARY)
        eff = get_load_balancer_contents(self._request())
        self.assertEqual(
            resolve_stubs(eff),
            [LBNode(lb_id=1, node_id='11', address='a11', config=config),
             LBNode(lb_id=2, node_id='21', address='a21', config=config)])


class ObjectStorageTests(SynchronousTestCase):
    """
    Tests for objects that store data such as :class:`LBConfig`
    """

    def test_lbconfig_default_weight_condition_and_type(self):
        """
        :obj:`LBConfig` only requires a port.  The other attributes have
        default values.
        """
        lb = LBConfig(port=80)
        self.assertEqual(lb.weight, 1)
        self.assertEqual(lb.condition, NodeCondition.ENABLED)
        self.assertEqual(lb.type, NodeType.PRIMARY)


class RemoveFromLBWithDrainingTests(SynchronousTestCase):
    """
    Tests for :func:`_remove_from_lb_with_draining`
    """
    def test_zero_timeout_remove_from_lb(self):
        """
        If the timeout is zero, all nodes are just removed
        """
        result = _remove_from_lb_with_draining(
            0,
            [LBNode(lb_id=5, node_id=123, address='1.1.1.1',
                    config=LBConfig(port=80))],
            0)

        self.assertEqual(result, [RemoveFromLoadBalancer(lb_id=5, node_id=123)])

    def test_disabled_state_is_removed(self):
        """
        Nodes in disabled state are just removed from the load balancer even
        if the timeout is positive
        """
        result = _remove_from_lb_with_draining(
            10,
            [LBNode(lb_id=5, node_id=123, address='1.1.1.1',
                    config=LBConfig(port=80, condition=NodeCondition.DISABLED))],
            0)

        self.assertEqual(result, [RemoveFromLoadBalancer(lb_id=5, node_id=123)])

    def test_enabled_state_is_drained(self):
        """
        Nodes in enabled state are put into draining.
        """
        result = _remove_from_lb_with_draining(
            10,
            [LBNode(lb_id=5, node_id=123, address='1.1.1.1',
                    config=LBConfig(port=80))],
            0)

        self.assertEqual(
            result,
            [ChangeLoadBalancerNode(lb_id=5, node_id=123, weight=1,
                                    condition=NodeCondition.DRAINING,
                                    type=NodeType.PRIMARY)])

    def test_draining_state_is_ignored_if_connections_and_not_yet_timeout(self):
        """
        Nodes in draining state will be ignored if they still have connections
        and the timeout is not yet expired
        """
        result = _remove_from_lb_with_draining(
            10,
            [LBNode(lb_id=5, node_id=123, address='1.1.1.1',
                    config=LBConfig(port=80, condition=NodeCondition.DRAINING),
                    drained_at=0.0, connections=1)],
            5)

        self.assertEqual(result, [])

    def test_draining_state_removed_if_no_connections_and_not_yet_timeout(self):
        """
        Nodes in draining state will be removed if they have no more
        connections, even if the timeout is not yet expired
        """
        result = _remove_from_lb_with_draining(
            10,
            [LBNode(lb_id=5, node_id=123, address='1.1.1.1',
                    config=LBConfig(port=80, condition=NodeCondition.DRAINING),
                    drained_at=0.0, connections=0)],
            5)

        self.assertEqual(result, [RemoveFromLoadBalancer(lb_id=5, node_id=123)])

    def test_draining_state_remains_if_connections_None_and_not_yet_timeout(self):
        """
        Nodes in draining state will be ignored if timeout has not yet expired
        and the number of active connections are not provided
        """
        result = _remove_from_lb_with_draining(
            10,
            [LBNode(lb_id=5, node_id=123, address='1.1.1.1',
                    config=LBConfig(port=80, condition=NodeCondition.DRAINING),
                    drained_at=0.0)],
            5)

        self.assertEqual(result, [])

    def test_draining_state_removed_if_connections_None_and_timeout_expired(self):
        """
        Nodes in draining state will be removed when the timeout expires if
        the number of active connections are not provided
        """
        result = _remove_from_lb_with_draining(
            10,
            [LBNode(lb_id=5, node_id=123, address='1.1.1.1',
                    config=LBConfig(port=80, condition=NodeCondition.DRAINING),
                    drained_at=0.0)],
            15)

        self.assertEqual(result, [RemoveFromLoadBalancer(lb_id=5, node_id=123)])

    def test_draining_state_removed_if_connections_and_timeout_expired(self):
        """
        Nodes in draining state will be removed when the timeout expires even
        if they still have active connections
        """
        result = _remove_from_lb_with_draining(
            10,
            [LBNode(lb_id=5, node_id=123, address='1.1.1.1',
                    config=LBConfig(port=80, condition=NodeCondition.DRAINING),
                    drained_at=0.0, connections=10)],
            15)

        self.assertEqual(result, [RemoveFromLoadBalancer(lb_id=5, node_id=123)])

    def test_all_changes_together(self):
        """
        Given all possible combination of load balancer states and timeouts,
        ensure function produces the right set of step for all of them.
        """
        current = [
            # enabled, should be drained
            LBNode(lb_id=1, node_id=1, address='1.1.1.1',
                   config=LBConfig(port=80)),
            # disabled, should be removed
            LBNode(lb_id=2, node_id=2, address='1.1.1.1',
                   config=LBConfig(port=80, condition=NodeCondition.DISABLED)),
            # draining, still connections, should be ignored
            LBNode(lb_id=3, node_id=3, address='1.1.1.1',
                   config=LBConfig(port=80, condition=NodeCondition.DRAINING),
                   connections=3, drained_at=5.0),
            # draining, no connections, should be removed
            LBNode(lb_id=4, node_id=4, address='1.1.1.1',
                   config=LBConfig(port=80, condition=NodeCondition.DRAINING),
                   connections=0, drained_at=5.0),
            # draining, timeout exired, should be removed
            LBNode(lb_id=5, node_id=5, address='1.1.1.1',
                   config=LBConfig(port=80, condition=NodeCondition.DRAINING),
                   connections=10, drained_at=0.0)]

        result = _remove_from_lb_with_draining(10, current, 10)
        self.assertEqual(set(result), set([
            ChangeLoadBalancerNode(lb_id=1, node_id=1, weight=1,
                                   condition=NodeCondition.DRAINING,
                                   type=NodeType.PRIMARY),
            RemoveFromLoadBalancer(lb_id=2, node_id=2),
            RemoveFromLoadBalancer(lb_id=4, node_id=4),
            RemoveFromLoadBalancer(lb_id=5, node_id=5),
        ]))


class ConvergeLBStateTests(SynchronousTestCase):
    """
    Tests for :func:`_converge_lb_state`
    """
    def test_add_to_lb(self):
        """
        If a desired LB config is not in the set of current configs,
        `converge_lb_state` returns a :class:`AddToLoadBalancer` object
        """
        result = _converge_lb_state(desired_lb_state={5: [LBConfig(port=80)]},
                                    current_lb_nodes=[],
                                    ip_address='1.1.1.1')
        self.assertEqual(
            list(result),
            [AddNodesToLoadBalancer(
                lb_id=5,
                address_configs=s(('1.1.1.1', LBConfig(port=80))))])

    def test_change_lb_node(self):
        """
        If a desired LB mapping is in the set of current configs,
        but the configuration is wrong, `converge_lb_state` returns a
        :class:`ChangeLoadBalancerNode` object
        """
        desired = {5: [LBConfig(port=80)]}
        current = [LBNode(lb_id=5, node_id=123, address='1.1.1.1',
                          config=LBConfig(port=80, weight=5))]

        result = _converge_lb_state(desired_lb_state=desired,
                                    current_lb_nodes=current,
                                    ip_address='1.1.1.1')
        self.assertEqual(
            list(result),
            [ChangeLoadBalancerNode(lb_id=5, node_id=123, weight=1,
                                    condition=NodeCondition.ENABLED,
                                    type=NodeType.PRIMARY)])

    def test_remove_lb_node(self):
        """
        If a current lb config is not in the desired set of lb configs,
        `converge_lb_state` returns a :class:`RemoveFromLoadBalancer` object
        """
        current = [LBNode(lb_id=5, node_id=123, address='1.1.1.1',
                          config=LBConfig(port=80, weight=5))]

        result = _converge_lb_state(desired_lb_state={},
                                    current_lb_nodes=current,
                                    ip_address='1.1.1.1')
        self.assertEqual(
            list(result),
            [RemoveFromLoadBalancer(lb_id=5, node_id=123)])

    def test_do_nothing(self):
        """
        If the desired lb state matches the current lb state,
        `converge_lb_state` returns nothing
        """
        desired = {5: [LBConfig(port=80)]}
        current = [LBNode(lb_id=5, node_id=123, address='1.1.1.1',
                          config=LBConfig(port=80))]

        result = _converge_lb_state(desired_lb_state=desired,
                                    current_lb_nodes=current,
                                    ip_address='1.1.1.1')
        self.assertEqual(list(result), [])

    def test_all_changes(self):
        """
        Remove, change, and add a node to a load balancer all together
        """
        desired = {5: [LBConfig(port=80)],
                   6: [LBConfig(port=80, weight=2)]}
        current = [LBNode(lb_id=5, node_id=123, address='1.1.1.1',
                          config=LBConfig(port=8080)),
                   LBNode(lb_id=6, node_id=234, address='1.1.1.1',
                          config=LBConfig(port=80))]

        result = _converge_lb_state(desired_lb_state=desired,
                                    current_lb_nodes=current,
                                    ip_address='1.1.1.1')
        self.assertEqual(set(result), set([
            AddNodesToLoadBalancer(
                lb_id=5,
                address_configs=s(('1.1.1.1', LBConfig(port=80)))),
            ChangeLoadBalancerNode(lb_id=6, node_id=234, weight=2,
                                   condition=NodeCondition.ENABLED,
                                   type=NodeType.PRIMARY),
            RemoveFromLoadBalancer(lb_id=5, node_id=123)
        ]))

    def test_same_lb_multiple_ports(self):
        """
        It's possible to have the same load balancer using multiple ports on
        the host.

        (use case: running multiple single-threaded server processes on a
        machine)
        """
        desired = {5: [LBConfig(port=8080), LBConfig(port=8081)]}
        current = []
        result = _converge_lb_state(desired, current, '1.1.1.1')
        self.assertEqual(
            set(result),
            set([
                AddNodesToLoadBalancer(
                    lb_id=5,
                    address_configs=s(('1.1.1.1', LBConfig(port=8080)))),
                AddNodesToLoadBalancer(
                    lb_id=5,
                    address_configs=s(('1.1.1.1', LBConfig(port=8081))))
                ]))


def server(id, state, created=0, **kwargs):
    """Convenience for creating a :obj:`NovaServer`."""
    return NovaServer(id=id, state=state, created=created, **kwargs)


class DrainAndDeleteServerTests(SynchronousTestCase):
    """
    Tests for :func:`converge` having to do with draining and deleting servers.
    """
    def test_active_server_without_load_balancers_can_be_deleted(self):
        """
        If an active server to be scaled down is not attached to any load
        balancers, it can be deleted. It is not first put into draining state.
        """
        self.assertEqual(
            converge(
                DesiredGroupState(launch_config={}, desired=0,
                                  draining_timeout=10.0),
                set([server('abc', state=ServerState.ACTIVE)]),
                set(),
                0),
            Convergence(steps=pbag([DeleteServer(server_id='abc')])))

    def test_active_server_can_be_deleted_if_all_lbs_can_be_removed(self):
        """
        If an active server to be scaled down can be removed from all the load
        balancers, the server can be deleted.  It is not first put into
        draining state.
        """
        self.assertEqual(
            converge(
                DesiredGroupState(launch_config={}, desired=0),
                set([server('abc', state=ServerState.ACTIVE,
                            servicenet_address='1.1.1.1')]),
                set([LBNode(lb_id=1, node_id=1, address='1.1.1.1',
                            config=LBConfig(port=80))]),
                0),
            Convergence(steps=pbag([
                DeleteServer(server_id='abc'),
                RemoveFromLoadBalancer(lb_id=1, node_id=1)
            ])))

    def test_draining_server_can_be_deleted_if_all_lbs_can_be_removed(self):
        """
        If draining server can be removed from all the load balancers, the
        server can be deleted.
        """
        self.assertEqual(
            converge(
                DesiredGroupState(launch_config={}, desired=0),
                set([server('abc', state=ServerState.DRAINING,
                            servicenet_address='1.1.1.1')]),
                set([LBNode(lb_id=1, node_id=1, address='1.1.1.1',
                            config=LBConfig(port=80,
                            condition=NodeCondition.DRAINING))]),
                0),
            Convergence(steps=pbag([
                DeleteServer(server_id='abc'),
                RemoveFromLoadBalancer(lb_id=1, node_id=1)
            ])))

    def test_draining_server_ignored_if_waiting_for_timeout(self):
        """
        If the server already in draining state is waiting for the draining
        timeout on some load balancers, nothing is done to it.
        """
        self.assertEqual(
            converge(
                DesiredGroupState(launch_config={}, desired=0,
                                  draining_timeout=10.0),
                set([server('abc', state=ServerState.DRAINING,
                            servicenet_address='1.1.1.1')]),
                set([LBNode(lb_id=1, node_id=1, address='1.1.1.1',
                            config=LBConfig(port=80,
                            condition=NodeCondition.DRAINING),
                            drained_at=1.0, connections=1)]),
                2),
            Convergence(steps=pbag([])))

    def test_active_server_is_drained_if_not_all_lbs_can_be_removed(self):
        """
        If an active server to be deleted cannot be removed from all the load
        balancers, it is set to draining state and all the nodes are set to
        draining condition.
        """
        self.assertEqual(
            converge(
                DesiredGroupState(launch_config={}, desired=0,
                                  draining_timeout=10.0),
                set([server('abc', state=ServerState.ACTIVE,
                            servicenet_address='1.1.1.1')]),
                set([LBNode(lb_id=1, node_id=1, address='1.1.1.1',
                            config=LBConfig(port=80))]),
                0),
            Convergence(steps=pbag([
                ChangeLoadBalancerNode(lb_id=1, node_id=1, weight=1,
                                       condition=NodeCondition.DRAINING,
                                       type=NodeType.PRIMARY),
                SetMetadataItemOnServer(server_id='abc',
                                        key='rax:auto_scaling_draining',
                                        value='draining')
            ])))

    def test_active_server_is_drained_even_if_all_already_in_draining(self):
        """
        If an active server already has all of its load balancers in draining,
        but it cannot be removed from all of them yet, it is set to draining
        state even though no load balancer actions need to be performed.

        This can happen for instance if the server was supposed to be deleted
        in a previous convergence run, and the load balancers were set to
        draining but setting the server metadata failed.
        """
        self.assertEqual(
            converge(
                DesiredGroupState(launch_config={}, desired=0,
                                  draining_timeout=10.0),
                set([server('abc', state=ServerState.ACTIVE,
                            servicenet_address='1.1.1.1')]),
                set([LBNode(lb_id=1, node_id=1, address='1.1.1.1',
                            config=LBConfig(port=80,
                                            condition=NodeCondition.DRAINING),
                            connections=1, drained_at=0.0)]),
                1),
            Convergence(steps=pbag([
                SetMetadataItemOnServer(server_id='abc',
                                        key='rax:auto_scaling_draining',
                                        value='draining')
            ])))

    def test_draining_server_has_all_enabled_lb_set_to_draining(self):
        """
        If a draining server is enabled on any load balancers, it is set to
        draining on those load balancers and it is not deleted.  The metadata
        is not re-set to draining.

        This can happen for instance if the server was supposed to be deleted
        in a previous convergence run, and the server metadata was set but
        the load balancers update failed.
        """
        self.assertEqual(
            converge(
                DesiredGroupState(launch_config={}, desired=0,
                                  draining_timeout=10.0),
                set([server('abc', state=ServerState.DRAINING,
                            servicenet_address='1.1.1.1')]),
                set([LBNode(lb_id=1, node_id=1, address='1.1.1.1',
                            config=LBConfig(port=80))]),
                1),
            Convergence(steps=pbag([
                ChangeLoadBalancerNode(lb_id=1, node_id=1, weight=1,
                                       condition=NodeCondition.DRAINING,
                                       type=NodeType.PRIMARY)
            ])))


class ConvergeTests(SynchronousTestCase):
    """Tests for :func:`converge`."""

    def test_converge_give_me_a_server(self):
        """
        A server is added if there are not enough servers to meet
        the desired capacity.
        """
        self.assertEqual(
            converge(
                DesiredGroupState(launch_config={}, desired=1),
                set(),
                set(),
                0),
            Convergence(
                steps=pbag([CreateServer(launch_config=pmap())])))

    def test_converge_give_me_multiple_servers(self):
        """
        Multiple servers are added at a time if there are not enough servers to
        meet the desired capacity.
        """
        self.assertEqual(
            converge(
                DesiredGroupState(launch_config={}, desired=2),
                set(),
                set(),
                0),
            Convergence(
                steps=pbag([
                    CreateServer(launch_config=pmap()),
                    CreateServer(launch_config=pmap())])))

    def test_count_building_as_meeting_capacity(self):
        """
        No servers are created if there are building servers that sum with
        active servers to meet capacity.
        """
        self.assertEqual(
            converge(
                DesiredGroupState(launch_config={}, desired=1),
                set([server('abc', ServerState.BUILD)]),
                set(),
                0),
            Convergence(steps=pbag([])))

    def test_delete_nodes_in_error_state(self):
        """
        If a server we created enters error state, it will be deleted if
        necessary, and replaced.
        """
        self.assertEqual(
            converge(
                DesiredGroupState(launch_config={}, desired=1),
                set([server('abc', ServerState.ERROR)]),
                set(),
                0),
            Convergence(
                steps=pbag([
                    DeleteServer(server_id='abc'),
                    CreateServer(launch_config=pmap()),
                ])))

    def test_delete_error_state_servers_with_lb_nodes(self):
        """
        If a server we created enters error state and it is attached to one
        or more load balancers, it will be removed from its load balancers
        as well as get deleted.
        """
        self.assertEqual(
            converge(
                DesiredGroupState(launch_config={}, desired=1),
                set([server('abc', ServerState.ERROR, servicenet_address='1.1.1.1')]),
                set([LBNode(lb_id=5, address='1.1.1.1', node_id=3,
                            config=LBConfig(port=80)),
                     LBNode(lb_id=5, address='1.1.1.1', node_id=5,
                            config=LBConfig(port=8080))]),
                0),
            Convergence(
                steps=pbag([
                    DeleteServer(server_id='abc'),
                    RemoveFromLoadBalancer(lb_id=5, node_id=3),
                    RemoveFromLoadBalancer(lb_id=5, node_id=5),
                    CreateServer(launch_config=pmap()),
                ])))

    def test_scale_down(self):
        """If we have more servers than desired, we delete the oldest."""
        self.assertEqual(
            converge(
                DesiredGroupState(launch_config={}, desired=1),
                set([server('abc', ServerState.ACTIVE, created=0),
                     server('def', ServerState.ACTIVE, created=1)]),
                set(),
                0),
            Convergence(steps=pbag([DeleteServer(server_id='abc')])))

    def test_scale_down_with_lb_nodes(self):
        """
        When scaling down, if there are any servers to be deleted that are
        attached to existing load balancers, they will also be also removed
        from said load balancers
        """
        self.assertEqual(
            converge(
                DesiredGroupState(launch_config={}, desired=0),
                set([server('abc', ServerState.ACTIVE,
                            servicenet_address='1.1.1.1', created=0)]),
                set([LBNode(lb_id=5, address='1.1.1.1', node_id=3,
                            config=LBConfig(port=80))]),
                0),
            Convergence(steps=pbag([
                DeleteServer(server_id='abc'),
                RemoveFromLoadBalancer(lb_id=5, node_id=3)
            ])))

    def test_scale_down_building_first(self):
        """
        When scaling down, first we delete building servers, in preference
        to older server.
        """
        self.assertEqual(
            converge(
                DesiredGroupState(launch_config={}, desired=2),
                set([server('abc', ServerState.ACTIVE, created=0),
                     server('def', ServerState.BUILD, created=1),
                     server('ghi', ServerState.ACTIVE, created=2)]),
                set(),
                0),
            Convergence(
                steps=pbag([DeleteServer(server_id='def')])))

    def test_timeout_building(self):
        """
        Servers that have been building for too long will be deleted and
        replaced.
        """
        self.assertEqual(
            converge(
                DesiredGroupState(launch_config={}, desired=2),
                set([server('slowpoke', ServerState.BUILD, created=0),
                     server('ok', ServerState.ACTIVE, created=0)]),
                set(),
                3600),
            Convergence(
                steps=pbag([
                    DeleteServer(server_id='slowpoke'),
                    CreateServer(launch_config=pmap())])))

    def test_timeout_replace_only_when_necessary(self):
        """
        If a server is timing out *and* we're over capacity, it will be
        deleted without replacement.
        """
        self.assertEqual(
            converge(
                DesiredGroupState(launch_config={}, desired=2),
                set([server('slowpoke', ServerState.BUILD, created=0),
                     server('old-ok', ServerState.ACTIVE, created=0),
                     server('new-ok', ServerState.ACTIVE, created=3600)]),
                set(),
                3600),
            Convergence(steps=pbag([DeleteServer(server_id='slowpoke')])))

    def test_converge_active_servers_ignores_servers_to_be_deleted(self):
        """
        Only servers in active that are not being deleted will have their
        load balancers converged.
        """
        desired_lbs = {5: [LBConfig(port=80)]}
        self.assertEqual(
            converge(
                DesiredGroupState(launch_config={}, desired=1, desired_lbs=desired_lbs),
                set([server('abc', ServerState.ACTIVE,
                            servicenet_address='1.1.1.1', created=0),
                     server('bcd', ServerState.ACTIVE,
                            servicenet_address='2.2.2.2', created=1)]),
                set(),
                0),
            Convergence(steps=pbag([
                DeleteServer(server_id='abc'),
                AddNodesToLoadBalancer(
                    lb_id=5,
                    address_configs=s(('2.2.2.2', LBConfig(port=80))))
            ])))


class StepAsRequestTests(SynchronousTestCase):
    """
    Tests for converting :obj:`IStep` implementations to :obj:`Request`s.
    """

    def test_create_server(self):
        """
        :obj:`CreateServer.as_request` produces a request for creating a server.
        """
        create = CreateServer(launch_config=pmap({'name': 'myserver', 'flavorRef': '1'}))
        self.assertEqual(
            create.as_request(),
            Request(
                service=ServiceType.CLOUD_SERVERS,
                method='POST',
                path='servers',
                data=pmap({'name': 'myserver', 'flavorRef': '1'})))

    def test_delete_server(self):
        """
        :obj:`DeleteServer.as_request` produces a request for deleting a server.
        """
        delete = DeleteServer(server_id='abc123')
        self.assertEqual(
            delete.as_request(),
            Request(
                service=ServiceType.CLOUD_SERVERS,
                method='DELETE',
                path='servers/abc123'))

    def test_set_metadata_item(self):
        """
        :obj:`SetMetadataItemOnServer.as_request` produces a request for
        setting a metadata item on a particular server.
        """
        meta = SetMetadataItemOnServer(server_id='abc123', key='metadata_key',
                                       value='teapot')
        self.assertEqual(
            meta.as_request(),
            Request(
                service=ServiceType.CLOUD_SERVERS,
                method='PUT',
                path='servers/abc123/metadata/metadata_key',
                data={'meta': {'metadata_key': 'teapot'}}))

    def test_remove_from_load_balancer(self):
        """
        :obj:`RemoveFromLoadBalancer.as_request` produces a request for
        removing a node from a load balancer.
        """
        lbremove = RemoveFromLoadBalancer(
            lb_id='abc123',
            node_id='node1')
        self.assertEqual(
            lbremove.as_request(),
            Request(
                service=ServiceType.CLOUD_LOAD_BALANCERS,
                method='DELETE',
                path='loadbalancers/abc123/node1'))

    def test_change_load_balancer_node(self):
        """
        :obj:`ChangeLoadBalancerNode.as_request` produces a request for
        modifying a load balancer node.
        """
        changenode = ChangeLoadBalancerNode(
            lb_id='abc123',
            node_id='node1',
            condition='DRAINING',
            weight=50,
            type="PRIMARY")
        self.assertEqual(
            changenode.as_request(),
            Request(
                service=ServiceType.CLOUD_LOAD_BALANCERS,
                method='PUT',
                path='loadbalancers/abc123/nodes/node1',
                data={'condition': 'DRAINING',
                      'weight': 50}))

    def test_rcv3_dummy_steps(self):
        """
        RCv3 "dummy" steps, which are implemented only to fake API parity
        with CLB, can not be turned into requests directly. This is
        intentional: they are supposed to be optimized away.
        """
        step = RemoveFromRCv3(
            lb_id="a_lb",
            node_id="larry")
        self.assertRaises(NotImplementedError, step.as_request)

    def _generic_bulk_rcv3_step_test(self, step_class, expected_method):
        """
        A generic test for bulk RCv3 steps.

        :param step_class: The step class under test.
        :param str method: The expected HTTP method of the request.
        """
        step = step_class(lb_node_pairs=pset([
            ("lb-1", "node-a"),
            ("lb-1", "node-b"),
            ("lb-1", "node-c"),
            ("lb-1", "node-d"),
            ("lb-2", "node-a"),
            ("lb-2", "node-b"),
            ("lb-3", "node-c"),
            ("lb-3", "node-d")
        ]))
        request = step.as_request()
        self.assertEqual(request.service, ServiceType.RACKCONNECT_V3)
        self.assertEqual(request.method, expected_method)
        self.assertEqual(request.path, "load_balancer_pools/nodes")
        self.assertEqual(request.headers, None)

        expected_data = [
            {'load_balancer_pool': {'id': 'lb-1'},
             'cloud_server': {'id': 'node-a'}},
            {'load_balancer_pool': {'id': 'lb-1'},
             'cloud_server': {'id': 'node-b'}},
            {'load_balancer_pool': {'id': 'lb-1'},
             'cloud_server': {'id': 'node-c'}},
            {'load_balancer_pool': {'id': 'lb-1'},
             'cloud_server': {'id': 'node-d'}},
            {'load_balancer_pool': {'id': 'lb-2'},
             'cloud_server': {'id': 'node-a'}},
            {'load_balancer_pool': {'id': 'lb-2'},
             'cloud_server': {'id': 'node-b'}},
            {'load_balancer_pool': {'id': 'lb-3'},
             'cloud_server': {'id': 'node-c'}},
            {'load_balancer_pool': {'id': 'lb-3'},
             'cloud_server': {'id': 'node-d'}}
        ]
        key_fn = lambda e: (e["load_balancer_pool"]["id"], e["cloud_server"]["id"])
        request_data = sorted(request.data, key=key_fn)
        self.assertEqual(request_data, expected_data)

    def test_add_nodes_to_rcv3_load_balancers(self):
        """
        :obj:`BulkAddToRCv3.as_request` produces a request for
        adding any combination of nodes to any combination of RCv3 load
        balancers.
        """
        self._generic_bulk_rcv3_step_test(BulkAddToRCv3, "POST")

    def test_remove_nodes_from_rcv3_load_balancers(self):
        """
        :obj:`BulkRemoveFromRCv3.as_request` produces a request
        for removing any combination of nodes from any combination of RCv3
        load balancers.
        """
        self._generic_bulk_rcv3_step_test(
            BulkRemoveFromRCv3, "DELETE")


class OptimizerTests(SynchronousTestCase):
    """Tests for :func:`optimize_steps`."""

    def test_optimize_lb_adds(self):
        """
        Multiple :class:`AddNodesToLoadBalancer` steps for the same LB
        are merged into one.
        """
        steps = pbag([
            AddNodesToLoadBalancer(
                lb_id=5,
                address_configs=s(('1.1.1.1', LBConfig(port=80)))),
            AddNodesToLoadBalancer(
                lb_id=5,
                address_configs=s(('1.2.3.4', LBConfig(port=80))))])
        self.assertEqual(
            optimize_steps(steps),
            pbag([
                AddNodesToLoadBalancer(
                    lb_id=5,
                    address_configs=s(
                        ('1.1.1.1', LBConfig(port=80)),
                        ('1.2.3.4', LBConfig(port=80)))
                )]))

    def test_optimize_maintain_unique_ports(self):
        """
        Multiple ports can be specified for the same address and LB ID.
        """
        steps = pbag([
            AddNodesToLoadBalancer(
                lb_id=5,
                address_configs=s(('1.1.1.1', LBConfig(port=80)))),
            AddNodesToLoadBalancer(
                lb_id=5,
                address_configs=s(('1.1.1.1', LBConfig(port=8080))))])

        self.assertEqual(
            optimize_steps(steps),
            pbag([
                AddNodesToLoadBalancer(
                    lb_id=5,
                    address_configs=s(('1.1.1.1', LBConfig(port=80)),
                                      ('1.1.1.1', LBConfig(port=8080))))]))

    def test_multiple_load_balancers(self):
        """Aggregation is done on a per-load-balancer basis."""
        steps = pbag([
            AddNodesToLoadBalancer(
                lb_id=5,
                address_configs=s(('1.1.1.1', LBConfig(port=80)))),
            AddNodesToLoadBalancer(
                lb_id=5,
                address_configs=s(('1.1.1.2', LBConfig(port=80)))),
            AddNodesToLoadBalancer(
                lb_id=6,
                address_configs=s(('1.1.1.1', LBConfig(port=80)))),
            AddNodesToLoadBalancer(
                lb_id=6,
                address_configs=s(('1.1.1.2', LBConfig(port=80)))),
        ])
        self.assertEqual(
            optimize_steps(steps),
            pbag([
                AddNodesToLoadBalancer(
                    lb_id=5,
                    address_configs=s(('1.1.1.1', LBConfig(port=80)),
                                      ('1.1.1.2', LBConfig(port=80)))),
                AddNodesToLoadBalancer(
                    lb_id=6,
                    address_configs=s(('1.1.1.1', LBConfig(port=80)),
                                      ('1.1.1.2', LBConfig(port=80)))),
            ]))

    def test_optimize_leaves_other_steps(self):
        """
        Unoptimizable steps pass the optimizer unchanged.
        """
        steps = pbag([
            AddNodesToLoadBalancer(
                lb_id=5,
                address_configs=s(('1.1.1.1', LBConfig(port=80)))),
            CreateServer(launch_config=pmap({})),
            BulkRemoveFromRCv3(lb_node_pairs=pset([("lb-1", "node-a")])),
            BulkAddToRCv3(lb_node_pairs=pset([("lb-2", "node-b")]))
            # Note that the add & remove pair should not be the same;
            # the optimizer might reasonably optimize opposite
            # operations away in the future.
        ])
        self.assertEqual(
            optimize_steps(steps),
            steps)

    def test_mixed_optimization(self):
        """
        Mixes of optimizable and unoptimizable steps still get optimized
        correctly.
        """
        steps = pbag([
            # CLB adds
            AddNodesToLoadBalancer(
                lb_id=5,
                address_configs=s(('1.1.1.1', LBConfig(port=80)))),
            AddNodesToLoadBalancer(
                lb_id=5,
                address_configs=s(('1.1.1.2', LBConfig(port=80)))),
            AddNodesToLoadBalancer(
                lb_id=6,
                address_configs=s(('1.1.1.1', LBConfig(port=80)))),
            AddNodesToLoadBalancer(
                lb_id=6,
                address_configs=s(('1.1.1.2', LBConfig(port=80)))),

            # RCv3 removes
            RemoveFromRCv3(lb_id="lb-1", node_id="node-a"),
            RemoveFromRCv3(lb_id="lb-1", node_id="node-b"),

            # Unoptimizable steps
            CreateServer(launch_config=pmap({})),
        ])

        self.assertEqual(
            optimize_steps(steps),
            pbag([
                # Optimized CLB adds
                AddNodesToLoadBalancer(
                    lb_id=5,
                    address_configs=s(('1.1.1.1', LBConfig(port=80)),
                                      ('1.1.1.2', LBConfig(port=80)))),
                AddNodesToLoadBalancer(
                    lb_id=6,
                    address_configs=s(('1.1.1.1', LBConfig(port=80)),
                                      ('1.1.1.2', LBConfig(port=80)))),

                # Optimized RCv3 removes
                BulkRemoveFromRCv3(lb_node_pairs=pset([
                    ("lb-1", "node-a"),
                    ("lb-1", "node-b"),
                ])),

                # Unoptimizable steps
                CreateServer(launch_config=pmap({}))
            ]))

    def test_optimize_rcv3_removes(self):
        """
        RackConnect v3.0 steps for removing nodes from load balancers are
        merged.
        """
        unoptimized = pbag([
            RemoveFromRCv3(lb_id="lb-1", node_id="node-a"),
            RemoveFromRCv3(lb_id="lb-1", node_id="node-b"),
            RemoveFromRCv3(lb_id="lb-1", node_id="node-c"),
            RemoveFromRCv3(lb_id="lb-1", node_id="node-d"),
            RemoveFromRCv3(lb_id="lb-2", node_id="node-a"),
            RemoveFromRCv3(lb_id="lb-2", node_id="node-b"),
            RemoveFromRCv3(lb_id="lb-3", node_id="node-c"),
            RemoveFromRCv3(lb_id="lb-3", node_id="node-d")
        ])
        optimized = pbag([
            BulkRemoveFromRCv3(lb_node_pairs=pset([
                ("lb-1", "node-a"),
                ("lb-1", "node-b"),
                ("lb-1", "node-c"),
                ("lb-1", "node-d"),
                ("lb-2", "node-a"),
                ("lb-2", "node-b"),
                ("lb-3", "node-c"),
                ("lb-3", "node-d")
            ]))
        ])
        self.assertEqual(optimize_steps(unoptimized), optimized)


@attributes(["service_type", "method", "url", "headers", "data"])
class _BoundRequestStub(object):
    """
    A bound request stub, suitable for testing.
    """


class RequestsToEffectTests(SynchronousTestCase):
    """
    Tests for converting :class:`Request` into effects.
    """

    def _make_bound_request_fn(self, service_type):
        """
        A test double for a ``make_bound_request_fn``.

        Takes a service type, returns a callable that stores the
        details of the request in a :class:`_BoundRequestStub`.

        :param ServiceType service_type: The service type.
        """
        return partial(_BoundRequestStub, service_type=service_type)

    def _reqs_to_effect(self, conv_requests):
        """
        Helper function to call :func:`_reqs_to_effect`.

        Simply returns the result of :func:`_reqs_to_effect`, partially
        applied with the :meth:`_make_bound_request_fn` test double.

        :param conv_requests: The convergence requests to be turned into an
            effect.
        :type conv_requests: iterable of :class:`Request`
        :return: The return value of :func:`_reqs_to_effect`.
        """
        return _reqs_to_effect(self._make_bound_request_fn, conv_requests)

    def assertCompilesTo(self, conv_requests, expected_effects):
        """
        Assert that the given convergence requests, compile down to a parallel
        effect comprised of the given effects.
        """
        parallel_effect = self._reqs_to_effect(conv_requests)
        self.assertEqual(expected_effects, set(parallel_effect.effects))

    def test_single_request(self):
        """
        A single request is correctly compiled down to an effect.
        """
        conv_requests = [
            Request(service=ServiceType.CLOUD_LOAD_BALANCERS,
                    method="GET",
                    path="/whatever")]
        expected_effects = set([
            _BoundRequestStub(service_type=ServiceType.CLOUD_LOAD_BALANCERS,
                              method="GET",
                              url="/whatever",
                              headers=None,
                              data=None)])
        self.assertCompilesTo(conv_requests, expected_effects)

    def test_multiple_requests(self):
        """
        Multiple requests of the same type are correctly compiled down to an
        effect.
        """
        conv_requests = [
            Request(service=ServiceType.CLOUD_LOAD_BALANCERS,
                    method="GET",
                    path="/whatever"),
            Request(service=ServiceType.CLOUD_LOAD_BALANCERS,
                    method="GET",
                    path="/whatever/something/else")]
        expected_effects = set([
            _BoundRequestStub(service_type=ServiceType.CLOUD_LOAD_BALANCERS,
                              method="GET",
                              url="/whatever",
                              headers=None,
                              data=None),
            _BoundRequestStub(service_type=ServiceType.CLOUD_LOAD_BALANCERS,
                              method="GET",
                              url="/whatever/something/else",
                              headers=None,
                              data=None)])
        self.assertCompilesTo(conv_requests, expected_effects)

    def test_multiple_requests_of_different_type(self):
        """
        Multiple requests of different types are correctly compiled down to
        an effect.
        """
        data_sentinel = object()
        conv_requests = [
            Request(service=ServiceType.CLOUD_LOAD_BALANCERS,
                    method="GET",
                    path="/whatever"),
            Request(service=ServiceType.CLOUD_LOAD_BALANCERS,
                    method="GET",
                    path="/whatever/something/else"),
            Request(service=ServiceType.CLOUD_SERVERS,
                    method="POST",
                    path="/xyzzy",
                    data=data_sentinel)]
        expected_effects = set([
            _BoundRequestStub(service_type=ServiceType.CLOUD_LOAD_BALANCERS,
                              method="GET",
                              url="/whatever",
                              headers=None,
                              data=None),
            _BoundRequestStub(service_type=ServiceType.CLOUD_LOAD_BALANCERS,
                              method="GET",
                              url="/whatever/something/else",
                              headers=None,
                              data=None),
            _BoundRequestStub(service_type=ServiceType.CLOUD_SERVERS,
                              method="POST",
                              url="/xyzzy",
                              headers=None,
                              data=data_sentinel)])
        self.assertCompilesTo(conv_requests, expected_effects)<|MERGE_RESOLUTION|>--- conflicted
+++ resolved
@@ -24,11 +24,7 @@
     SetMetadataItemOnServer,
     DesiredGroupState, NovaServer, Request, LBConfig, LBNode,
     ServerState, ServiceType, NodeCondition, NodeType, optimize_steps,
-<<<<<<< HEAD
-    _reqs_to_effect)
-=======
-    extract_drained_at, get_load_balancer_contents)
->>>>>>> 9d8a5b4f
+    extract_drained_at, get_load_balancer_contents, _reqs_to_effect)
 
 from pyrsistent import pmap, pbag, pset, s
 
