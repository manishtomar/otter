--- conflicted
+++ resolved
@@ -9,10 +9,6 @@
 from twisted.internet.defer import succeed
 
 from characteristic import attributes
-<<<<<<< HEAD
-from functools import partial
-=======
->>>>>>> 0b324f04
 
 from otter.test.utils import StubTreq2, patch, iMock
 from otter.auth import IAuthenticator
@@ -27,18 +23,12 @@
     SetMetadataItemOnServer,
     DesiredGroupState, NovaServer, Request, LBConfig, LBNode,
     ServerState, ServiceType, NodeCondition, NodeType, optimize_steps,
-<<<<<<< HEAD
-    _reqs_to_effect)
-
-from pyrsistent import pmap, pbag, pset, s
-=======
     extract_drained_at, get_load_balancer_contents, _reqs_to_effect)
 
 from pyrsistent import pmap, pbag, pset, s
 
 from effect import ConstantIntent, Effect
 from effect.testing import StubIntent, resolve_stubs
->>>>>>> 0b324f04
 
 
 class GetAllServerDetailsTests(SynchronousTestCase):
@@ -1167,7 +1157,6 @@
             # Note that the add & remove pair should not be the same;
             # the optimizer might reasonably optimize opposite
             # operations away in the future.
-<<<<<<< HEAD
         ])
         self.assertEqual(
             optimize_steps(steps),
@@ -1199,47 +1188,10 @@
 
             # Unoptimizable steps
             CreateServer(launch_config=pmap({})),
-=======
->>>>>>> 0b324f04
         ])
 
         self.assertEqual(
             optimize_steps(steps),
-<<<<<<< HEAD
-=======
-            steps)
-
-    def test_mixed_optimization(self):
-        """
-        Mixes of optimizable and unoptimizable steps still get optimized
-        correctly.
-        """
-        steps = pbag([
-            # CLB adds
-            AddNodesToLoadBalancer(
-                lb_id=5,
-                address_configs=s(('1.1.1.1', LBConfig(port=80)))),
-            AddNodesToLoadBalancer(
-                lb_id=5,
-                address_configs=s(('1.1.1.2', LBConfig(port=80)))),
-            AddNodesToLoadBalancer(
-                lb_id=6,
-                address_configs=s(('1.1.1.1', LBConfig(port=80)))),
-            AddNodesToLoadBalancer(
-                lb_id=6,
-                address_configs=s(('1.1.1.2', LBConfig(port=80)))),
-
-            # RCv3 removes
-            RemoveFromRCv3(lb_id="lb-1", node_id="node-a"),
-            RemoveFromRCv3(lb_id="lb-1", node_id="node-b"),
-
-            # Unoptimizable steps
-            CreateServer(launch_config=pmap({})),
-        ])
-
-        self.assertEqual(
-            optimize_steps(steps),
->>>>>>> 0b324f04
             pbag([
                 # Optimized CLB adds
                 AddNodesToLoadBalancer(
@@ -1292,11 +1244,7 @@
 
 
 @attributes(["service_type", "method", "url", "headers", "data"])
-<<<<<<< HEAD
-class _BoundRequestStub(object):
-=======
 class _PureRequestStub(object):
->>>>>>> 0b324f04
     """
     A bound request stub, suitable for testing.
     """
@@ -1306,42 +1254,18 @@
     """
     Tests for converting :class:`Request` into effects.
     """
-<<<<<<< HEAD
-
-    def _make_bound_request_fn(self, service_type):
-        """
-        A test double for a ``make_bound_request_fn``.
-
-        Takes a service type, returns a callable that stores the
-        details of the request in a :class:`_BoundRequestStub`.
-
-        :param ServiceType service_type: The service type.
-        """
-        return partial(_BoundRequestStub, service_type=service_type)
-
-=======
->>>>>>> 0b324f04
     def _reqs_to_effect(self, conv_requests):
         """
         Helper function to call :func:`_reqs_to_effect`.
 
-<<<<<<< HEAD
-        Simply returns the result of :func:`_reqs_to_effect`, partially
-        applied with the :meth:`_make_bound_request_fn` test double.
-=======
         Uses :class:`_PureRequestStub` test double for easy introspection.
->>>>>>> 0b324f04
 
         :param conv_requests: The convergence requests to be turned into an
             effect.
         :type conv_requests: iterable of :class:`Request`
         :return: The return value of :func:`_reqs_to_effect`.
         """
-<<<<<<< HEAD
-        return _reqs_to_effect(self._make_bound_request_fn, conv_requests)
-=======
         return _reqs_to_effect(_PureRequestStub, conv_requests)
->>>>>>> 0b324f04
 
     def assertCompilesTo(self, conv_requests, expected_effects):
         """
@@ -1360,19 +1284,11 @@
                     method="GET",
                     path="/whatever")]
         expected_effects = set([
-<<<<<<< HEAD
-            _BoundRequestStub(service_type=ServiceType.CLOUD_LOAD_BALANCERS,
-                              method="GET",
-                              url="/whatever",
-                              headers=None,
-                              data=None)])
-=======
             _PureRequestStub(service_type=ServiceType.CLOUD_LOAD_BALANCERS,
                              method="GET",
                              url="/whatever",
                              headers=None,
                              data=None)])
->>>>>>> 0b324f04
         self.assertCompilesTo(conv_requests, expected_effects)
 
     def test_multiple_requests(self):
@@ -1388,18 +1304,6 @@
                     method="GET",
                     path="/whatever/something/else")]
         expected_effects = set([
-<<<<<<< HEAD
-            _BoundRequestStub(service_type=ServiceType.CLOUD_LOAD_BALANCERS,
-                              method="GET",
-                              url="/whatever",
-                              headers=None,
-                              data=None),
-            _BoundRequestStub(service_type=ServiceType.CLOUD_LOAD_BALANCERS,
-                              method="GET",
-                              url="/whatever/something/else",
-                              headers=None,
-                              data=None)])
-=======
             _PureRequestStub(service_type=ServiceType.CLOUD_LOAD_BALANCERS,
                              method="GET",
                              url="/whatever",
@@ -1410,7 +1314,6 @@
                              url="/whatever/something/else",
                              headers=None,
                              data=None)])
->>>>>>> 0b324f04
         self.assertCompilesTo(conv_requests, expected_effects)
 
     def test_multiple_requests_of_different_type(self):
@@ -1431,23 +1334,6 @@
                     path="/xyzzy",
                     data=data_sentinel)]
         expected_effects = set([
-<<<<<<< HEAD
-            _BoundRequestStub(service_type=ServiceType.CLOUD_LOAD_BALANCERS,
-                              method="GET",
-                              url="/whatever",
-                              headers=None,
-                              data=None),
-            _BoundRequestStub(service_type=ServiceType.CLOUD_LOAD_BALANCERS,
-                              method="GET",
-                              url="/whatever/something/else",
-                              headers=None,
-                              data=None),
-            _BoundRequestStub(service_type=ServiceType.CLOUD_SERVERS,
-                              method="POST",
-                              url="/xyzzy",
-                              headers=None,
-                              data=data_sentinel)])
-=======
             _PureRequestStub(service_type=ServiceType.CLOUD_LOAD_BALANCERS,
                              method="GET",
                              url="/whatever",
@@ -1463,5 +1349,4 @@
                              url="/xyzzy",
                              headers=None,
                              data=data_sentinel)])
->>>>>>> 0b324f04
         self.assertCompilesTo(conv_requests, expected_effects)