"""Tests for convergence."""

import json
import calendar
from functools import partial

from characteristic import attributes

from effect import Effect, ConstantIntent
from effect.testing import StubIntent, resolve_stubs

from pyrsistent import pmap, pbag, pset, s

from twisted.trial.unittest import SynchronousTestCase

from otter.util.retry import ShouldDelayAndRetry, exponential_backoff_interval, retry_times
from otter.constants import ServiceType
from otter.test.utils import patch, resolve_retry_stubs
from otter.util.timestamp import from_timestamp
from otter.convergence import (
    _remove_from_lb_with_draining, _converge_lb_state,
    get_all_server_details, get_scaling_group_servers,
    converge, Convergence, CreateServer, DeleteServer,
    RemoveFromLoadBalancer, ChangeLoadBalancerNode, AddNodesToLoadBalancer,
    BulkAddToRCv3, BulkRemoveFromRCv3,
    SetMetadataItemOnServer,
    DesiredGroupState, NovaServer, Request, LBConfig, LBNode,
    ServerState, NodeCondition, NodeType, optimize_steps,
    extract_drained_at, get_load_balancer_contents, _reqs_to_effect)


<<<<<<< HEAD
from effect import ConstantIntent, Effect, parallel
from effect.testing import StubIntent, resolve_stubs
=======
def _request(requests):
    def request(service_type, method, url):
        response = requests.get((service_type, method, url))
        if response is None:
            raise KeyError("{} not in {}".format((method, url), requests.keys()))
        return Effect(StubIntent(ConstantIntent(response)))
    return request
>>>>>>> 97d61c18


class GetAllServerDetailsTests(SynchronousTestCase):
    """
    Tests for :func:`get_all_server_details`
    """

    def setUp(self):
        """Save basic reused data."""
        self.req = (ServiceType.CLOUD_SERVERS, 'GET',
                    'servers/detail?limit=10')
        self.servers = [{'id': i} for i in range(9)]

    def test_get_all_less_batch_size(self):
        """
        `get_all_server_details` will not fetch again if first get returns
        results with size < batch_size
        """
        request = _request({self.req: {'servers': self.servers}})
        eff = get_all_server_details(request, batch_size=10)
        result = resolve_retry_stubs(eff)
        self.assertEqual(result, self.servers)

    def test_get_all_above_batch_size(self):
        """
        `get_all_server_details` will fetch again until batch returned has
        size < batch_size
        """
        servers = [{'id': i} for i in range(19)]

        req2 = (ServiceType.CLOUD_SERVERS, 'GET',
                'servers/detail?limit=10&marker=9')
        request = _request({self.req: {'servers': servers[:10]},
                            req2: {'servers': servers[10:]}})
        eff = get_all_server_details(request, batch_size=10)
        self.assertEqual(resolve_retry_stubs(resolve_retry_stubs(eff)), servers)

    def test_retry(self):
        """The HTTP requests are retried with some appropriate policy."""
        request = _request({self.req: {'servers': self.servers}})
        eff = get_all_server_details(request, batch_size=10)
        self.assertEqual(
            eff.intent.should_retry,
            ShouldDelayAndRetry(can_retry=retry_times(5),
                                next_interval=exponential_backoff_interval(2)))
        result = resolve_retry_stubs(eff)
        self.assertEqual(result, self.servers)


class GetScalingGroupServersTests(SynchronousTestCase):
    """
    Tests for :func:`get_scaling_group_servers`
    """

    def setUp(self):
        """Save basic reused data."""
        self.req = (ServiceType.CLOUD_SERVERS, 'GET',
                    'servers/detail?limit=100')

    def test_filters_no_metadata(self):
        """
        Servers without metadata are not included in the result.
        """
        servers = [{'id': i} for i in range(10)]
        request = _request({self.req: {'servers': servers}})
        eff = get_scaling_group_servers(request)
        self.assertEqual(resolve_retry_stubs(eff), {})

    def test_filters_no_as_metadata(self):
        """
        Does not include servers which have metadata but does not have AS info in it
        """
        servers = [{'id': i, 'metadata': {}} for i in range(10)]
        request = _request({self.req: {'servers': servers}})
        eff = get_scaling_group_servers(request)
        self.assertEqual(resolve_retry_stubs(eff), {})

    def test_returns_as_servers(self):
        """
        Returns servers with AS metadata in it grouped by scaling group ID
        """
        as_servers = (
            [{'metadata': {'rax:auto_scaling_group_id': 'a'}, 'id': i} for i in range(5)] +
            [{'metadata': {'rax:auto_scaling_group_id': 'b'}, 'id': i} for i in range(5, 8)] +
            [{'metadata': {'rax:auto_scaling_group_id': 'a'}, 'id': 10}])
        servers = as_servers + [{'metadata': 'junk'}] * 3
        request = _request({self.req: {'servers': servers}})
        eff = get_scaling_group_servers(request)
        self.assertEqual(
            resolve_retry_stubs(eff),
            {'a': as_servers[:5] + [as_servers[-1]], 'b': as_servers[5:8]})

    def test_filters_on_user_criteria(self):
        """
        Considers user provided filter if provided
        """
        as_servers = (
            [{'metadata': {'rax:auto_scaling_group_id': 'a'}, 'id': i} for i in range(5)] +
            [{'metadata': {'rax:auto_scaling_group_id': 'b'}, 'id': i} for i in range(5, 8)])
        servers = as_servers + [{'metadata': 'junk'}] * 3
        request = _request({self.req: {'servers': servers}})
        eff = get_scaling_group_servers(request, server_predicate=lambda s: s['id'] % 3 == 0)
        self.assertEqual(
            resolve_retry_stubs(eff),
            {'a': [as_servers[0], as_servers[3]], 'b': [as_servers[6]]})


class ExtractDrainedTests(SynchronousTestCase):
    """
    Tests for :func:`otter.convergence.extract_drained_at`
    """
    summary = ("Node successfully updated with address: " +
               "'10.23.45.6', port: '8080', weight: '1', condition: 'DRAINING'")
    updated = '2014-10-23T18:10:48.000Z'
    feed = ('<feed xmlns="http://www.w3.org/2005/Atom">' +
            '<entry><summary>{}</summary><updated>{}</updated></entry>' +
            '<entry><summary>else</summary><updated>badtime</updated></entry>' +
            '</feed>')

    def test_first_entry(self):
        """
        Takes the first entry only
        """
        feed = self.feed.format(self.summary, self.updated)
        self.assertEqual(extract_drained_at(feed),
                         calendar.timegm(from_timestamp(self.updated).utctimetuple()))

    def test_invalid_first_entry(self):
        """
        Raises error if first entry is not DRAINING entry
        """
        feed = self.feed.format("Node successfully updated with ENABLED", self.updated)
        self.assertRaises(ValueError, extract_drained_at, feed)


class GetLBContentsTests(SynchronousTestCase):
    """
    Tests for :func:`otter.convergence.get_load_balancer_contents`
    """

    def setUp(self):
        """
        Stub request function and mock `extract_drained_at`
        """
        self.reqs = {
            ('GET', 'loadbalancers'): [{'id': 1}, {'id': 2}],
            ('GET', 'loadbalancers/1/nodes'): [
                {'id': '11', 'port': 20, 'address': 'a11',
                 'weight': 2, 'condition': 'DRAINING', 'type': 'PRIMARY'},
                {'id': '12', 'port': 20, 'address': 'a12',
                 'weight': 2, 'condition': 'ENABLED', 'type': 'PRIMARY'}],
            ('GET', 'loadbalancers/2/nodes'): [
                {'id': '21', 'port': 20, 'address': 'a21',
                 'weight': 3, 'condition': 'ENABLED', 'type': 'PRIMARY'},
                {'id': '22', 'port': 20, 'address': 'a22',
                 'weight': 3, 'condition': 'DRAINING', 'type': 'PRIMARY'}],
            ('GET', 'loadbalancers/1/nodes/11.atom'): '11feed',
            ('GET', 'loadbalancers/2/nodes/22.atom'): '22feed'
        }
        self.feeds = {'11feed': 1.0, '22feed': 2.0}
        self.mock_eda = patch(
            self, 'otter.convergence.extract_drained_at',
            side_effect=lambda f: self.feeds[f])

    def _request(self):
        def request(method, url):
            body = self.reqs[(method, url)]
            body = body if type(body) is str else json.dumps(body)
            return Effect(StubIntent(ConstantIntent(body)))
        return request

    def test_success(self):
        """
        Gets LB contents with drained_at correctly
        """
        eff = get_load_balancer_contents(self._request())
        draining, enabled = NodeCondition.DRAINING, NodeCondition.ENABLED
        make_config = partial(LBConfig, port=20, type=NodeType.PRIMARY)
        self.assertEqual(
            resolve_stubs(eff),
            [LBNode(lb_id=1, node_id='11', address='a11', drained_at=1.0,
                    config=make_config(weight=2, condition=draining)),
             LBNode(lb_id=1, node_id='12', address='a12',
                    config=make_config(weight=2, condition=enabled)),
             LBNode(lb_id=2, node_id='21', address='a21',
                    config=make_config(weight=3, condition=enabled)),
             LBNode(lb_id=2, node_id='22', address='a22', drained_at=2.0,
                    config=make_config(weight=3, condition=draining))])

    def test_no_lb(self):
        """
        Return empty list if there are no LB
        """
        self.reqs = {('GET', 'loadbalancers'): []}
        eff = get_load_balancer_contents(self._request())
        self.assertEqual(resolve_stubs(eff), [])

    def test_no_nodes(self):
        """
        Return empty if there are LBs but no nodes in them
        """
        self.reqs = {
            ('GET', 'loadbalancers'): [{'id': 1}, {'id': 2}],
            ('GET', 'loadbalancers/1/nodes'): [],
            ('GET', 'loadbalancers/2/nodes'): []
        }
        eff = get_load_balancer_contents(self._request())
        self.assertEqual(resolve_stubs(eff), [])

    def test_no_draining(self):
        """
        Doesnt fetch feeds if all nodes are ENABLED
        """
        self.reqs = {
            ('GET', 'loadbalancers'): [{'id': 1}, {'id': 2}],
            ('GET', 'loadbalancers/1/nodes'): [
                {'id': '11', 'port': 20, 'address': 'a11',
                 'weight': 2, 'condition': 'ENABLED', 'type': 'PRIMARY'}
            ],
            ('GET', 'loadbalancers/2/nodes'): [
                {'id': '21', 'port': 20, 'address': 'a21',
                 'weight': 2, 'condition': 'ENABLED', 'type': 'PRIMARY'}
            ]
        }
        config = LBConfig(port=20, weight=2, condition=NodeCondition.ENABLED,
                          type=NodeType.PRIMARY)
        eff = get_load_balancer_contents(self._request())
        self.assertEqual(
            resolve_stubs(eff),
            [LBNode(lb_id=1, node_id='11', address='a11', config=config),
             LBNode(lb_id=2, node_id='21', address='a21', config=config)])


class ObjectStorageTests(SynchronousTestCase):
    """
    Tests for objects that store data such as :class:`LBConfig`
    """

    def test_lbconfig_default_weight_condition_and_type(self):
        """
        :obj:`LBConfig` only requires a port.  The other attributes have
        default values.
        """
        lb = LBConfig(port=80)
        self.assertEqual(lb.weight, 1)
        self.assertEqual(lb.condition, NodeCondition.ENABLED)
        self.assertEqual(lb.type, NodeType.PRIMARY)


class RemoveFromLBWithDrainingTests(SynchronousTestCase):
    """
    Tests for :func:`_remove_from_lb_with_draining`
    """
    def test_zero_timeout_remove_from_lb(self):
        """
        If the timeout is zero, all nodes are just removed
        """
        result = _remove_from_lb_with_draining(
            0,
            [LBNode(lb_id=5, node_id=123, address='1.1.1.1',
                    config=LBConfig(port=80))],
            0)

        self.assertEqual(result, [RemoveFromLoadBalancer(lb_id=5, node_id=123)])

    def test_disabled_state_is_removed(self):
        """
        Nodes in disabled state are just removed from the load balancer even
        if the timeout is positive
        """
        result = _remove_from_lb_with_draining(
            10,
            [LBNode(lb_id=5, node_id=123, address='1.1.1.1',
                    config=LBConfig(port=80, condition=NodeCondition.DISABLED))],
            0)

        self.assertEqual(result, [RemoveFromLoadBalancer(lb_id=5, node_id=123)])

    def test_enabled_state_is_drained(self):
        """
        Nodes in enabled state are put into draining.
        """
        result = _remove_from_lb_with_draining(
            10,
            [LBNode(lb_id=5, node_id=123, address='1.1.1.1',
                    config=LBConfig(port=80))],
            0)

        self.assertEqual(
            result,
            [ChangeLoadBalancerNode(lb_id=5, node_id=123, weight=1,
                                    condition=NodeCondition.DRAINING,
                                    type=NodeType.PRIMARY)])

    def test_draining_state_is_ignored_if_connections_and_not_yet_timeout(self):
        """
        Nodes in draining state will be ignored if they still have connections
        and the timeout is not yet expired
        """
        result = _remove_from_lb_with_draining(
            10,
            [LBNode(lb_id=5, node_id=123, address='1.1.1.1',
                    config=LBConfig(port=80, condition=NodeCondition.DRAINING),
                    drained_at=0.0, connections=1)],
            5)

        self.assertEqual(result, [])

    def test_draining_state_removed_if_no_connections_and_not_yet_timeout(self):
        """
        Nodes in draining state will be removed if they have no more
        connections, even if the timeout is not yet expired
        """
        result = _remove_from_lb_with_draining(
            10,
            [LBNode(lb_id=5, node_id=123, address='1.1.1.1',
                    config=LBConfig(port=80, condition=NodeCondition.DRAINING),
                    drained_at=0.0, connections=0)],
            5)

        self.assertEqual(result, [RemoveFromLoadBalancer(lb_id=5, node_id=123)])

    def test_draining_state_remains_if_connections_None_and_not_yet_timeout(self):
        """
        Nodes in draining state will be ignored if timeout has not yet expired
        and the number of active connections are not provided
        """
        result = _remove_from_lb_with_draining(
            10,
            [LBNode(lb_id=5, node_id=123, address='1.1.1.1',
                    config=LBConfig(port=80, condition=NodeCondition.DRAINING),
                    drained_at=0.0)],
            5)

        self.assertEqual(result, [])

    def test_draining_state_removed_if_connections_None_and_timeout_expired(self):
        """
        Nodes in draining state will be removed when the timeout expires if
        the number of active connections are not provided
        """
        result = _remove_from_lb_with_draining(
            10,
            [LBNode(lb_id=5, node_id=123, address='1.1.1.1',
                    config=LBConfig(port=80, condition=NodeCondition.DRAINING),
                    drained_at=0.0)],
            15)

        self.assertEqual(result, [RemoveFromLoadBalancer(lb_id=5, node_id=123)])

    def test_draining_state_removed_if_connections_and_timeout_expired(self):
        """
        Nodes in draining state will be removed when the timeout expires even
        if they still have active connections
        """
        result = _remove_from_lb_with_draining(
            10,
            [LBNode(lb_id=5, node_id=123, address='1.1.1.1',
                    config=LBConfig(port=80, condition=NodeCondition.DRAINING),
                    drained_at=0.0, connections=10)],
            15)

        self.assertEqual(result, [RemoveFromLoadBalancer(lb_id=5, node_id=123)])

    def test_all_changes_together(self):
        """
        Given all possible combination of load balancer states and timeouts,
        ensure function produces the right set of step for all of them.
        """
        current = [
            # enabled, should be drained
            LBNode(lb_id=1, node_id=1, address='1.1.1.1',
                   config=LBConfig(port=80)),
            # disabled, should be removed
            LBNode(lb_id=2, node_id=2, address='1.1.1.1',
                   config=LBConfig(port=80, condition=NodeCondition.DISABLED)),
            # draining, still connections, should be ignored
            LBNode(lb_id=3, node_id=3, address='1.1.1.1',
                   config=LBConfig(port=80, condition=NodeCondition.DRAINING),
                   connections=3, drained_at=5.0),
            # draining, no connections, should be removed
            LBNode(lb_id=4, node_id=4, address='1.1.1.1',
                   config=LBConfig(port=80, condition=NodeCondition.DRAINING),
                   connections=0, drained_at=5.0),
            # draining, timeout exired, should be removed
            LBNode(lb_id=5, node_id=5, address='1.1.1.1',
                   config=LBConfig(port=80, condition=NodeCondition.DRAINING),
                   connections=10, drained_at=0.0)]

        result = _remove_from_lb_with_draining(10, current, 10)
        self.assertEqual(set(result), set([
            ChangeLoadBalancerNode(lb_id=1, node_id=1, weight=1,
                                   condition=NodeCondition.DRAINING,
                                   type=NodeType.PRIMARY),
            RemoveFromLoadBalancer(lb_id=2, node_id=2),
            RemoveFromLoadBalancer(lb_id=4, node_id=4),
            RemoveFromLoadBalancer(lb_id=5, node_id=5),
        ]))


class ConvergeLBStateTests(SynchronousTestCase):
    """
    Tests for :func:`_converge_lb_state`
    """
    def test_add_to_lb(self):
        """
        If a desired LB config is not in the set of current configs,
        `converge_lb_state` returns a :class:`AddToLoadBalancer` object
        """
        result = _converge_lb_state(desired_lb_state={5: [LBConfig(port=80)]},
                                    current_lb_nodes=[],
                                    ip_address='1.1.1.1')
        self.assertEqual(
            list(result),
            [AddNodesToLoadBalancer(
                lb_id=5,
                address_configs=s(('1.1.1.1', LBConfig(port=80))))])

    def test_change_lb_node(self):
        """
        If a desired LB mapping is in the set of current configs,
        but the configuration is wrong, `converge_lb_state` returns a
        :class:`ChangeLoadBalancerNode` object
        """
        desired = {5: [LBConfig(port=80)]}
        current = [LBNode(lb_id=5, node_id=123, address='1.1.1.1',
                          config=LBConfig(port=80, weight=5))]

        result = _converge_lb_state(desired_lb_state=desired,
                                    current_lb_nodes=current,
                                    ip_address='1.1.1.1')
        self.assertEqual(
            list(result),
            [ChangeLoadBalancerNode(lb_id=5, node_id=123, weight=1,
                                    condition=NodeCondition.ENABLED,
                                    type=NodeType.PRIMARY)])

    def test_remove_lb_node(self):
        """
        If a current lb config is not in the desired set of lb configs,
        `converge_lb_state` returns a :class:`RemoveFromLoadBalancer` object
        """
        current = [LBNode(lb_id=5, node_id=123, address='1.1.1.1',
                          config=LBConfig(port=80, weight=5))]

        result = _converge_lb_state(desired_lb_state={},
                                    current_lb_nodes=current,
                                    ip_address='1.1.1.1')
        self.assertEqual(
            list(result),
            [RemoveFromLoadBalancer(lb_id=5, node_id=123)])

    def test_do_nothing(self):
        """
        If the desired lb state matches the current lb state,
        `converge_lb_state` returns nothing
        """
        desired = {5: [LBConfig(port=80)]}
        current = [LBNode(lb_id=5, node_id=123, address='1.1.1.1',
                          config=LBConfig(port=80))]

        result = _converge_lb_state(desired_lb_state=desired,
                                    current_lb_nodes=current,
                                    ip_address='1.1.1.1')
        self.assertEqual(list(result), [])

    def test_all_changes(self):
        """
        Remove, change, and add a node to a load balancer all together
        """
        desired = {5: [LBConfig(port=80)],
                   6: [LBConfig(port=80, weight=2)]}
        current = [LBNode(lb_id=5, node_id=123, address='1.1.1.1',
                          config=LBConfig(port=8080)),
                   LBNode(lb_id=6, node_id=234, address='1.1.1.1',
                          config=LBConfig(port=80))]

        result = _converge_lb_state(desired_lb_state=desired,
                                    current_lb_nodes=current,
                                    ip_address='1.1.1.1')
        self.assertEqual(set(result), set([
            AddNodesToLoadBalancer(
                lb_id=5,
                address_configs=s(('1.1.1.1', LBConfig(port=80)))),
            ChangeLoadBalancerNode(lb_id=6, node_id=234, weight=2,
                                   condition=NodeCondition.ENABLED,
                                   type=NodeType.PRIMARY),
            RemoveFromLoadBalancer(lb_id=5, node_id=123)
        ]))

    def test_same_lb_multiple_ports(self):
        """
        It's possible to have the same load balancer using multiple ports on
        the host.

        (use case: running multiple single-threaded server processes on a
        machine)
        """
        desired = {5: [LBConfig(port=8080), LBConfig(port=8081)]}
        current = []
        result = _converge_lb_state(desired, current, '1.1.1.1')
        self.assertEqual(
            set(result),
            set([
                AddNodesToLoadBalancer(
                    lb_id=5,
                    address_configs=s(('1.1.1.1', LBConfig(port=8080)))),
                AddNodesToLoadBalancer(
                    lb_id=5,
                    address_configs=s(('1.1.1.1', LBConfig(port=8081))))
                ]))


def server(id, state, created=0, **kwargs):
    """Convenience for creating a :obj:`NovaServer`."""
    return NovaServer(id=id, state=state, created=created, **kwargs)


class DrainAndDeleteServerTests(SynchronousTestCase):
    """
    Tests for :func:`converge` having to do with draining and deleting servers.
    """
    def test_active_server_without_load_balancers_can_be_deleted(self):
        """
        If an active server to be scaled down is not attached to any load
        balancers, it can be deleted. It is not first put into draining state.
        """
        self.assertEqual(
            converge(
                DesiredGroupState(launch_config={}, desired=0,
                                  draining_timeout=10.0),
                set([server('abc', state=ServerState.ACTIVE)]),
                set(),
                0),
            Convergence(steps=pbag([DeleteServer(server_id='abc')])))

    def test_active_server_can_be_deleted_if_all_lbs_can_be_removed(self):
        """
        If an active server to be scaled down can be removed from all the load
        balancers, the server can be deleted.  It is not first put into
        draining state.
        """
        self.assertEqual(
            converge(
                DesiredGroupState(launch_config={}, desired=0),
                set([server('abc', state=ServerState.ACTIVE,
                            servicenet_address='1.1.1.1')]),
                set([LBNode(lb_id=1, node_id=1, address='1.1.1.1',
                            config=LBConfig(port=80))]),
                0),
            Convergence(steps=pbag([
                DeleteServer(server_id='abc'),
                RemoveFromLoadBalancer(lb_id=1, node_id=1)
            ])))

    def test_draining_server_can_be_deleted_if_all_lbs_can_be_removed(self):
        """
        If draining server can be removed from all the load balancers, the
        server can be deleted.
        """
        self.assertEqual(
            converge(
                DesiredGroupState(launch_config={}, desired=0),
                set([server('abc', state=ServerState.DRAINING,
                            servicenet_address='1.1.1.1')]),
                set([LBNode(lb_id=1, node_id=1, address='1.1.1.1',
                            config=LBConfig(port=80,
                            condition=NodeCondition.DRAINING))]),
                0),
            Convergence(steps=pbag([
                DeleteServer(server_id='abc'),
                RemoveFromLoadBalancer(lb_id=1, node_id=1)
            ])))

    def test_draining_server_ignored_if_waiting_for_timeout(self):
        """
        If the server already in draining state is waiting for the draining
        timeout on some load balancers, nothing is done to it.
        """
        self.assertEqual(
            converge(
                DesiredGroupState(launch_config={}, desired=0,
                                  draining_timeout=10.0),
                set([server('abc', state=ServerState.DRAINING,
                            servicenet_address='1.1.1.1')]),
                set([LBNode(lb_id=1, node_id=1, address='1.1.1.1',
                            config=LBConfig(port=80,
                            condition=NodeCondition.DRAINING),
                            drained_at=1.0, connections=1)]),
                2),
            Convergence(steps=pbag([])))

    def test_active_server_is_drained_if_not_all_lbs_can_be_removed(self):
        """
        If an active server to be deleted cannot be removed from all the load
        balancers, it is set to draining state and all the nodes are set to
        draining condition.
        """
        self.assertEqual(
            converge(
                DesiredGroupState(launch_config={}, desired=0,
                                  draining_timeout=10.0),
                set([server('abc', state=ServerState.ACTIVE,
                            servicenet_address='1.1.1.1')]),
                set([LBNode(lb_id=1, node_id=1, address='1.1.1.1',
                            config=LBConfig(port=80))]),
                0),
            Convergence(steps=pbag([
                ChangeLoadBalancerNode(lb_id=1, node_id=1, weight=1,
                                       condition=NodeCondition.DRAINING,
                                       type=NodeType.PRIMARY),
                SetMetadataItemOnServer(server_id='abc',
                                        key='rax:auto_scaling_draining',
                                        value='draining')
            ])))

    def test_active_server_is_drained_even_if_all_already_in_draining(self):
        """
        If an active server already has all of its load balancers in draining,
        but it cannot be removed from all of them yet, it is set to draining
        state even though no load balancer actions need to be performed.

        This can happen for instance if the server was supposed to be deleted
        in a previous convergence run, and the load balancers were set to
        draining but setting the server metadata failed.
        """
        self.assertEqual(
            converge(
                DesiredGroupState(launch_config={}, desired=0,
                                  draining_timeout=10.0),
                set([server('abc', state=ServerState.ACTIVE,
                            servicenet_address='1.1.1.1')]),
                set([LBNode(lb_id=1, node_id=1, address='1.1.1.1',
                            config=LBConfig(port=80,
                                            condition=NodeCondition.DRAINING),
                            connections=1, drained_at=0.0)]),
                1),
            Convergence(steps=pbag([
                SetMetadataItemOnServer(server_id='abc',
                                        key='rax:auto_scaling_draining',
                                        value='draining')
            ])))

    def test_draining_server_has_all_enabled_lb_set_to_draining(self):
        """
        If a draining server is enabled on any load balancers, it is set to
        draining on those load balancers and it is not deleted.  The metadata
        is not re-set to draining.

        This can happen for instance if the server was supposed to be deleted
        in a previous convergence run, and the server metadata was set but
        the load balancers update failed.
        """
        self.assertEqual(
            converge(
                DesiredGroupState(launch_config={}, desired=0,
                                  draining_timeout=10.0),
                set([server('abc', state=ServerState.DRAINING,
                            servicenet_address='1.1.1.1')]),
                set([LBNode(lb_id=1, node_id=1, address='1.1.1.1',
                            config=LBConfig(port=80))]),
                1),
            Convergence(steps=pbag([
                ChangeLoadBalancerNode(lb_id=1, node_id=1, weight=1,
                                       condition=NodeCondition.DRAINING,
                                       type=NodeType.PRIMARY)
            ])))


class ConvergeTests(SynchronousTestCase):
    """Tests for :func:`converge`."""

    def test_converge_give_me_a_server(self):
        """
        A server is added if there are not enough servers to meet
        the desired capacity.
        """
        self.assertEqual(
            converge(
                DesiredGroupState(launch_config={}, desired=1),
                set(),
                set(),
                0),
            Convergence(
                steps=pbag([CreateServer(launch_config=pmap())])))

    def test_converge_give_me_multiple_servers(self):
        """
        Multiple servers are added at a time if there are not enough servers to
        meet the desired capacity.
        """
        self.assertEqual(
            converge(
                DesiredGroupState(launch_config={}, desired=2),
                set(),
                set(),
                0),
            Convergence(
                steps=pbag([
                    CreateServer(launch_config=pmap()),
                    CreateServer(launch_config=pmap())])))

    def test_count_building_as_meeting_capacity(self):
        """
        No servers are created if there are building servers that sum with
        active servers to meet capacity.
        """
        self.assertEqual(
            converge(
                DesiredGroupState(launch_config={}, desired=1),
                set([server('abc', ServerState.BUILD)]),
                set(),
                0),
            Convergence(steps=pbag([])))

    def test_delete_nodes_in_error_state(self):
        """
        If a server we created enters error state, it will be deleted if
        necessary, and replaced.
        """
        self.assertEqual(
            converge(
                DesiredGroupState(launch_config={}, desired=1),
                set([server('abc', ServerState.ERROR)]),
                set(),
                0),
            Convergence(
                steps=pbag([
                    DeleteServer(server_id='abc'),
                    CreateServer(launch_config=pmap()),
                ])))

    def test_delete_error_state_servers_with_lb_nodes(self):
        """
        If a server we created enters error state and it is attached to one
        or more load balancers, it will be removed from its load balancers
        as well as get deleted.
        """
        self.assertEqual(
            converge(
                DesiredGroupState(launch_config={}, desired=1),
                set([server('abc', ServerState.ERROR, servicenet_address='1.1.1.1')]),
                set([LBNode(lb_id=5, address='1.1.1.1', node_id=3,
                            config=LBConfig(port=80)),
                     LBNode(lb_id=5, address='1.1.1.1', node_id=5,
                            config=LBConfig(port=8080))]),
                0),
            Convergence(
                steps=pbag([
                    DeleteServer(server_id='abc'),
                    RemoveFromLoadBalancer(lb_id=5, node_id=3),
                    RemoveFromLoadBalancer(lb_id=5, node_id=5),
                    CreateServer(launch_config=pmap()),
                ])))

    def test_scale_down(self):
        """If we have more servers than desired, we delete the oldest."""
        self.assertEqual(
            converge(
                DesiredGroupState(launch_config={}, desired=1),
                set([server('abc', ServerState.ACTIVE, created=0),
                     server('def', ServerState.ACTIVE, created=1)]),
                set(),
                0),
            Convergence(steps=pbag([DeleteServer(server_id='abc')])))

    def test_scale_down_with_lb_nodes(self):
        """
        When scaling down, if there are any servers to be deleted that are
        attached to existing load balancers, they will also be also removed
        from said load balancers
        """
        self.assertEqual(
            converge(
                DesiredGroupState(launch_config={}, desired=0),
                set([server('abc', ServerState.ACTIVE,
                            servicenet_address='1.1.1.1', created=0)]),
                set([LBNode(lb_id=5, address='1.1.1.1', node_id=3,
                            config=LBConfig(port=80))]),
                0),
            Convergence(steps=pbag([
                DeleteServer(server_id='abc'),
                RemoveFromLoadBalancer(lb_id=5, node_id=3)
            ])))

    def test_scale_down_building_first(self):
        """
        When scaling down, first we delete building servers, in preference
        to older server.
        """
        self.assertEqual(
            converge(
                DesiredGroupState(launch_config={}, desired=2),
                set([server('abc', ServerState.ACTIVE, created=0),
                     server('def', ServerState.BUILD, created=1),
                     server('ghi', ServerState.ACTIVE, created=2)]),
                set(),
                0),
            Convergence(
                steps=pbag([DeleteServer(server_id='def')])))

    def test_timeout_building(self):
        """
        Servers that have been building for too long will be deleted and
        replaced.
        """
        self.assertEqual(
            converge(
                DesiredGroupState(launch_config={}, desired=2),
                set([server('slowpoke', ServerState.BUILD, created=0),
                     server('ok', ServerState.ACTIVE, created=0)]),
                set(),
                3600),
            Convergence(
                steps=pbag([
                    DeleteServer(server_id='slowpoke'),
                    CreateServer(launch_config=pmap())])))

    def test_timeout_replace_only_when_necessary(self):
        """
        If a server is timing out *and* we're over capacity, it will be
        deleted without replacement.
        """
        self.assertEqual(
            converge(
                DesiredGroupState(launch_config={}, desired=2),
                set([server('slowpoke', ServerState.BUILD, created=0),
                     server('old-ok', ServerState.ACTIVE, created=0),
                     server('new-ok', ServerState.ACTIVE, created=3600)]),
                set(),
                3600),
            Convergence(steps=pbag([DeleteServer(server_id='slowpoke')])))

    def test_converge_active_servers_ignores_servers_to_be_deleted(self):
        """
        Only servers in active that are not being deleted will have their
        load balancers converged.
        """
        desired_lbs = {5: [LBConfig(port=80)]}
        self.assertEqual(
            converge(
                DesiredGroupState(launch_config={}, desired=1, desired_lbs=desired_lbs),
                set([server('abc', ServerState.ACTIVE,
                            servicenet_address='1.1.1.1', created=0),
                     server('bcd', ServerState.ACTIVE,
                            servicenet_address='2.2.2.2', created=1)]),
                set(),
                0),
            Convergence(steps=pbag([
                DeleteServer(server_id='abc'),
                AddNodesToLoadBalancer(
                    lb_id=5,
                    address_configs=s(('2.2.2.2', LBConfig(port=80))))
            ])))


class StepAsRequestTests(SynchronousTestCase):
    """
    Tests for converting :obj:`IStep` implementations to :obj:`Request`s.
    """

    def test_create_server(self):
        """
        :obj:`CreateServer.as_request` produces a request for creating a server.
        """
        create = CreateServer(launch_config=pmap({'name': 'myserver', 'flavorRef': '1'}))
        self.assertEqual(
            create.as_request(),
            Request(
                service=ServiceType.CLOUD_SERVERS,
                method='POST',
                path='servers',
                data=pmap({'name': 'myserver', 'flavorRef': '1'})))

    def test_delete_server(self):
        """
        :obj:`DeleteServer.as_request` produces a request for deleting a server.
        """
        delete = DeleteServer(server_id='abc123')
        self.assertEqual(
            delete.as_request(),
            Request(
                service=ServiceType.CLOUD_SERVERS,
                method='DELETE',
                path='servers/abc123'))

    def test_set_metadata_item(self):
        """
        :obj:`SetMetadataItemOnServer.as_request` produces a request for
        setting a metadata item on a particular server.
        """
        meta = SetMetadataItemOnServer(server_id='abc123', key='metadata_key',
                                       value='teapot')
        self.assertEqual(
            meta.as_request(),
            Request(
                service=ServiceType.CLOUD_SERVERS,
                method='PUT',
                path='servers/abc123/metadata/metadata_key',
                data={'meta': {'metadata_key': 'teapot'}}))

    def test_remove_from_load_balancer(self):
        """
        :obj:`RemoveFromLoadBalancer.as_request` produces a request for
        removing a node from a load balancer.
        """
        lbremove = RemoveFromLoadBalancer(
            lb_id='abc123',
            node_id='node1')
        self.assertEqual(
            lbremove.as_request(),
            Request(
                service=ServiceType.CLOUD_LOAD_BALANCERS,
                method='DELETE',
                path='loadbalancers/abc123/node1'))

    def test_change_load_balancer_node(self):
        """
        :obj:`ChangeLoadBalancerNode.as_request` produces a request for
        modifying a load balancer node.
        """
        changenode = ChangeLoadBalancerNode(
            lb_id='abc123',
            node_id='node1',
            condition='DRAINING',
            weight=50,
            type="PRIMARY")
        self.assertEqual(
            changenode.as_request(),
            Request(
                service=ServiceType.CLOUD_LOAD_BALANCERS,
                method='PUT',
                path='loadbalancers/abc123/nodes/node1',
                data={'condition': 'DRAINING',
                      'weight': 50}))

    def _generic_bulk_rcv3_step_test(self, step_class, expected_method):
        """
        A generic test for bulk RCv3 steps.

        :param step_class: The step class under test.
        :param str method: The expected HTTP method of the request.
        """
        step = step_class(lb_node_pairs=pset([
            ("lb-1", "node-a"),
            ("lb-1", "node-b"),
            ("lb-1", "node-c"),
            ("lb-1", "node-d"),
            ("lb-2", "node-a"),
            ("lb-2", "node-b"),
            ("lb-3", "node-c"),
            ("lb-3", "node-d")
        ]))
        request = step.as_request()
        self.assertEqual(request.service, ServiceType.RACKCONNECT_V3)
        self.assertEqual(request.method, expected_method)
        self.assertEqual(request.success_codes,
                         (201,) if request.method == "POST" else (204,))
        self.assertEqual(request.path, "load_balancer_pools/nodes")
        self.assertEqual(request.headers, None)

        expected_data = [
            {'load_balancer_pool': {'id': 'lb-1'},
             'cloud_server': {'id': 'node-a'}},
            {'load_balancer_pool': {'id': 'lb-1'},
             'cloud_server': {'id': 'node-b'}},
            {'load_balancer_pool': {'id': 'lb-1'},
             'cloud_server': {'id': 'node-c'}},
            {'load_balancer_pool': {'id': 'lb-1'},
             'cloud_server': {'id': 'node-d'}},
            {'load_balancer_pool': {'id': 'lb-2'},
             'cloud_server': {'id': 'node-a'}},
            {'load_balancer_pool': {'id': 'lb-2'},
             'cloud_server': {'id': 'node-b'}},
            {'load_balancer_pool': {'id': 'lb-3'},
             'cloud_server': {'id': 'node-c'}},
            {'load_balancer_pool': {'id': 'lb-3'},
             'cloud_server': {'id': 'node-d'}}
        ]
        key_fn = lambda e: (e["load_balancer_pool"]["id"], e["cloud_server"]["id"])
        request_data = sorted(request.data, key=key_fn)
        self.assertEqual(request_data, expected_data)

    def test_add_nodes_to_rcv3_load_balancers(self):
        """
        :obj:`BulkAddToRCv3.as_request` produces a request for
        adding any combination of nodes to any combination of RCv3 load
        balancers.
        """
        self._generic_bulk_rcv3_step_test(BulkAddToRCv3, "POST")

    def test_remove_nodes_from_rcv3_load_balancers(self):
        """
        :obj:`BulkRemoveFromRCv3.as_request` produces a request
        for removing any combination of nodes from any combination of RCv3
        load balancers.
        """
        self._generic_bulk_rcv3_step_test(
            BulkRemoveFromRCv3, "DELETE")


class OptimizerTests(SynchronousTestCase):
    """Tests for :func:`optimize_steps`."""

    def test_optimize_lb_adds(self):
        """
        Multiple :class:`AddNodesToLoadBalancer` steps for the same LB
        are merged into one.
        """
        steps = pbag([
            AddNodesToLoadBalancer(
                lb_id=5,
                address_configs=s(('1.1.1.1', LBConfig(port=80)))),
            AddNodesToLoadBalancer(
                lb_id=5,
                address_configs=s(('1.2.3.4', LBConfig(port=80))))])
        self.assertEqual(
            optimize_steps(steps),
            pbag([
                AddNodesToLoadBalancer(
                    lb_id=5,
                    address_configs=s(
                        ('1.1.1.1', LBConfig(port=80)),
                        ('1.2.3.4', LBConfig(port=80)))
                )]))

    def test_optimize_maintain_unique_ports(self):
        """
        Multiple ports can be specified for the same address and LB ID.
        """
        steps = pbag([
            AddNodesToLoadBalancer(
                lb_id=5,
                address_configs=s(('1.1.1.1', LBConfig(port=80)))),
            AddNodesToLoadBalancer(
                lb_id=5,
                address_configs=s(('1.1.1.1', LBConfig(port=8080))))])

        self.assertEqual(
            optimize_steps(steps),
            pbag([
                AddNodesToLoadBalancer(
                    lb_id=5,
                    address_configs=s(('1.1.1.1', LBConfig(port=80)),
                                      ('1.1.1.1', LBConfig(port=8080))))]))

    def test_multiple_load_balancers(self):
        """Aggregation is done on a per-load-balancer basis."""
        steps = pbag([
            AddNodesToLoadBalancer(
                lb_id=5,
                address_configs=s(('1.1.1.1', LBConfig(port=80)))),
            AddNodesToLoadBalancer(
                lb_id=5,
                address_configs=s(('1.1.1.2', LBConfig(port=80)))),
            AddNodesToLoadBalancer(
                lb_id=6,
                address_configs=s(('1.1.1.1', LBConfig(port=80)))),
            AddNodesToLoadBalancer(
                lb_id=6,
                address_configs=s(('1.1.1.2', LBConfig(port=80)))),
        ])
        self.assertEqual(
            optimize_steps(steps),
            pbag([
                AddNodesToLoadBalancer(
                    lb_id=5,
                    address_configs=s(('1.1.1.1', LBConfig(port=80)),
                                      ('1.1.1.2', LBConfig(port=80)))),
                AddNodesToLoadBalancer(
                    lb_id=6,
                    address_configs=s(('1.1.1.1', LBConfig(port=80)),
                                      ('1.1.1.2', LBConfig(port=80)))),
            ]))

    def test_optimize_leaves_other_steps(self):
        """
        Unoptimizable steps pass the optimizer unchanged.
        """
        steps = pbag([
            AddNodesToLoadBalancer(
                lb_id=5,
                address_configs=s(('1.1.1.1', LBConfig(port=80)))),
            CreateServer(launch_config=pmap({})),
            BulkRemoveFromRCv3(lb_node_pairs=pset([("lb-1", "node-a")])),
            BulkAddToRCv3(lb_node_pairs=pset([("lb-2", "node-b")]))
            # Note that the add & remove pair should not be the same;
            # the optimizer might reasonably optimize opposite
            # operations away in the future.
        ])
        self.assertEqual(
            optimize_steps(steps),
            steps)

    def test_mixed_optimization(self):
        """
        Mixes of optimizable and unoptimizable steps still get optimized
        correctly.
        """
        steps = pbag([
            # CLB adds
            AddNodesToLoadBalancer(
                lb_id=5,
                address_configs=s(('1.1.1.1', LBConfig(port=80)))),
            AddNodesToLoadBalancer(
                lb_id=5,
                address_configs=s(('1.1.1.2', LBConfig(port=80)))),
            AddNodesToLoadBalancer(
                lb_id=6,
                address_configs=s(('1.1.1.1', LBConfig(port=80)))),
            AddNodesToLoadBalancer(
                lb_id=6,
                address_configs=s(('1.1.1.2', LBConfig(port=80)))),

            # Unoptimizable steps
            CreateServer(launch_config=pmap({})),
        ])

        self.assertEqual(
            optimize_steps(steps),
            pbag([
                # Optimized CLB adds
                AddNodesToLoadBalancer(
                    lb_id=5,
                    address_configs=s(('1.1.1.1', LBConfig(port=80)),
                                      ('1.1.1.2', LBConfig(port=80)))),
                AddNodesToLoadBalancer(
                    lb_id=6,
                    address_configs=s(('1.1.1.1', LBConfig(port=80)),
                                      ('1.1.1.2', LBConfig(port=80)))),

                # Unoptimizable steps
                CreateServer(launch_config=pmap({}))
            ]))


@attributes(["service_type", "method", "url", "headers", "data", "success_codes"],
            defaults={"success_codes": (200,)})
class _PureRequestStub(object):
    """
    A bound request stub, suitable for testing.
    """


class RequestsToEffectTests(SynchronousTestCase):
    """
    Tests for converting :class:`Request` into effects.
    """

    def assertCompileTo(self, conv_requests, expected_effects):
        """
        Assert that the given convergence requests compile down to a parallel
        effect comprised of the given effects.
        """
        effect = _reqs_to_effect(_PureRequestStub, conv_requests)
        self.assertEqual(effect, parallel(expected_effects))

    def test_single_request(self):
        """
        A single request is correctly compiled down to an effect.
        """
        conv_requests = [
            Request(service=ServiceType.CLOUD_LOAD_BALANCERS,
                    method="GET",
                    path="/whatever",
                    success_codes=(999,))]
        expected_effects = [
            _PureRequestStub(service_type=ServiceType.CLOUD_LOAD_BALANCERS,
                             method="GET",
                             url="/whatever",
                             headers=None,
                             data=None,
                             success_codes=(999,))]
        self.assertCompileTo(conv_requests, expected_effects)

    def test_multiple_requests(self):
        """
        Multiple requests of the same type are correctly compiled down to an
        effect.
        """
        conv_requests = [
            Request(service=ServiceType.CLOUD_LOAD_BALANCERS,
                    method="GET",
                    path="/whatever"),
            Request(service=ServiceType.CLOUD_LOAD_BALANCERS,
                    method="GET",
                    path="/whatever/something/else",
                    success_codes=(231,))]
        expected_effects = [
            _PureRequestStub(service_type=ServiceType.CLOUD_LOAD_BALANCERS,
                             method="GET",
                             url="/whatever",
                             headers=None,
                             data=None),
            _PureRequestStub(service_type=ServiceType.CLOUD_LOAD_BALANCERS,
                             method="GET",
                             url="/whatever/something/else",
                             headers=None,
                             data=None,
                             success_codes=(231,))]
        self.assertCompileTo(conv_requests, expected_effects)

    def test_multiple_requests_of_different_type(self):
        """
        Multiple requests of different types are correctly compiled down to
        an effect.
        """
        data_sentinel = object()
        conv_requests = [
            Request(service=ServiceType.CLOUD_LOAD_BALANCERS,
                    method="GET",
                    path="/whatever"),
            Request(service=ServiceType.CLOUD_LOAD_BALANCERS,
                    method="GET",
                    path="/whatever/something/else",
                    success_codes=(231,)),
            Request(service=ServiceType.CLOUD_SERVERS,
                    method="POST",
                    path="/xyzzy",
                    data=data_sentinel)]
        expected_effects = [
            _PureRequestStub(service_type=ServiceType.CLOUD_LOAD_BALANCERS,
                             method="GET",
                             url="/whatever",
                             headers=None,
                             data=None),
            _PureRequestStub(service_type=ServiceType.CLOUD_LOAD_BALANCERS,
                             method="GET",
                             url="/whatever/something/else",
                             headers=None,
                             data=None,
                             success_codes=(231,)),
            _PureRequestStub(service_type=ServiceType.CLOUD_SERVERS,
                             method="POST",
                             url="/xyzzy",
                             headers=None,
                             data=data_sentinel)]
        self.assertCompileTo(conv_requests, expected_effects)<|MERGE_RESOLUTION|>--- conflicted
+++ resolved
@@ -29,10 +29,6 @@
     extract_drained_at, get_load_balancer_contents, _reqs_to_effect)
 
 
-<<<<<<< HEAD
-from effect import ConstantIntent, Effect, parallel
-from effect.testing import StubIntent, resolve_stubs
-=======
 def _request(requests):
     def request(service_type, method, url):
         response = requests.get((service_type, method, url))
@@ -40,7 +36,6 @@
             raise KeyError("{} not in {}".format((method, url), requests.keys()))
         return Effect(StubIntent(ConstantIntent(response)))
     return request
->>>>>>> 97d61c18
 
 
 class GetAllServerDetailsTests(SynchronousTestCase):
