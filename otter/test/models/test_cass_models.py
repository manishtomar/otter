--- conflicted
+++ resolved
@@ -1437,26 +1437,19 @@
         self.group._naive_list_policies = mock.MagicMock(
             return_value=defer.succeed([]))
 
-<<<<<<< HEAD
         self.assertEqual(self.validate_view_manifest_return_value(), {
             'groupConfiguration': self.config,
             'launchConfiguration': self.launch_config,
+            'scalingPolicies': [],
             'id': "12345678g",
-            'scalingPolicies': {},
             'state': GroupState(
                 self.tenant_id,
                 self.group_id,
                 'a', {'A': 'R'},
                 {'P': 'R'}, '123',
-                {'PT': 'R'}, False
-            )})
-=======
-        self.assertEqual(self.validate_view_manifest_return_value(),
-                         {'groupConfiguration': self.config,
-                          'launchConfiguration': self.launch_config,
-                          'scalingPolicies': [],
-                          'id': "12345678g"})
->>>>>>> b5a68217
+                {'PT': 'R'}, False)
+        })
+
         self.group._naive_list_policies.assert_called_once_with()
 
         view_cql = ('SELECT "tenantId", "groupId", group_config, launch_config, active, '
@@ -1835,21 +1828,12 @@
 
         result = self.validate_create_return_value(self.mock_log, '123',
                                                    self.config, self.launch)
-<<<<<<< HEAD
 
         self.assertEqual(result['groupConfiguration'], self.config)
-        self.assertEqual(result['scalingPolicies'], {})
+        self.assertEqual(result['scalingPolicies'], [])
         self.assertEqual(result['launchConfiguration'], self.launch)
         self.assertEqual(result['id'], self.mock_key.return_value)
         self.assertTrue(isinstance(result['state'], GroupState))
-=======
-        self.assertEqual(result, {
-            'groupConfiguration': self.config,
-            'launchConfiguration': self.launch,
-            'scalingPolicies': [],
-            'id': self.mock_key.return_value
-        })
->>>>>>> b5a68217
 
         # Verify data argument seperately since data in actual call will have datetime.utcnow
         # which cannot be mocked or predicted.
@@ -1893,24 +1877,13 @@
         result = self.validate_create_return_value(self.mock_log, '123',
                                                    self.config, self.launch,
                                                    [policy])
-
-<<<<<<< HEAD
+        expected_policy = policy.copy()
+        expected_policy['id'] = self.mock_key.return_value
         self.assertEqual(result['groupConfiguration'], self.config)
-        self.assertEqual(result['scalingPolicies'], {self.mock_key.return_value: policy})
+        self.assertEqual(result['scalingPolicies'], [expected_policy])
         self.assertEqual(result['launchConfiguration'], self.launch)
         self.assertEqual(result['id'], self.mock_key.return_value)
         self.assertTrue(isinstance(result['state'], GroupState))
-=======
-        expected_policy = policy.copy()
-        expected_policy['id'] = self.mock_key.return_value
-
-        self.assertEqual(result, {
-            'groupConfiguration': self.config,
-            'launchConfiguration': self.launch,
-            'scalingPolicies': [expected_policy],
-            'id': self.mock_key.return_value
-        })
->>>>>>> b5a68217
 
         called_data = self.connection.execute.call_args[0][1]
         self.assertTrue(isinstance(called_data.pop('created_at'), datetime))
@@ -1962,24 +1935,14 @@
         result = self.validate_create_return_value(self.mock_log, '123',
                                                    self.config, self.launch,
                                                    policies)
-
-<<<<<<< HEAD
+        policies[0]['id'] = '2'
+        policies[1]['id'] = '3'
+
         self.assertEqual(result['groupConfiguration'], self.config)
-        self.assertEqual(result['scalingPolicies'], dict(zip(('2', '3'), policies)))
+        self.assertEqual(result['scalingPolicies'], policies)
         self.assertEqual(result['launchConfiguration'], self.launch)
         self.assertEqual(result['id'], '1')
         self.assertTrue(isinstance(result['state'], GroupState))
-=======
-        policies[0]['id'] = '2'
-        policies[1]['id'] = '3'
-
-        self.assertEqual(result, {
-            'groupConfiguration': self.config,
-            'launchConfiguration': self.launch,
-            'scalingPolicies': policies,
-            'id': '1'
-        })
->>>>>>> b5a68217
 
         called_data = self.connection.execute.call_args[0][1]
         self.assertTrue(isinstance(called_data.pop('created_at'), datetime))
