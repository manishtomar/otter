--- conflicted
+++ resolved
@@ -649,13 +649,7 @@
 
     def test_no_jobs_started(self):
         """
-<<<<<<< HEAD
         If delta == 0, ``execute_launch_config`` does not create any job. It also logs
-=======
-        ``execute_launch_config`` sets it up so that the group's
-        ``modify_state`` state is called with the result as an arg whenever a
-        job finishes, whether successfully or not
->>>>>>> 59f4cfbd
         """
         d = execute_launch_config(self.log, 'tid', self.state, 'launch', 'group', 0)
         self.assertIsNone(self.successResultOf(d))
@@ -674,107 +668,12 @@
 
         self.log.msg.assert_called_once_with('Launching {delta} servers.', delta=3)
 
-<<<<<<< HEAD
         self.assertEqual(len(self.jobs), 3)
         for job in self.jobs:
             self.assertEqual(job.args, (self.log, 'tid', 'group', self.supervisor))
             self.assertEqual(job.launch, 'launch')
             self.assertIn(job.job_id, self.state.pending)
             self.assertIn(job.d, self.supervisor.deferred_pool)
-=======
-        self.group.modify_state.side_effect = fake_modify_state
-        supervisor.execute_launch_config(self.log, '1', self.fake_state,
-                                         'launch', self.group, 1)
-
-        self.execute_config_deferreds[0].callback({'id': 's1'})
-        self.assertEqual(s.pending, {})  # job removed
-        self.assertIn('s1', s.active)    # active server added
-
-    def test_pending_server_delete(self):
-        """
-        When a pending job is cancelled, it is deleted from the job list. When
-        the server finishes building, then ``execute_launch_config`` is called
-        to remove the job from pending job list. It then notices that pending
-        job_id is not there in job list and calls ``execute_delete_server``
-        to delete the server.
-        """
-        self.supervisor.execute_delete_server.return_value = succeed(None)
-
-        s = GroupState('tenant', 'group', 'name', {}, {'1': {}}, None, {}, False)
-
-        def fake_modify_state(callback, *args, **kwargs):
-            callback(self.group, s, *args, **kwargs)
-
-        self.group.modify_state.side_effect = fake_modify_state
-        supervisor.execute_launch_config(self.log, '1', self.fake_state,
-                                         'launch', self.group, 1)
-
-        s.remove_job('1')
-        self.execute_config_deferreds[0].callback({'id': 's1'})
-
-        # first bind is system='otter.job.launch', second is job_id='1'
-        self.del_job.assert_called_once_with(
-            matches(IsInstance(self.log.__class__)), '1', self.group,
-            {'id': 's1'}, self.supervisor)
-        self.del_job.return_value.start.assert_called_once_with()
-
-    def test_job_failure(self):
-        """
-        ``execute_launch_config`` sets it up so that when a job fails, it is
-        removed from pending.  It is also lgoged.
-        """
-        s = GroupState('tenant', 'group', 'name', {}, {'1': {}}, None, {}, False,
-                       desired=1)
-        written = []
-
-        # modify state writes on callback, doesn't write on error
-        def fake_modify_state(callback, *args, **kwargs):
-            d = maybeDeferred(callback, self.group, s, *args, **kwargs)
-            d.addCallback(written.append)
-            return d
-
-        self.group.modify_state.side_effect = fake_modify_state
-        supervisor.execute_launch_config(self.log, '1', self.fake_state,
-                                         'launch', self.group, 1)
-
-        f = Failure(Exception('meh'))
-        self.execute_config_deferreds[0].errback(f)
-
-        # job is removed and no active servers added
-        self.assertEqual(s, GroupState('tenant', 'group', 'name', {}, {}, None, {},
-                                       False, desired=1))
-        # state is written
-        self.assertEqual(len(written), 1)
-        self.assertEqual(written[0], s)
-
-        self.log.err.assert_called_with(f, 'Launching server failed',
-                                        system="otter.job.launch",
-                                        image_ref="Unable to pull image ref.",
-                                        flavor_ref="Unable to pull flavor ref.",
-                                        job_id='1', current_active=0,
-                                        current_pending=0, current_desired=1)
-
-    def test_modify_state_failure_logged(self):
-        """
-        If the job succeeded but modifying the state fails, that error is
-        logged.
-        """
-        self.group.modify_state.side_effect = AssertionError
-        supervisor.execute_launch_config(self.log, '1', self.fake_state,
-                                         'launch', self.group, 1)
-        self.execute_config_deferreds[0].callback({'id': 's1'})
-
-        self.log.err.assert_called_once_with(
-            CheckFailure(AssertionError), system="otter.job.launch",
-            image_ref="Unable to pull image ref.",
-            flavor_ref="Unable to pull flavor ref.", job_id='1')
-
-
-class DummyException(Exception):
-    """
-    Dummy exception used in tests
-    """
->>>>>>> 59f4cfbd
 
 
 class PrivateJobHelperTestCase(SynchronousTestCase):
