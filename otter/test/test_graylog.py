--- conflicted
+++ resolved
@@ -19,118 +19,6 @@
 from otter.log.graylog import _GraylogProtocol
 
 
-<<<<<<< HEAD
-class GELFObserverWrapperTests(TestCase):
-    """
-    Test the GELFObserverWrapper.
-    """
-    def setUp(self):
-        """
-        Set up a mock observer.
-        """
-        self.observer = mock.Mock()
-        self.seconds = mock.Mock(return_value=0)
-        self.gelf = GELFObserverWrapper(self.observer,
-                                        hostname='localhost',
-                                        seconds=self.seconds)
-
-    def test_formats_eventDict_as_gelf(self):
-        """
-        GELFObserverWrapper calls the wrapped observer with a dictionary
-        in the GELF format.
-        """
-        self.gelf({'message': ('Hello',)})
-
-        self.observer.assert_called_once_with({
-            'host': 'localhost',
-            'version': '1.0',
-            'short_message': 'Hello',
-            'full_message': 'Hello',
-            'facility': '',
-            'timestamp': 0,
-            'level': 6,
-        })
-
-    def test_failure_include_traceback_in_full_message(self):
-        """
-        The observer puts the traceback in the full_message key.
-        """
-        self.gelf({'failure': Failure(ValueError()), 'isError': True})
-
-        self.observer.assert_called_once_with(
-            matches(ContainsDict({'full_message': Contains('Traceback')})))
-
-    def test_failure_repr_in_short_message(self):
-        """
-        The observer includes the repr of failure.value in short_message.
-        """
-        self.gelf({'failure': Failure(ValueError()), 'isError': True})
-        self.observer.assert_called_once_with(
-            matches(ContainsDict(
-                {'short_message': Equals(repr(ValueError()))})))
-
-    def test_isError_with_message_instead_of_failure(self):
-        """
-        The observer should use message when there is no failure.
-        """
-        self.gelf({'message': ('uh oh',), 'isError': True})
-
-        self.observer.assert_called_once_with(
-            matches(ContainsDict({'short_message': Equals('uh oh'),
-                                  'full_message': Equals('uh oh')})))
-
-    def test_isError_sets_level_3(self):
-        """
-        The observer sets the level to 3 (syslog ERROR) when isError is true.
-        """
-
-        self.gelf({'failure': Failure(ValueError()), 'isError': True})
-
-        self.observer.assert_called_once_with(
-            matches(ContainsDict({'level': Equals(3)})))
-
-    def test_isError_includes_why_in_short_message(self):
-        """
-        The observer includes 'why' in the short_message when isError is true.
-        """
-        self.gelf({'failure': Failure(ValueError()),
-                   'isError': True,
-                   'why': 'Everything is terrible.'})
-
-        self.observer.assert_called_once_with(
-            matches(ContainsDict(
-                {'short_message': Contains('Everything is terrible.')})))
-
-    def test_includes_structured_data(self):
-        """
-        The observer includes arbitrary structured data prefixed with an _.
-        """
-        self.gelf({'uri': 'http://example.com', 'message': 'hooray'})
-
-        self.observer.assert_called_once_with(
-            matches(ContainsDict({'_uri': Equals('http://example.com')})))
-
-    def test_includes_file(self):
-        """
-        The observer includes file if it is specified.
-        """
-        self.gelf({'message': 'hello', 'file': 'test.py'})
-
-        self.observer.assert_called_once_with(
-            matches(ContainsDict({'file': Equals('test.py')})))
-
-    def test_includes_line(self):
-        """
-        The observer includes line if it is specified.
-        """
-        self.gelf({'line': 10, 'message': ''})
-
-        self.observer.assert_called_once_with(
-            matches(ContainsDict({'line': Equals(10)})))
-
-
-=======
->>>>>>> 786e57bc
 class GraylogUDPPublisherTests(TestCase):
     """
     Test the GraylogUDPPublisher.
