--- conflicted
+++ resolved
@@ -45,13 +45,8 @@
             lb_connections=pset([])
         )
         desired_state = DesiredGroupState(
-<<<<<<< HEAD
-            server_config=pmap(),
-            desired=5,
-=======
-            launch_config=pmap(),
-            capacity=5,
->>>>>>> a13d2cda
+            server_config=pmap(),
+            capacity=5,
         )
         progress = measure_progress(
             previous_state, current_state, desired_state)
@@ -71,13 +66,8 @@
             lb_connections=pset([])
         )
         desired_state = DesiredGroupState(
-<<<<<<< HEAD
-            server_config=pmap(),
-            desired=1,
-=======
-            launch_config=pmap(),
+            server_config=pmap(),
             capacity=1,
->>>>>>> a13d2cda
         )
         progress = measure_progress(
             previous_state, current_state, desired_state)
@@ -97,13 +87,8 @@
             lb_connections=pset([])
         )
         desired_state = DesiredGroupState(
-<<<<<<< HEAD
-            server_config=pmap(),
-            desired=5,
-=======
-            launch_config=pmap(),
-            capacity=5,
->>>>>>> a13d2cda
+            server_config=pmap(),
+            capacity=5,
         )
         self.assertRaises(
             OvershootError,
@@ -123,13 +108,8 @@
             lb_connections=pset([])
         )
         desired_state = DesiredGroupState(
-<<<<<<< HEAD
-            server_config=pmap(),
-            desired=5,
-=======
-            launch_config=pmap(),
-            capacity=5,
->>>>>>> a13d2cda
+            server_config=pmap(),
+            capacity=5,
         )
         self.assertRaises(
             UndershootError,
@@ -150,13 +130,8 @@
             lb_connections=pset([])
         )
         desired_state = DesiredGroupState(
-<<<<<<< HEAD
-            server_config=pmap(),
-            desired=5,
-=======
-            launch_config=pmap(),
-            capacity=5,
->>>>>>> a13d2cda
+            server_config=pmap(),
+            capacity=5,
         )
         progress = measure_progress(
             previous_state, current_state, desired_state)
@@ -176,13 +151,8 @@
             lb_connections=pset([])
         )
         desired_state = DesiredGroupState(
-<<<<<<< HEAD
-            server_config=pmap(),
-            desired=5,
-=======
-            launch_config=pmap(),
-            capacity=5,
->>>>>>> a13d2cda
+            server_config=pmap(),
+            capacity=5,
         )
         progress = measure_progress(
             previous_state, current_state, desired_state)
@@ -204,13 +174,8 @@
             lb_connections=pset([])
         )
         desired_state = DesiredGroupState(
-<<<<<<< HEAD
-            server_config=pmap(),
-            desired=5,
-=======
-            launch_config=pmap(),
-            capacity=5,
->>>>>>> a13d2cda
+            server_config=pmap(),
+            capacity=5,
         )
         progress = measure_progress(
             previous_state, current_state, desired_state)
@@ -230,13 +195,8 @@
             lb_connections=pset([])
         )
         desired_state = DesiredGroupState(
-<<<<<<< HEAD
-            server_config=pmap(),
-            desired=5,
-=======
-            launch_config=pmap(),
-            capacity=5,
->>>>>>> a13d2cda
+            server_config=pmap(),
+            capacity=5,
         )
         progress = measure_progress(
             previous_state, current_state, desired_state)
