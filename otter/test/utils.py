--- conflicted
+++ resolved
@@ -165,15 +165,9 @@
     def __eq__(self, other):
         matcher = MatchesException(self.exception)
         return (
-<<<<<<< HEAD
-            isinstance(other, Failure)
-            and other.check(type(self.exception)) is not None
-            and matcher.match((type(other.value), other.value, None)) is None)
-=======
             isinstance(other, Failure) and
             other.check(type(self.exception)) is not None and
             matcher.match((type(other.value), other.value, None)) is None)
->>>>>>> 90ef658f
 
     def __ne__(self, other):
         return not self == other
