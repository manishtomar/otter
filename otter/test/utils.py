--- conflicted
+++ resolved
@@ -601,7 +601,6 @@
     separately to determine that the policy is as expected.
     """
     assert type(eff.intent) is Retry
-<<<<<<< HEAD
     try:
         intermediate_result = resolve_stubs(eff.intent.effect)
         is_error = False
@@ -617,13 +616,9 @@
     dispatchers from Effect.
     """
     return eff_resolve_stubs(base_dispatcher, eff)
-=======
-    is_error, intermediate_result = guard(resolve_stubs, eff.intent.effect)
-    return resolve_effect(eff, intermediate_result, is_error=is_error)
 
 
 def defaults_by_name(fn):
     """Returns a mapping of args of fn to their default values."""
     args, _, _, defaults = getargspec(fn)
-    return dict(zip(reversed(args), reversed(defaults)))
->>>>>>> 0d298ba9
+    return dict(zip(reversed(args), reversed(defaults)))