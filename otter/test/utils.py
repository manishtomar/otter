--- conflicted
+++ resolved
@@ -6,11 +6,9 @@
 import os
 import treq
 
-<<<<<<< HEAD
 from zope.interface import implementer, directlyProvides
-=======
+
 from testtools.matchers import Mismatch
->>>>>>> 1a43f536
 
 from twisted.internet import defer
 from twisted.internet.defer import succeed, Deferred
