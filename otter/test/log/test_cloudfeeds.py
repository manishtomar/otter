--- conflicted
+++ resolved
@@ -26,13 +26,9 @@
     request_format,
     sanitize_event
 )
-<<<<<<< HEAD
 from otter.log.formatters import LogLevel
+from otter.log.intents import Log, LogErr
 from otter.test.utils import CheckFailure, mock_log, patch, resolve_effect
-=======
-from otter.log.intents import Log, LogErr
-from otter.test.utils import CheckFailure, mock_log, resolve_effect
->>>>>>> 63735ec3
 from otter.util.retry import (
     ShouldDelayAndRetry,
     exponential_backoff_interval,
