"""
Tests for :mod:`otter.scheduler`
"""

from twisted.trial.unittest import TestCase
from twisted.internet import defer
from twisted.internet.task import Clock

import mock
from datetime import datetime, timedelta

from otter.scheduler import (
    SchedulerService, check_events_in_bucket, process_events, add_cron_events, execute_event)
from otter.test.utils import iMock, patch, CheckFailure, mock_log, DeferredFunctionMixin
from otter.models.interface import (
    IScalingGroup, IScalingGroupCollection, IScalingScheduleCollection)
from otter.models.interface import NoSuchPolicyError, NoSuchScalingGroupError
from otter.controller import CannotExecutePolicyError


class SchedulerTests(TestCase):
    """
    Tests for `scheduler.py`
    """

    def setUp(self):
        """
        mock common dependencies of methods in scheduler.py
        """
        self.mock_store = iMock(IScalingGroupCollection, IScalingScheduleCollection)
        self.mock_generate_transaction_id = patch(
            self, 'otter.scheduler.generate_transaction_id',
            return_value='transaction-id')


class SchedulerServiceTests(SchedulerTests, DeferredFunctionMixin):
    """
    Tests for `SchedulerService`
    """

    def setUp(self):
        """
        mock all the dependencies of SchedulingService that includes logging,
        store's fetch_and_delete, TxKazooClient stuff, TimerService, check_events_in_bucket
        and twisted.internet.task.Clock is used to simulate time
        """
        super(SchedulerServiceTests, self).setUp()

        otter_log = patch(self, 'otter.scheduler.otter_log')
        self.log = mock_log()
        otter_log.bind.return_value = self.log

        self.kz_client = mock.Mock(spec=['SetPartitioner'])
        self.kz_partition = mock.MagicMock(allocating=False, release=False, failed=False,
                                           allocated=False)
        self.kz_client.SetPartitioner.return_value = self.kz_partition
        self.zk_partition_path = '/part_path'
        self.time_boundary = 15
        self.buckets = range(1, 10)

        self.clock = Clock()
        self.scheduler_service = SchedulerService(
            100, 1, self.mock_store, self.kz_client, self.zk_partition_path,
            self.time_boundary, self.buckets, self.clock)
        otter_log.bind.assert_called_once_with(system='otter.scheduler')
        self.timer_service = patch(self, 'otter.scheduler.TimerService')

        self.check_events_in_bucket = patch(self, 'otter.scheduler.check_events_in_bucket')

        self.returns = []
        self.setup_func(self.mock_store.get_oldest_event)

    def test_start_service(self):
        """
        startService() calls super's startService() and creates SetPartitioner object
        """
        self.scheduler_service.startService()
        self.kz_client.SetPartitioner.assert_called_once_with(
            self.zk_partition_path, set=set(self.buckets), time_boundary=self.time_boundary)
        self.assertEqual(self.scheduler_service.kz_partition, self.kz_partition)
        self.timer_service.startService.assert_called_once_with(self.scheduler_service)

    def test_stop_service(self):
        """
        stopService() calls super's stopService() and stops the allocation if it
        is already allocated
        """
        self.scheduler_service.startService()
        self.kz_partition.allocated = True
        d = self.scheduler_service.stopService()
        self.timer_service.stopService.assert_called_once_with(self.scheduler_service)
        self.kz_partition.finish.assert_called_once_with()
        self.assertEqual(self.kz_partition.finish.return_value, d)

<<<<<<< HEAD
    def test_health_check_after_threshold(self):
        """
        `service.health_check` returns False when trigger time is above threshold
        """
        self.kz_partition.allocated = True
        self.scheduler_service.startService()
        self.kz_partition.__iter__.return_value = [2, 3]
        now = datetime.utcnow()
        returns = [{'trigger': now - timedelta(hours=1)},
                   {'trigger': now - timedelta(seconds=2)}]
        self.returns = returns[:]

        d = self.scheduler_service.health_check()

        self.assertEqual(self.successResultOf(d), (False, {'old_events': [returns[0]]}))
        self.mock_store.get_oldest_event.assert_has_calls([mock.call(2), mock.call(3)])

    def test_health_check_before_threshold(self):
        """
        `service.health_check` returns True when trigger time is below threshold
        """
        self.kz_partition.allocated = True
        self.scheduler_service.startService()
        self.kz_partition.__iter__.return_value = [2, 3]
        now = datetime.utcnow()
        self.returns = [{'trigger': now + timedelta(hours=1)},
                        {'trigger': now + timedelta(seconds=2)}]

        d = self.scheduler_service.health_check()

        self.assertEqual(self.successResultOf(d), (True, {'old_events': []}))
        self.mock_store.get_oldest_event.assert_has_calls([mock.call(2), mock.call(3)])

    def test_health_check_None(self):
        """
        `service.health_check` returns True when there are no triggers
        """
        self.kz_partition.allocated = True
        self.scheduler_service.startService()
        self.kz_partition.__iter__.return_value = [2, 3]
        self.returns = [None, None]

        d = self.scheduler_service.health_check()

        self.assertEqual(self.successResultOf(d), (True, {'old_events': []}))
        self.mock_store.get_oldest_event.assert_has_calls([mock.call(2), mock.call(3)])

    def test_health_check_not_allocated(self):
        """
        `service.health_check` returns False when partition is not allocated
        """
        self.kz_partition.allocated = False
        self.scheduler_service.startService()
        self.kz_partition.__iter__.return_value = [2, 3]

        d = self.scheduler_service.health_check()

        self.assertEqual(self.successResultOf(d), (False, {'reason': 'Not allocted'}))
        self.assertFalse(self.mock_store.get_oldest_event.called)
=======
    def test_stop_service_allocating(self):
        """
        stopService() does not stop the allocation (i.e. call finish) if it is not allocated
        """
        self.scheduler_service.startService()
        d = self.scheduler_service.stopService()
        self.assertFalse(self.kz_partition.finish.called)
        self.assertIsNone(d)
>>>>>>> f7836803

    def test_check_events_allocating(self):
        """
        `check_events` logs message and does not check events in buckets when
        buckets are still allocating
        """
        self.kz_partition.allocating = True
        self.scheduler_service.startService()
        self.scheduler_service.check_events(100)
        self.log.msg.assert_called_with('Partition allocating')

        # Ensure others are not called
        self.assertFalse(self.kz_partition.__iter__.called)
        self.assertFalse(self.check_events_in_bucket.called)

    def test_check_events_release(self):
        """
        `check_events` logs message and does not check events in buckets when
        partitioning has changed. It calls release_set() to re-partition
        """
        self.kz_partition.release = True
        self.scheduler_service.startService()
        self.scheduler_service.check_events(100)
        self.log.msg.assert_called_with('Partition changed. Repartitioning')
        self.kz_partition.release_set.assert_called_once_with()

        # Ensure others are not called
        self.assertFalse(self.kz_partition.__iter__.called)
        self.assertFalse(self.check_events_in_bucket.called)

    def test_check_events_failed(self):
        """
        `check_events` logs message and does not check events in buckets when
        partitioning has failed. It creates a new partition
        """
        self.kz_partition.failed = True
        self.scheduler_service.startService()

        # after starting change SetPartitioner return value to check if
        # new value is set in self.scheduler_service.kz_partition
        new_kz_partition = mock.MagicMock()
        self.kz_client.SetPartitioner.return_value = new_kz_partition

        self.scheduler_service.check_events(100)
        self.log.msg.assert_called_with('Partition failed. Starting new')

        # Called once when starting and now again when partition failed
        self.assertEqual(self.kz_client.SetPartitioner.call_args_list,
                         [mock.call(self.zk_partition_path, set=set(self.buckets),
                                    time_boundary=self.time_boundary)] * 2)
        self.assertEqual(self.scheduler_service.kz_partition, new_kz_partition)

        # Ensure others are not called
        self.assertFalse(self.kz_partition.__iter__.called)
        self.assertFalse(new_kz_partition.__iter__.called)
        self.assertFalse(self.check_events_in_bucket.called)

    def test_check_events_bad_state(self):
        """
        `self.kz_partition.state` is none of the exepected values. `check_events`
        logs it as err and starts a new partition
        """
        self.kz_partition.state = 'bad'
        self.scheduler_service.startService()

        # after starting change SetPartitioner return value to check if
        # new value is set in self.scheduler_service.kz_partition
        new_kz_partition = mock.MagicMock()
        self.kz_client.SetPartitioner.return_value = new_kz_partition

        self.scheduler_service.check_events(100)

        self.log.err.assert_called_with('Unknown state bad. This cannot happen. Starting new')
        self.kz_partition.finish.assert_called_once_with()

        # Called once when starting and now again when got bad state
        self.assertEqual(self.kz_client.SetPartitioner.call_args_list,
                         [mock.call(self.zk_partition_path, set=set(self.buckets),
                                    time_boundary=self.time_boundary)] * 2)
        self.assertEqual(self.scheduler_service.kz_partition, new_kz_partition)

        # Ensure others are not called
        self.assertFalse(self.kz_partition.__iter__.called)
        self.assertFalse(new_kz_partition.__iter__.called)
        self.assertFalse(self.check_events_in_bucket.called)

    @mock.patch('otter.scheduler.datetime')
    def test_check_events_allocated(self, mock_datetime):
        """
        `check_events` checks events in each bucket when they are partitoned.
        """
        self.kz_partition.allocated = True
        self.scheduler_service.startService()
        self.kz_partition.__iter__.return_value = [2, 3]
        self.scheduler_service.log = mock.Mock()
        mock_datetime.utcnow.return_value = 'utcnow'

        responses = [4, 5]
        self.check_events_in_bucket.side_effect = lambda *_: defer.succeed(responses.pop(0))

        d = self.scheduler_service.check_events(100)

        self.assertEqual(self.successResultOf(d), [4, 5])
        self.assertEqual(self.kz_partition.__iter__.call_count, 1)
        self.scheduler_service.log.bind.assert_called_once_with(
            scheduler_run_id='transaction-id', utcnow='utcnow')
        log = self.scheduler_service.log.bind.return_value
        log.msg.assert_called_once_with('Got buckets {buckets}', buckets=[2, 3])
        self.assertEqual(self.check_events_in_bucket.mock_calls,
                         [mock.call(log, self.mock_store, 2, 'utcnow', 100),
                          mock.call(log, self.mock_store, 3, 'utcnow', 100)])


class CheckEventsInBucketTests(SchedulerTests):
    """
    Tests for `check_events_in_bucket`
    """

    def setUp(self):
        """
        Mock store.fetch_and_delete and `process_events`
        """
        super(CheckEventsInBucketTests, self).setUp()

        self.returns = [[]]

        def _responses(*args):
            result = self.returns.pop(0)
            if isinstance(result, Exception):
                return defer.fail(result)
            return defer.succeed(result)

        self.mock_store.fetch_and_delete.side_effect = _responses
        self.process_events = patch(
            self, 'otter.scheduler.process_events',
            side_effect=lambda events, store, log: defer.succeed(len(events)))
        self.log = mock.Mock()

    def test_fetch_called(self):
        """
        `fetch_and_delete` called correctly
        """
        d = check_events_in_bucket(self.log, self.mock_store, 1, 'utcnow', 100)
        self.successResultOf(d)
        self.mock_store.fetch_and_delete.assert_called_once_with(1, 'utcnow', 100)
        self.log.bind.assert_called_once_with(bucket=1)

    def test_no_events(self):
        """
        When no events are fetched, they are not processed
        """
        d = check_events_in_bucket(self.log, self.mock_store, 1, 'utcnow', 100)
        self.successResultOf(d)
        self.process_events.assert_called_once_with([], self.mock_store, self.log.bind())

    def test_events_in_limit(self):
        """
        When events fetched < 100, they are processed
        """
        events = [{'tenantId': '1234', 'groupId': 'scal44', 'policyId': 'pol4{}'.format(i),
                   'trigger': 'now', 'cron': None, 'bucket': 1} for i in range(10)]
        self.returns = [events]

        d = check_events_in_bucket(self.log, self.mock_store, 1, 'utcnow', 100)

        self.successResultOf(d)
        # Ensure fetch_and_delete and process_events is called only once
        self.mock_store.fetch_and_delete.assert_called_once_with(1, 'utcnow', 100)
        self.process_events.assert_called_once_with(events, self.mock_store, self.log.bind())

    def test_events_process_error(self):
        """
        error is logged if `process_events` returns error
        """
        self.returns = [ValueError('e')]

        d = check_events_in_bucket(self.log, self.mock_store, 1, 'now', 100)

        self.successResultOf(d)
        self.log.bind.return_value.err.assert_called_once_with(CheckFailure(ValueError))
        self.assertFalse(self.process_events.called)

    def test_events_more_limit(self):
        """
        When events fetched > 100, they are processed in 2 batches
        """
        events1 = [{'tenantId': '1234', 'groupId': 'scal44', 'policyId': 'pol4{}'.format(i),
                    'trigger': 'now', 'cron': None, 'bucket': 1} for i in range(100)]
        events2 = [{'tenantId': '1235', 'groupId': 'scal54', 'policyId': 'pol4{}'.format(i),
                    'trigger': 'now', 'cron': None, 'bucket': 1} for i in range(10)]
        self.returns = [events1, events2]

        d = check_events_in_bucket(self.log, self.mock_store, 1, 'now', 100)

        self.successResultOf(d)
        self.assertEqual(self.mock_store.fetch_and_delete.mock_calls,
                         [mock.call(1, 'now', 100)] * 2)
        self.assertEqual(self.process_events.mock_calls,
                         [mock.call(events1, self.mock_store, self.log.bind()),
                          mock.call(events2, self.mock_store, self.log.bind())])

    def test_events_batch_error(self):
        """
        When error occurs after first batch of events are processed, then it
        logs errors and does not try to fetch again
        """
        events = [{'tenantId': '1234', 'groupId': 'scal44', 'policyId': 'pol4{}'.format(i),
                   'trigger': 'now', 'cron': None, 'bucket': 1} for i in range(100)]
        self.returns = [events, ValueError('some')]

        d = check_events_in_bucket(self.log, self.mock_store, 1, 'now', 100)

        self.successResultOf(d)
        self.log.bind.return_value.err.assert_called_once_with(CheckFailure(ValueError))
        self.assertEqual(self.mock_store.fetch_and_delete.mock_calls,
                         [mock.call(1, 'now', 100)] * 2)
        self.process_events.assert_called_once_with(events, self.mock_store,
                                                    self.log.bind())

    def test_events_batch_process(self):
        """
        When events fetched > 100, they are processed in batches until all
        events are processed
        """
        events1 = [{'tenantId': '1234', 'groupId': 'scal44', 'policyId': 'pol4{}'.format(i),
                    'trigger': 'now', 'cron': None, 'bucket': 1} for i in range(100)]
        events2 = [{'tenantId': '1235', 'groupId': 'scal54', 'policyId': 'pol4{}'.format(i),
                    'trigger': 'now', 'cron': None, 'bucket': 1} for i in range(100)]
        events3 = [{'tenantId': '1236', 'groupId': 'scal64', 'policyId': 'pol4{}'.format(i),
                    'trigger': 'now', 'cron': None, 'bucket': 1} for i in range(10)]
        self.returns = [events1, events2, events3]

        d = check_events_in_bucket(self.log, self.mock_store, 1, 'now', 100)

        self.successResultOf(d)
        self.assertEqual(self.mock_store.fetch_and_delete.mock_calls,
                         [mock.call(1, 'now', 100)] * 3)
        self.assertEqual(self.process_events.mock_calls,
                         [mock.call(events1, self.mock_store, self.log.bind()),
                          mock.call(events2, self.mock_store, self.log.bind()),
                          mock.call(events3, self.mock_store, self.log.bind())])


class ProcessEventsTests(SchedulerTests):
    """
    Tests for `process_events`
    """

    def setUp(self):
        """
        Mock `execute_event` and `add_cron_events`
        """
        super(ProcessEventsTests, self).setUp()
        self.execute_event = patch(self, 'otter.scheduler.execute_event',
                                   return_value=defer.succeed(None))
        self.add_cron_events = patch(
            self, 'otter.scheduler.add_cron_events',
            side_effect=lambda store, log, events, deleted_policy_ids: defer.succeed(events))
        self.log = mock_log()

    def test_no_events(self):
        """
        Does nothing on no events
        """
        process_events([], self.mock_store, self.log)
        self.assertFalse(self.log.msg.called)
        self.assertFalse(self.execute_event.called)
        self.assertFalse(self.add_cron_events.called)

    def test_success(self):
        """
        Test success path: Logs number of events, calls `execute_event` on each event
        and calls `add_cron_events`
        """
        events = range(10)
        d = process_events(events, self.mock_store, self.log)
        self.assertEqual(self.successResultOf(d), 10)
        self.log.msg.assert_called_once_with('Processing {num_events} events', num_events=10)
        self.assertEqual(
            self.execute_event.mock_calls,
            [mock.call(self.mock_store, self.log, event, set()) for event in events])
        self.add_cron_events.assert_called_once_with(self.mock_store, self.log, events, set())


class AddCronEventsTests(SchedulerTests):
    """
    Tests for `add_cron_events`
    """

    def setUp(self):
        """
        Mock store.add_cron_events and next_cron_occurrence
        """
        super(AddCronEventsTests, self).setUp()
        self.mock_store.add_cron_events.return_value = defer.succeed(None)
        self.next_cron_occurrence = patch(self, 'otter.scheduler.next_cron_occurrence',
                                          return_value='next')
        self.log = mock_log()

    def test_no_events(self):
        """
        Does nothing on no events
        """
        d = add_cron_events(self.mock_store, self.log, [], set())
        self.assertIsNone(d)
        self.assertFalse(self.log.msg.called)
        self.assertFalse(self.next_cron_occurrence.called)
        self.assertFalse(self.mock_store.add_cron_events.called)

    def test_no_events_to_add(self):
        """
        When all events passed are to be deleted, then does nothing
        """
        events = [{'tenantId': '1234', 'groupId': 'scal44', 'policyId': 'pol4{}'.format(i),
                   'trigger': 'now', 'cron': '*', 'bucket': 1} for i in range(3)]
        d = add_cron_events(self.mock_store, self.log, events,
                            set(['pol4{}'.format(i) for i in range(3)]))
        self.assertIsNone(d)
        self.assertFalse(self.log.msg.called)
        self.assertFalse(self.next_cron_occurrence.called)
        self.assertFalse(self.mock_store.add_cron_events.called)

    def test_store_add_cron_called(self):
        """
        Updates cron events for non-deleted policies by calling store.add_cron_events
        """
        events = [{'tenantId': '1234', 'groupId': 'scal44', 'policyId': 'pol4{}'.format(i),
                   'trigger': 'now', 'cron': '*', 'bucket': 1} for i in range(10)]
        deleted_policy_ids = set(['pol41', 'pol45'])
        new_events = events[:]
        new_events.pop(1)
        new_events.pop(4)
        [event.update({'trigger': 'next'}) for event in new_events]

        d = add_cron_events(self.mock_store, self.log, events, deleted_policy_ids)

        self.assertIsNone(self.successResultOf(d), None)
        self.assertEqual(self.next_cron_occurrence.call_count, 8)
        self.mock_store.add_cron_events.assert_called_once_with(new_events)


class ExecuteEventTests(SchedulerTests):
    """
    Tests for `execute_event`
    """

    def setUp(self):
        """
        Mock execution of scaling policy
        """
        super(ExecuteEventTests, self).setUp()
        self.mock_group = iMock(IScalingGroup)
        self.mock_store.get_scaling_group.return_value = self.mock_group

        # mock out modify state
        self.mock_state = mock.MagicMock(spec=[])  # so nothing can call it
        self.new_state = None

        def _set_new_state(new_state):
            self.new_state = new_state

        def _mock_modify_state(modifier, *args, **kwargs):
            d = modifier(self.mock_group, self.mock_state, *args, **kwargs)
            return d.addCallback(_set_new_state)

        self.mock_group.modify_state.side_effect = _mock_modify_state
        self.maybe_exec_policy = patch(self, 'otter.scheduler.maybe_execute_scaling_policy',
                                       return_value=defer.succeed('newstate'))
        self.log = mock.Mock()
        self.log_args = {'tenant_id': '1234', 'scaling_group_id': 'scal44', 'policy_id': 'pol44'}
        self.event = {'tenantId': '1234', 'groupId': 'scal44', 'policyId': 'pol44',
                      'trigger': 'now', 'cron': '*', 'bucket': 1, 'version': 'v2'}

    def test_event_executed(self):
        """
        Event is executed successfully and appropriate logs logged
        """
        del_pol_ids = set()
        d = execute_event(self.mock_store, self.log, self.event, del_pol_ids)

        self.assertIsNone(self.successResultOf(d))
        self.log.bind.assert_called_with(**self.log_args)
        log = self.log.bind.return_value
        log.msg.assert_called_once_with('Scheduler executing policy {policy_id}')
        self.maybe_exec_policy.assert_called_once_with(
            log, 'transaction-id', self.mock_group, self.mock_state,
            policy_id=self.event['policyId'], version=self.event['version'])
        self.assertTrue(self.mock_group.modify_state.called)
        self.assertEqual(self.new_state, 'newstate')
        self.assertEqual(len(del_pol_ids), 0)

    def test_deleted_group_event(self):
        """
        Executing event whose group has been deleted. It captures policyId in
        deleted_policy_ids and does not call maybe_execute_scaling_policy
        """
        del_pol_ids = set()
        self.mock_group.modify_state.side_effect = lambda *_: defer.fail(NoSuchScalingGroupError(1, 2))

        d = execute_event(self.mock_store, self.log, self.event, del_pol_ids)

        self.assertIsNone(self.successResultOf(d))
        self.assertEqual(del_pol_ids, set(['pol44']))
        self.assertFalse(self.maybe_exec_policy.called)

    def test_deleted_policy_event(self):
        """
        Policy corresponding to the event has deleted. It captures
        policyId in deleted_policy_ids and does not call maybe_execute_scaling_policy
        """
        del_pol_ids = set()
        self.mock_group.modify_state.side_effect = (
            lambda *_: defer.fail(NoSuchPolicyError(1, 2, 3)))

        d = execute_event(self.mock_store, self.log, self.event, del_pol_ids)

        self.assertIsNone(self.successResultOf(d))
        self.assertEqual(del_pol_ids, set(['pol44']))
        self.assertFalse(self.maybe_exec_policy.called)

    def test_semantic_prob(self):
        """
        Policy execution causes semantic error like cooldowns not met.
        i.e. CannotExecutePolicyError is captured and logged
        """
        del_pol_ids = set()
        self.maybe_exec_policy.return_value = defer.fail(CannotExecutePolicyError(*range(4)))

        d = execute_event(self.mock_store, self.log, self.event, del_pol_ids)

        self.assertIsNone(self.successResultOf(d))
        self.assertEqual(len(del_pol_ids), 0)
        self.log.bind.return_value.msg.assert_called_with(
            'Scheduler cannot execute policy {policy_id}',
            reason=CheckFailure(CannotExecutePolicyError))

    def test_unknown_error(self):
        """
        Unknown error occurs. It is logged and not propogated
        """
        del_pol_ids = set()
        self.log.bind.return_value.err.return_value = None
        self.maybe_exec_policy.return_value = defer.fail(ValueError(4))

        d = execute_event(self.mock_store, self.log, self.event, del_pol_ids)

        self.assertIsNone(self.successResultOf(d))
        self.assertEqual(len(del_pol_ids), 0)
        self.log.bind.return_value.err.assert_called_with(
            CheckFailure(ValueError), 'Scheduler failed to execute policy {policy_id}')<|MERGE_RESOLUTION|>--- conflicted
+++ resolved
@@ -92,7 +92,6 @@
         self.kz_partition.finish.assert_called_once_with()
         self.assertEqual(self.kz_partition.finish.return_value, d)
 
-<<<<<<< HEAD
     def test_health_check_after_threshold(self):
         """
         `service.health_check` returns False when trigger time is above threshold
@@ -152,7 +151,7 @@
 
         self.assertEqual(self.successResultOf(d), (False, {'reason': 'Not allocted'}))
         self.assertFalse(self.mock_store.get_oldest_event.called)
-=======
+
     def test_stop_service_allocating(self):
         """
         stopService() does not stop the allocation (i.e. call finish) if it is not allocated
@@ -161,7 +160,6 @@
         d = self.scheduler_service.stopService()
         self.assertFalse(self.kz_partition.finish.called)
         self.assertIsNone(d)
->>>>>>> f7836803
 
     def test_check_events_allocating(self):
         """
