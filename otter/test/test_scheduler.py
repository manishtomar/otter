"""
Tests for :mod:`otter.scheduler`
"""

from twisted.trial.unittest import TestCase
from twisted.internet import defer
from twisted.internet.task import Clock

import mock

from silverberg.lock import BusyLockError

from otter.scheduler import SchedulerService
from otter.test.utils import iMock, DeferredTestMixin, patch
from otter.models.interface import IScalingGroup, IScalingGroupCollection, IScalingScheduleCollection
from otter.rest.application import set_store
from otter.models.cass import LOCK_TABLE_NAME


class SchedulerTestCase(DeferredTestMixin, TestCase):
    """
    Tests for :mod:`SchedulerService`
    """

    def setUp(self):
        """
        mock all the dependencies of SchedulingService that includes cass store,
        store's fetch and delete events methods, scaling group on which controller
        will execute scaling policy. Hence, controller.maybe_execute_scaling_policy.
        twisted.internet.task.Clock is used to simulate time
        """

        self.mock_store = iMock(IScalingGroupCollection, IScalingScheduleCollection)
        self.mock_group = iMock(IScalingGroup)
        self.mock_store.get_scaling_group.return_value = self.mock_group

        self.returns = [None]

        def _responses(*args):
            result = self.returns.pop(0)
            if isinstance(result, Exception):
                return defer.fail(result)
            return defer.succeed(result)

        self.mock_store.fetch_batch_of_events.side_effect = _responses

        self.mock_store.delete_events.return_value = defer.succeed(None)

        self.mock_generate_transaction_id = patch(
            self, 'otter.scheduler.generate_transaction_id',
            return_value='transaction-id')
        set_store(self.mock_store)
        self.addCleanup(set_store, None)

        # mock out modify state
        self.mock_state = mock.MagicMock(spec=[])  # so nothing can call it

        def _mock_modify_state(modifier, *args, **kwargs):
            modifier(self.mock_group, self.mock_state, *args, **kwargs)
            return defer.succeed(None)

        self.mock_group.modify_state.side_effect = _mock_modify_state

        self.mock_log = mock.MagicMock()

        self.mock_controller = patch(self, 'otter.scheduler.controller')

        def _mock_with_lock(lock, func, *args, **kwargs):
            return defer.maybeDeferred(func, *args, **kwargs)

        self.mock_lock = patch(self, 'otter.scheduler.BasicLock')
        self.mock_with_lock = patch(self, 'otter.scheduler.with_lock')
        self.mock_with_lock.side_effect = _mock_with_lock
        self.slv_client = mock.MagicMock()

        self.clock = Clock()
        self.scheduler_service = SchedulerService(100, 1, self.slv_client, self.clock)

    def validate_calls(self, d, fetch_call_count, events):
        """
        Validate all the calls made in the service w.r.t to the events
        """
        num_events = len(events)
        self.assertIsNone(self.successResultOf(d))
        self.assertEqual(self.mock_store.fetch_batch_of_events.call_count, fetch_call_count)
        self.assertEqual(self.mock_group.modify_state.call_count, num_events)
        self.assertEqual(self.mock_store.get_scaling_group.call_args_list,
                         [mock.call(mock.ANY, tid, gid) for tid, gid, pid, t in events])
        self.assertEqual(self.mock_controller.maybe_execute_scaling_policy.mock_calls,
                         [mock.call(mock.ANY, 'transaction-id', self.mock_group,
                          self.mock_state, policy_id=policy_id)
                         for tid, gid, policy_id, t in events])

    def test_empty(self):
        """
        No policies are executed when ``fetch_batch_of_events`` return empty list
        i.e. no events are there before now
        """
        self.returns = [[]]
        d = self.scheduler_service.check_for_events(100)
        self.validate_calls(d, 1, [])

    def test_one(self):
        """
        policy is executed when its corresponding event is there before now
        """
        events = [('1234', 'scal44', 'pol44', 'now')]
        self.returns = [events]

        d = self.scheduler_service.check_for_events(100)

        self.validate_calls(d, 1, events)

    def test_many(self):
        """
        Events are fetched and processed as batches of 100. Its corresponding policies
        are executed.
        """
<<<<<<< HEAD
        self.returns = [[('1234', 'scal44', 'pol44', 'now') for i in range(100)],
                        [('1234', 'scal44', 'pol45', 'now') for i in range(100)],
                        []]
        d = self.scheduler_service.check_for_events(100)
        self.assertIsNone(self.successResultOf(d))
        self.assertEqual(self.mock_store.fetch_batch_of_events.call_count, 3)
        self.assertEqual(self.mock_group.modify_state.call_count, 200)
        self.assertEqual(self.mock_controller.maybe_execute_scaling_policy.call_count, 200)
        self.assertEqual(self.mock_store.get_scaling_group.call_count, 200)
        self.assertEqual(self.mock_store.fetch_batch_of_events.call_count, 3)
        self.assertEqual(self.mock_store.delete_events.call_count, 2)
        self.assertEqual(self.mock_store.delete_events.mock_calls,
                         [mock.call(['pol44' for i in range(100)]),
                          mock.call(['pol45' for i in range(100)])])
=======
        events1 = [('1234', 'scal44', 'pol44', 'now') for i in range(100)]
        events2 = [('1234', 'scal44', 'pol45', 'now') for i in range(100)]
        self.returns = [events1, events2, []]

        d = self.scheduler_service.check_for_events(100)

        self.validate_calls(d, 3, events1 + events2)
>>>>>>> 6a8db622

    def test_timer_works(self):
        """
        The scheduler executes every x seconds
        """
        events1 = [('1234', 'scal44', 'pol44', 'now') for i in range(10)]
        events2 = [('1234', 'scal44', 'pol45', 'now') for i in range(20)]
        self.returns = [events1, events2]

        # events not fetched before startService
        self.validate_calls(defer.succeed(None), 0, [])

        # events fetched after calling startService
        self.scheduler_service.startService()
        self.validate_calls(defer.succeed(None), 1, events1)

        # events are fetched again after timer expires
<<<<<<< HEAD
        self.assertEqual(self.mock_store.fetch_batch_of_events.call_count, 2)
        self.assertEqual(self.mock_group.modify_state.call_count, 30)
        self.assertEqual(self.mock_controller.maybe_execute_scaling_policy.call_count, 30)
        self.assertEqual(self.mock_store.get_scaling_group.call_count, 30)
        self.assertEqual(self.mock_store.delete_events.call_count, 2)
        self.assertEqual(self.mock_store.delete_events.mock_calls,
                         [mock.call(['pol44' for i in range(10)]),
                          mock.call(['pol45' for i in range(20)])])

    def test_called_with_lock(self):
        """
        ``fetch_and_process`` is called with a lock
        """
        self.returns = [[('1234', 'scal44', 'pol44', 'now') for i in range(100)],
                        [('1234', 'scal44', 'pol45', 'now') for i in range(20)]]
        self.mock_lock.assert_called_once_with(self.slv_client, LOCK_TABLE_NAME, 'schedule',
                                               max_retry=0)

        d = self.scheduler_service.check_for_events(100)

        self.assertIsNone(self.successResultOf(d))
        lock = self.mock_lock.return_value
        self.assertEqual(self.mock_with_lock.call_count, 2)
        self.assertEqual(self.mock_with_lock.mock_calls,
                         [mock.call(lock, self.scheduler_service.fetch_and_process, 100)] * 2)
        self.assertEqual(self.mock_group.modify_state.call_count, 120)
        self.assertEqual(self.mock_controller.maybe_execute_scaling_policy.call_count, 120)
        self.assertEqual(self.mock_store.get_scaling_group.call_count, 120)
        self.assertEqual(self.mock_store.delete_events.call_count, 2)
        self.assertEqual(self.mock_store.delete_events.mock_calls,
                         [mock.call(['pol44' for i in range(100)]),
                          mock.call(['pol45' for i in range(20)])])

    def test_does_nothing_on_no_lock(self):
        """
        ``check_for_events`` gracefully does nothing when it does not get a lock. It
        does not call ``fetch_and_process``
        """
        self.returns = [[('1234', 'scal44', 'pol44', 'now') for i in range(100)],
                        [('1234', 'scal44', 'pol45', 'now') for i in range(20)]]
        self.mock_lock.assert_called_once_with(self.slv_client, LOCK_TABLE_NAME, 'schedule',
                                               max_retry=0)

        with_lock_impl = lambda *args: defer.fail(BusyLockError(LOCK_TABLE_NAME, 'schedule'))
        self.mock_with_lock.side_effect = with_lock_impl

        d = self.scheduler_service.check_for_events(100)

        self.assertIsNone(self.successResultOf(d))
        lock = self.mock_lock.return_value
        self.assertEqual(self.mock_with_lock.call_count, 1)
        self.assertEqual(self.mock_with_lock.mock_calls,
                         [mock.call(lock, self.scheduler_service.fetch_and_process, 100)])
        self.assertEqual(self.mock_store.fetch_batch_of_events.call_count, 0)
        self.assertEqual(self.mock_group.modify_state.call_count, 0)
        self.assertEqual(self.mock_controller.maybe_execute_scaling_policy.call_count, 0)
        self.assertEqual(self.mock_store.get_scaling_group.call_count, 0)
        self.assertEqual(self.mock_store.delete_events.call_count, 0)

    def test_does_nothing_on_no_lock_second_time(self):
        """
        ``check_for_events`` gracefully does nothing when it does not get a lock after
        finishing first batch of 100 events. It does not call ``fetch_and_process`` second time
        """
        self.returns = [[('1234', 'scal44', 'pol44', 'now') for i in range(100)],
                        [('1234', 'scal44', 'pol45', 'now') for i in range(20)]]
        self.mock_lock.assert_called_once_with(self.slv_client, LOCK_TABLE_NAME, 'schedule',
                                               max_retry=0)

        _with_lock_first_time = [True]

        def _with_lock(lock, func, *args, **kwargs):
            if _with_lock_first_time[0]:
                _with_lock_first_time[0] = False
                return defer.maybeDeferred(func, *args, **kwargs)
            raise BusyLockError(LOCK_TABLE_NAME, 'schedule')

        self.mock_with_lock.side_effect = _with_lock

        d = self.scheduler_service.check_for_events(100)

        self.assertIsNone(self.successResultOf(d))
        self.assertEqual(self.mock_with_lock.call_count, 2)
        self.assertEqual(self.mock_store.fetch_batch_of_events.call_count, 1)
        self.assertEqual(self.mock_group.modify_state.call_count, 100)
        self.assertEqual(self.mock_controller.maybe_execute_scaling_policy.call_count, 100)
        self.assertEqual(self.mock_store.get_scaling_group.call_count, 100)
        self.assertEqual(self.mock_store.delete_events.call_count, 1)
=======
        self.clock.advance(1)
        self.validate_calls(defer.succeed(None), 2, events1 + events2)
>>>>>>> 6a8db622
<|MERGE_RESOLUTION|>--- conflicted
+++ resolved
@@ -116,22 +116,6 @@
         Events are fetched and processed as batches of 100. Its corresponding policies
         are executed.
         """
-<<<<<<< HEAD
-        self.returns = [[('1234', 'scal44', 'pol44', 'now') for i in range(100)],
-                        [('1234', 'scal44', 'pol45', 'now') for i in range(100)],
-                        []]
-        d = self.scheduler_service.check_for_events(100)
-        self.assertIsNone(self.successResultOf(d))
-        self.assertEqual(self.mock_store.fetch_batch_of_events.call_count, 3)
-        self.assertEqual(self.mock_group.modify_state.call_count, 200)
-        self.assertEqual(self.mock_controller.maybe_execute_scaling_policy.call_count, 200)
-        self.assertEqual(self.mock_store.get_scaling_group.call_count, 200)
-        self.assertEqual(self.mock_store.fetch_batch_of_events.call_count, 3)
-        self.assertEqual(self.mock_store.delete_events.call_count, 2)
-        self.assertEqual(self.mock_store.delete_events.mock_calls,
-                         [mock.call(['pol44' for i in range(100)]),
-                          mock.call(['pol45' for i in range(100)])])
-=======
         events1 = [('1234', 'scal44', 'pol44', 'now') for i in range(100)]
         events2 = [('1234', 'scal44', 'pol45', 'now') for i in range(100)]
         self.returns = [events1, events2, []]
@@ -139,7 +123,6 @@
         d = self.scheduler_service.check_for_events(100)
 
         self.validate_calls(d, 3, events1 + events2)
->>>>>>> 6a8db622
 
     def test_timer_works(self):
         """
@@ -157,15 +140,8 @@
         self.validate_calls(defer.succeed(None), 1, events1)
 
         # events are fetched again after timer expires
-<<<<<<< HEAD
-        self.assertEqual(self.mock_store.fetch_batch_of_events.call_count, 2)
-        self.assertEqual(self.mock_group.modify_state.call_count, 30)
-        self.assertEqual(self.mock_controller.maybe_execute_scaling_policy.call_count, 30)
-        self.assertEqual(self.mock_store.get_scaling_group.call_count, 30)
-        self.assertEqual(self.mock_store.delete_events.call_count, 2)
-        self.assertEqual(self.mock_store.delete_events.mock_calls,
-                         [mock.call(['pol44' for i in range(10)]),
-                          mock.call(['pol45' for i in range(20)])])
+        self.clock.advance(1)
+        self.validate_calls(defer.succeed(None), 2, events1 + events2)
 
     def test_called_with_lock(self):
         """
@@ -245,8 +221,4 @@
         self.assertEqual(self.mock_group.modify_state.call_count, 100)
         self.assertEqual(self.mock_controller.maybe_execute_scaling_policy.call_count, 100)
         self.assertEqual(self.mock_store.get_scaling_group.call_count, 100)
-        self.assertEqual(self.mock_store.delete_events.call_count, 1)
-=======
-        self.clock.advance(1)
-        self.validate_calls(defer.succeed(None), 2, events1 + events2)
->>>>>>> 6a8db622
+        self.assertEqual(self.mock_store.delete_events.call_count, 1)