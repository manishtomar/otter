"""Tests for convergence planning."""

from pyrsistent import b, pbag, pmap, pset, s

from twisted.trial.unittest import SynchronousTestCase

from otter.convergence.model import (
    CLBDescription,
    CLBNode,
    CLBNodeCondition,
    CLBNodeType,
    DRAINING_METADATA,
    DesiredGroupState,
<<<<<<< HEAD
=======
    ErrorReason,
    NovaServer,
>>>>>>> 3f9a184e
    RCv3Description,
    RCv3Node,
    ServerState)
from otter.convergence.planning import converge, plan
from otter.convergence.steps import (
    AddNodesToCLB,
    BulkAddToRCv3,
    BulkRemoveFromRCv3,
    ChangeCLBNode,
    ConvergeLater,
    CreateServer,
    DeleteServer,
    RemoveNodesFromCLB,
    SetMetadataItemOnServer)
from otter.test.utils import server


def copy_clb_desc(clb_desc, condition=CLBNodeCondition.ENABLED, weight=1):
    """
    Produce a :class:`CLBDescription` from another, but with the provided
    conditions and weights instead of the original conditions and weights.

    :param clb_desc: the :class:`CLBDescription` to copy
    :param condition: the :class:`CLBNodeCondition` to use
    """
    return CLBDescription(lb_id=clb_desc.lb_id, port=clb_desc.port,
                          condition=condition, weight=weight)


class RemoveFromLBWithDrainingTests(SynchronousTestCase):
    """
    Tests for :func:`converge` with regards to draining a server on a load
    balanacer and removing them from the load balancer when finished draining.
    (:func:`_remove_from_lb_with_draining`).
    """
    LB_STEPS = (AddNodesToCLB, RemoveNodesFromCLB, ChangeCLBNode,
                BulkAddToRCv3, BulkRemoveFromRCv3)

    address = '1.1.1.1'

    def assert_converge_clb_steps(self, clb_descs, clb_nodes, clb_steps,
                                  draining_timeout, now):
        """
        Run the converge function on the given a server with the given
        :class:`CLBDescription`s  and :class:`CLBNode`s, the given
        draining timeout, and the given time.

        Assert that the LB steps produced are equivalent to the given
        CLB steps.

        Run the converge function again, this time with a default
        :class:`RCv3Description` and a default :class:`RCv3Node` added, and
        assert that the LB steps produced are equivalent to the given
        CLB steps plus a RCv3 node removal, because RCv3 nodes are not
        drainable and are hence unaffected by timeouts.
        """
        without_rcv3_steps = converge(
            DesiredGroupState(server_config={}, capacity=0,
                              draining_timeout=draining_timeout),
            s(server('abc',
                     ServerState.ACTIVE,
                     servicenet_address=self.address,
                     desired_lbs=s(*clb_descs))),
            s(*clb_nodes),
            now=now)

        self.assertEqual(self._filter_only_lb_steps(without_rcv3_steps),
                         b(*clb_steps))

        rcv3_desc = RCv3Description(
            lb_id='e762e42a-8a4e-4ffb-be17-f9dc672729b2')
        rcv3_step = BulkRemoveFromRCv3(
            lb_node_pairs=s(('e762e42a-8a4e-4ffb-be17-f9dc672729b2', 'abc')))

        with_rcv3_steps = converge(
            DesiredGroupState(server_config={}, capacity=0,
                              draining_timeout=draining_timeout),
            s(server('abc',
                     ServerState.ACTIVE,
                     servicenet_address=self.address,
                     desired_lbs=s(rcv3_desc, *clb_descs))),
            s(RCv3Node(node_id='43a39c18-8cad-4bb1-808e-450d950be289',
                       cloud_server_id='abc', description=rcv3_desc),
              *clb_nodes),
            now=now)

        self.assertEqual(self._filter_only_lb_steps(with_rcv3_steps),
                         b(rcv3_step, *clb_steps))

    def _filter_only_lb_steps(self, steps):
        """
        Converge may do other things to a server depending on its draining
        state.  This suite of tests is only testing how it handles the load
        balancer, so ignore steps that are not load-balancer related.
        """
        return pbag([step for step in steps if type(step) in self.LB_STEPS])

    def test_zero_timeout_remove_from_lb(self):
        """
        If the timeout is zero, all nodes are just removed.
        """
        clb_desc = CLBDescription(lb_id='5', port=80)
        clb_node = CLBNode(node_id='123', address=self.address,
                           description=clb_desc)
        clb_step = RemoveNodesFromCLB(lb_id='5', node_ids=s('123'))

        self.assert_converge_clb_steps(
            clb_descs=[clb_desc],
            clb_nodes=[clb_node],
            clb_steps=[clb_step],
            draining_timeout=0.0,
            now=0)

    def test_disabled_state_is_removed(self):
        """
        Drainable nodes in disabled state are just removed from the load
        balancer even if the timeout is positive.
        """
        clb_desc = CLBDescription(lb_id='5', port=80)
        clb_node = CLBNode(node_id='123', address=self.address,
                           description=copy_clb_desc(
                               clb_desc, condition=CLBNodeCondition.DISABLED))
        clb_step = RemoveNodesFromCLB(lb_id='5', node_ids=s('123'))

        self.assert_converge_clb_steps(
            clb_descs=[clb_desc],
            clb_nodes=[clb_node],
            clb_steps=[clb_step],
            draining_timeout=10.0,
            now=0)

    def test_drainable_enabled_state_is_drained(self):
        """
        Drainable nodes in enabled state are put into draining, while
        undrainable nodes are just removed.
        """
        clb_desc = CLBDescription(lb_id='5', port=80)
        clb_node = CLBNode(node_id='123', address=self.address,
                           description=clb_desc)
        clb_step = ChangeCLBNode(lb_id='5', node_id='123', weight=1,
                                 condition=CLBNodeCondition.DRAINING,
                                 type=CLBNodeType.PRIMARY)

        self.assert_converge_clb_steps(
            clb_descs=[clb_desc],
            clb_nodes=[clb_node],
            clb_steps=[clb_step],
            draining_timeout=10.0,
            now=0)

    def test_draining_state_is_ignored_if_connections_before_timeout(self):
        """
        Nodes in draining state will be ignored if they still have connections
        and the timeout is not yet expired.
        """
        clb_desc = CLBDescription(lb_id='5', port=80)
        clb_node = CLBNode(node_id='123', address=self.address,
                           description=copy_clb_desc(
                               clb_desc, condition=CLBNodeCondition.DRAINING),
                           drained_at=0.0, connections=1)

        self.assert_converge_clb_steps(
            clb_descs=[clb_desc],
            clb_nodes=[clb_node],
            clb_steps=[],
            draining_timeout=10.0,
            now=5)

    def test_draining_state_removed_if_no_connections_before_timeout(self):
        """
        Nodes in draining state will be removed if they have no more
        connections, even if the timeout is not yet expired
        """
        clb_desc = CLBDescription(lb_id='5', port=80)
        clb_node = CLBNode(node_id='123', address=self.address,
                           description=copy_clb_desc(
                               clb_desc, condition=CLBNodeCondition.DRAINING),
                           drained_at=0.0, connections=0)
        clb_step = RemoveNodesFromCLB(lb_id='5', node_ids=s('123'))

        self.assert_converge_clb_steps(
            clb_descs=[clb_desc],
            clb_nodes=[clb_node],
            clb_steps=[clb_step],
            draining_timeout=10.0,
            now=5)

    def test_draining_state_remains_if_connections_none_before_timeout(self):
        """
        Nodes in draining state will be ignored if timeout has not yet expired
        and the number of active connections are not provided
        """
        clb_desc = CLBDescription(lb_id='5', port=80)
        clb_node = CLBNode(node_id='123', address=self.address,
                           description=copy_clb_desc(
                               clb_desc, condition=CLBNodeCondition.DRAINING),
                           drained_at=0.0)

        self.assert_converge_clb_steps(
            clb_descs=[clb_desc],
            clb_nodes=[clb_node],
            clb_steps=[],
            draining_timeout=10.0,
            now=5)

    def test_draining_state_removed_if_connections_none_after_timeout(self):
        """
        Nodes in draining state will be removed when the timeout expires if
        the number of active connections are not provided
        """
        clb_desc = CLBDescription(lb_id='5', port=80)
        clb_node = CLBNode(node_id='123', address=self.address,
                           description=copy_clb_desc(
                               clb_desc, condition=CLBNodeCondition.DRAINING),
                           drained_at=0.0)
        clb_step = RemoveNodesFromCLB(lb_id='5', node_ids=s('123'))

        self.assert_converge_clb_steps(
            clb_descs=[clb_desc],
            clb_nodes=[clb_node],
            clb_steps=[clb_step],
            draining_timeout=10.0,
            now=15)

    def test_draining_state_removed_if_connections_and_timeout_expired(self):
        """
        Nodes in draining state will be removed when the timeout expires even
        if they still have active connections
        """
        clb_desc = CLBDescription(lb_id='5', port=80)
        clb_node = CLBNode(node_id='123', address=self.address,
                           description=copy_clb_desc(
                               clb_desc, condition=CLBNodeCondition.DRAINING),
                           drained_at=0.0, connections=10)
        clb_step = RemoveNodesFromCLB(lb_id='5', node_ids=s('123'))

        self.assert_converge_clb_steps(
            clb_descs=[clb_desc],
            clb_nodes=[clb_node],
            clb_steps=[clb_step],
            draining_timeout=10.0,
            now=15)

    def test_all_clb_changes_together(self):
        """
        Given all possible combination of clb load balancer states and
        timeouts, ensure function produces the right set of step for all of
        them.
        """
        clb_descs = [CLBDescription(lb_id='1', port=80),
                     CLBDescription(lb_id='2', port=80),
                     CLBDescription(lb_id='3', port=80),
                     CLBDescription(lb_id='4', port=80),
                     CLBDescription(lb_id='5', port=80)]

        clb_nodes = [
            # enabled, should be drained
            CLBNode(node_id='1', address=self.address,
                    description=clb_descs[0]),
            # disabled, should be removed
            CLBNode(node_id='2', address=self.address,
                    description=copy_clb_desc(
                        clb_descs[1], condition=CLBNodeCondition.DISABLED)),
            # draining, still connections, should be ignored
            CLBNode(node_id='3', address='1.1.1.1',
                    description=copy_clb_desc(
                        clb_descs[2], condition=CLBNodeCondition.DRAINING),
                    connections=3, drained_at=5.0),
            # draining, no connections, should be removed
            CLBNode(node_id='4', address='1.1.1.1',
                    description=copy_clb_desc(
                        clb_descs[3], condition=CLBNodeCondition.DRAINING),
                    connections=0, drained_at=5.0),
            # draining, timeout exired, should be removed
            CLBNode(node_id='5', address='1.1.1.1',
                    description=copy_clb_desc(
                        clb_descs[4], condition=CLBNodeCondition.DRAINING),
                    connections=10, drained_at=0.0)]

        clb_steps = [
            ChangeCLBNode(lb_id='1', node_id='1', weight=1,
                          condition=CLBNodeCondition.DRAINING,
                          type=CLBNodeType.PRIMARY),
            RemoveNodesFromCLB(lb_id='2', node_ids=s('2')),
            RemoveNodesFromCLB(lb_id='4', node_ids=s('4')),
            RemoveNodesFromCLB(lb_id='5', node_ids=s('5')),
        ]

        self.assert_converge_clb_steps(
            clb_descs=clb_descs,
            clb_nodes=clb_nodes,
            clb_steps=clb_steps,
            draining_timeout=10.0,
            now=10)


class ConvergeLBStateTests(SynchronousTestCase):
    """
    Tests for :func:`converge` with regards to converging the load balancer
    state on active servers.  (:func:`_converge_lb_state`)
    """
    def test_add_to_lb(self):
        """
        If a desired LB config is not in the set of current configs,
        `converge_lb_state` returns the relevant adding-to-load-balancer
        steps (:class:`AddNodesToCLB` in the case of CLB,
        :class:`BulkAddToRCv3` in the case of RCv3).
        """
        clb_desc = CLBDescription(lb_id='5', port=80)
        rcv3_desc = RCv3Description(
            lb_id='c6fe49fa-114a-4ea4-9425-0af8b30ff1e7')

        self.assertEqual(
            converge(
                DesiredGroupState(server_config={}, capacity=1),
                set([server('abc', ServerState.ACTIVE,
                            servicenet_address='1.1.1.1',
                            desired_lbs=s(clb_desc, rcv3_desc))]),
                set(),
                0),
            pbag([
                AddNodesToCLB(
                    lb_id='5',
                    address_configs=s(('1.1.1.1', clb_desc))),
                BulkAddToRCv3(
                    lb_node_pairs=s(
                        ('c6fe49fa-114a-4ea4-9425-0af8b30ff1e7', 'abc')))
            ]))

    def test_change_lb_node(self):
        """
        If a desired CLB mapping is in the set of current configs,
        but the configuration is wrong, `converge_lb_state` returns a
        :class:`ChangeCLBNode` object.  RCv3 nodes cannot be changed - they are
        either right or wrong.
        """
        clb_desc = CLBDescription(lb_id='5', port=80)
        rcv3_desc = RCv3Description(
            lb_id='c6fe49fa-114a-4ea4-9425-0af8b30ff1e7')

        current = [CLBNode(node_id='123', address='1.1.1.1',
                           description=copy_clb_desc(clb_desc, weight=5)),
                   RCv3Node(node_id='234', cloud_server_id='abc',
                            description=rcv3_desc)]
        self.assertEqual(
            converge(
                DesiredGroupState(server_config={}, capacity=1),
                set([server('abc', ServerState.ACTIVE,
                            servicenet_address='1.1.1.1',
                            desired_lbs=s(clb_desc, rcv3_desc))]),
                set(current),
                0),
            pbag([
                ChangeCLBNode(lb_id='5', node_id='123', weight=1,
                              condition=CLBNodeCondition.ENABLED,
                              type=CLBNodeType.PRIMARY)]))

    def test_remove_lb_node(self):
        """
        If a current lb config is not in the desired set of lb configs,
        `converge_lb_state` returns a :class:`RemoveFromCLB` object for CLBs
        and a :class:`BulkRemoveFromRCv3` for RCv3 load balancers.
        """
        current = [CLBNode(node_id='123', address='1.1.1.1',
                           description=CLBDescription(
                               lb_id='5', port=80, weight=5)),
                   RCv3Node(node_id='234', cloud_server_id='abc',
                            description=RCv3Description(
                                lb_id='c6fe49fa-114a-4ea4-9425-0af8b30ff1e7'))]

        self.assertEqual(
            converge(
                DesiredGroupState(server_config={}, capacity=1),
                set([server('abc', ServerState.ACTIVE,
                            servicenet_address='1.1.1.1',
                            desired_lbs=pset())]),
                set(current),
                0),
            pbag([RemoveNodesFromCLB(lb_id='5', node_ids=s('123')),
                  BulkRemoveFromRCv3(lb_node_pairs=s(
                      ('c6fe49fa-114a-4ea4-9425-0af8b30ff1e7', 'abc')))]))

    def test_do_nothing(self):
        """
        If the desired lb state matches the current lb state,
        `converge_lb_state` returns nothing
        """
        clb_desc = CLBDescription(lb_id='5', port=80)
        rcv3_desc = RCv3Description(
            lb_id='c6fe49fa-114a-4ea4-9425-0af8b30ff1e7')

        current = [
            CLBNode(node_id='123', address='1.1.1.1', description=clb_desc),
            RCv3Node(node_id='234', cloud_server_id='abc',
                     description=rcv3_desc)]

        self.assertEqual(
            converge(
                DesiredGroupState(server_config={}, capacity=1),
                set([server('abc', ServerState.ACTIVE,
                            servicenet_address='1.1.1.1',
                            desired_lbs=s(clb_desc, rcv3_desc))]),
                set(current),
                0),
            pbag([]))

    def test_all_changes(self):
        """
        Remove, change, and add a node to a load balancer all together
        """
        descs = [CLBDescription(lb_id='5', port=80),
                 CLBDescription(lb_id='6', port=80, weight=2),
                 RCv3Description(lb_id='c6fe49fa-114a-4ea4-9425-0af8b30ff1e7')]

        current = [
            CLBNode(node_id='123', address='1.1.1.1',
                    description=CLBDescription(lb_id='5', port=8080)),
            CLBNode(node_id='234', address='1.1.1.1',
                    description=copy_clb_desc(descs[1], weight=1)),
            RCv3Node(node_id='345', cloud_server_id='abc',
                     description=RCv3Description(
                         lb_id='e762e42a-8a4e-4ffb-be17-f9dc672729b2'))
        ]

        self.assertEqual(
            converge(
                DesiredGroupState(server_config={}, capacity=1),
                set([server('abc', ServerState.ACTIVE,
                            servicenet_address='1.1.1.1',
                            desired_lbs=pset(descs))]),
                set(current),
                0),
            pbag([
                AddNodesToCLB(
                    lb_id='5',
                    address_configs=s(('1.1.1.1',
                                       CLBDescription(lb_id='5', port=80)))),
                ChangeCLBNode(lb_id='6', node_id='234', weight=2,
                              condition=CLBNodeCondition.ENABLED,
                              type=CLBNodeType.PRIMARY),
                RemoveNodesFromCLB(lb_id='5', node_ids=s('123')),
                BulkAddToRCv3(lb_node_pairs=s(
                    ('c6fe49fa-114a-4ea4-9425-0af8b30ff1e7', 'abc'))),
                BulkRemoveFromRCv3(lb_node_pairs=s(
                    ('e762e42a-8a4e-4ffb-be17-f9dc672729b2', 'abc')))
            ]))

    def test_same_clb_multiple_ports(self):
        """
        It's possible to have the same cloud load balancer using multiple ports
        on the host.

        (use case: running multiple single-threaded server processes on a
        machine)
        """
        desired = s(CLBDescription(lb_id='5', port=8080),
                    CLBDescription(lb_id='5', port=8081))
        current = []
        self.assertEqual(
            converge(
                DesiredGroupState(server_config={}, capacity=1),
                set([server('abc', ServerState.ACTIVE,
                            servicenet_address='1.1.1.1',
                            desired_lbs=desired)]),
                set(current),
                0),
            pbag([
                AddNodesToCLB(
                    lb_id='5',
                    address_configs=s(('1.1.1.1',
                                       CLBDescription(lb_id='5', port=8080)))),
                AddNodesToCLB(
                    lb_id='5',
                    address_configs=s(('1.1.1.1',
                                       CLBDescription(lb_id='5', port=8081))))
                ]))


class DrainAndDeleteServerTests(SynchronousTestCase):
    """
    Tests for :func:`converge` having to do with deleting draining servers,
    or servers that don't need to be drained. (:func:`_drain_and_delete`)
    """
    clb_desc = CLBDescription(lb_id='1', port=80)
    rcv3_desc = RCv3Description(lb_id='c6fe49fa-114a-4ea4-9425-0af8b30ff1e7')

    def test_building_servers_are_deleted(self):
        """
        A building server to be scaled down is just deleted and removed from
        any load balancers.  It is not put into a draining state, nor are the
        load balancers nodes drained, even if the timeout is greater than zero.
        """
        self.assertEqual(
            converge(
                DesiredGroupState(server_config={}, capacity=0,
                                  draining_timeout=10.0),
                set([server('abc', state=ServerState.BUILD,
                            servicenet_address='1.1.1.1',
                            desired_lbs=s(self.clb_desc, self.rcv3_desc))]),
                set([CLBNode(node_id='1', address='1.1.1.1',
                             description=self.clb_desc),
                     RCv3Node(node_id='2', cloud_server_id='abc',
                              description=self.rcv3_desc)]),
                0),
            pbag([
                DeleteServer(server_id='abc'),
                RemoveNodesFromCLB(lb_id='1', node_ids=s('1')),
                BulkRemoveFromRCv3(lb_node_pairs=s(
                    (self.rcv3_desc.lb_id, 'abc')))
            ]))

    def test_active_server_without_load_balancers_can_be_deleted(self):
        """
        If an active server to be scaled down is not attached to any load
        balancers, even if it should be, it can be deleted.
        It is not first put into draining state.
        """
        self.assertEqual(
            converge(
                DesiredGroupState(server_config={}, capacity=0,
                                  draining_timeout=10.0),
                set([server('abc', state=ServerState.ACTIVE,
                            desired_lbs=s(self.clb_desc, self.rcv3_desc))]),
                set(),
                0),
            pbag([DeleteServer(server_id='abc')]))

    def test_draing_server_without_load_balancers_can_be_deleted(self):
        """
        If a draining server is not attached to any load balancers, even if
        it should be, it can be deleted.  "Draining" is not re-set on its
        metadata.
        """
        self.assertEqual(
            converge(
                DesiredGroupState(server_config={}, capacity=0,
                                  draining_timeout=10.0),
                set([server('abc', state=ServerState.DRAINING,
                            desired_lbs=s(self.clb_desc, self.rcv3_desc))]),
                set(),
                0),
            pbag([DeleteServer(server_id='abc')]))

    def test_active_server_can_be_deleted_if_all_lbs_can_be_removed(self):
        """
        If an active server to be scaled down can be removed from all the load
        balancers, the server can be deleted.  It is not first put into
        draining state.
        """
        self.assertEqual(
            converge(
                DesiredGroupState(server_config={}, capacity=0),
                set([server('abc', state=ServerState.ACTIVE,
                            servicenet_address='1.1.1.1',
                            desired_lbs=s(self.clb_desc, self.rcv3_desc))]),
                set([CLBNode(node_id='1', address='1.1.1.1',
                             description=self.clb_desc),
                     RCv3Node(node_id='2', cloud_server_id='abc',
                              description=self.rcv3_desc)]),
                0),
            pbag([
                DeleteServer(server_id='abc'),
                RemoveNodesFromCLB(lb_id='1', node_ids=s('1')),
                BulkRemoveFromRCv3(lb_node_pairs=s(
                    (self.rcv3_desc.lb_id, 'abc')))
            ]))

    def test_draining_server_can_be_deleted_if_all_lbs_can_be_removed(self):
        """
        If draining server can be removed from all the load balancers, the
        server can be deleted.
        """
        self.assertEqual(
            converge(
                DesiredGroupState(server_config={}, capacity=0),
                set([server('abc', state=ServerState.DRAINING,
                            servicenet_address='1.1.1.1',
                            desired_lbs=s(self.clb_desc, self.rcv3_desc))]),
                set([CLBNode(node_id='1', address='1.1.1.1',
                             description=copy_clb_desc(
                                 self.clb_desc,
                                 condition=CLBNodeCondition.DRAINING)),
                     RCv3Node(node_id='2', cloud_server_id='abc',
                              description=self.rcv3_desc)]),
                0),
            pbag([
                DeleteServer(server_id='abc'),
                RemoveNodesFromCLB(lb_id='1', node_ids=s('1')),
                BulkRemoveFromRCv3(lb_node_pairs=s(
                    (self.rcv3_desc.lb_id, 'abc')))
            ]))

    def test_draining_server_ignored_if_waiting_for_timeout(self):
        """
        If the server already in draining state is waiting for the draining
        timeout on some load balancers, and no further load balancers can be
        removed, nothing is done to it.
        """
        self.assertEqual(
            converge(
                DesiredGroupState(server_config={}, capacity=0,
                                  draining_timeout=10.0),
                set([server('abc', state=ServerState.DRAINING,
                            servicenet_address='1.1.1.1',
                            desired_lbs=s(self.clb_desc, self.rcv3_desc))]),
                set([CLBNode(node_id='1', address='1.1.1.1',
                             description=CLBDescription(
                                 lb_id='1', port=80,
                                 condition=CLBNodeCondition.DRAINING),
                             drained_at=1.0, connections=1)]),
                2),
            pbag([]))

    def test_draining_server_waiting_for_timeout_some_lbs_removed(self):
        """
        Load balancers that can be removed are removed, even if the server is
        already in draining state is waiting for the draining timeout on some
        load balancers.
        """
        other_clb_desc = CLBDescription(lb_id='9', port=80)

        self.assertEqual(
            converge(
                DesiredGroupState(server_config={}, capacity=0,
                                  draining_timeout=2.0),
                set([server('abc', state=ServerState.DRAINING,
                            servicenet_address='1.1.1.1',
                            desired_lbs=s(self.clb_desc, self.rcv3_desc,
                                          other_clb_desc))]),
                set([
                    # This node is in draining - nothing will be done to it
                    CLBNode(node_id='1', address='1.1.1.1',
                            description=copy_clb_desc(
                                self.clb_desc,
                                condition=CLBNodeCondition.DRAINING),
                            drained_at=1.0, connections=1),
                    # This node is done draining, it can be removed
                    CLBNode(node_id='2', address='1.1.1.1',
                            description=copy_clb_desc(
                                other_clb_desc,
                                condition=CLBNodeCondition.DRAINING),
                            drained_at=0.0),
                    # This node is not drainable, it can be removed
                    RCv3Node(node_id='3', cloud_server_id='abc',
                             description=self.rcv3_desc)]),
                2),
            pbag([
                RemoveNodesFromCLB(lb_id='9', node_ids=s('2')),
                BulkRemoveFromRCv3(lb_node_pairs=s(
                    (self.rcv3_desc.lb_id, 'abc')))
            ]))

    def test_active_server_is_drained_if_not_all_lbs_can_be_removed(self):
        """
        If an active server to be deleted cannot be removed from all the load
        balancers, it is set to draining state and all the nodes are set to
        draining condition.
        """
        self.assertEqual(
            converge(
                DesiredGroupState(server_config={}, capacity=0,
                                  draining_timeout=10.0),
                set([server('abc', state=ServerState.ACTIVE,
                            servicenet_address='1.1.1.1',
                            desired_lbs=s(self.clb_desc, self.rcv3_desc))]),
                set([CLBNode(node_id='1', address='1.1.1.1',
                             description=self.clb_desc),
                     RCv3Node(node_id='2', cloud_server_id='abc',
                              description=self.rcv3_desc)]),
                0),
            pbag([
                ChangeCLBNode(lb_id='1', node_id='1', weight=1,
                              condition=CLBNodeCondition.DRAINING,
                              type=CLBNodeType.PRIMARY),
                SetMetadataItemOnServer(server_id='abc',
                                        key=DRAINING_METADATA[0],
                                        value=DRAINING_METADATA[1]),
                BulkRemoveFromRCv3(lb_node_pairs=s(
                    (self.rcv3_desc.lb_id, 'abc')))
            ]))

    def test_active_server_is_drained_even_if_all_already_in_draining(self):
        """
        If an active server is attached to load balancers, and all those load
        balancer nodes are already in draining but it cannot be removed yet,
        the server is set to draining state even though no load balancer
        actions need to be performed.

        This can happen for instance if the server was supposed to be deleted
        in a previous convergence run, and the load balancers were set to
        draining but setting the server metadata failed.
        """
        self.assertEqual(
            converge(
                DesiredGroupState(server_config={}, capacity=0,
                                  draining_timeout=10.0),
                set([server('abc', state=ServerState.ACTIVE,
                            servicenet_address='1.1.1.1',
                            desired_lbs=s(self.clb_desc, self.rcv3_desc))]),
                set([CLBNode(node_id='1', address='1.1.1.1',
                             description=copy_clb_desc(
                                 self.clb_desc,
                                 condition=CLBNodeCondition.DRAINING),
                             connections=1, drained_at=0.0)]),
                1),
            pbag([
                SetMetadataItemOnServer(server_id='abc',
                                        key=DRAINING_METADATA[0],
                                        value=DRAINING_METADATA[1])
            ]))

    def test_draining_server_has_all_enabled_lb_set_to_draining(self):
        """
        If a draining server is associated with any load balancers, those
        load balancer nodes will be set to draining and the server is not
        deleted.  The metadata on the server is not re-set to draining.

        This can happen for instance if the server was supposed to be deleted
        in a previous convergence run, and the server metadata was set but
        the load balancers update failed.

        Or if the server is set to be manually deleted via the API.
        """
        self.assertEqual(
            converge(
                DesiredGroupState(server_config={}, capacity=0,
                                  draining_timeout=10.0),
                set([server('abc', state=ServerState.DRAINING,
                            servicenet_address='1.1.1.1',
                            desired_lbs=s(self.clb_desc, self.rcv3_desc))]),
                set([CLBNode(node_id='1', address='1.1.1.1',
                             description=self.clb_desc)]),
                1),
            pbag([
                ChangeCLBNode(lb_id='1', node_id='1', weight=1,
                              condition=CLBNodeCondition.DRAINING,
                              type=CLBNodeType.PRIMARY)
            ]))


class ConvergeTests(SynchronousTestCase):
    """
    Tests for :func:`converge` that do not specifically cover load balancers,
    although some load balancer information may be included.
    """

    def test_converge_give_me_a_server(self):
        """
        A server is added if there are not enough servers to meet
        the desired capacity.
        """
        self.assertEqual(
            converge(
                DesiredGroupState(server_config={}, capacity=1),
                set(),
                set(),
                0),
            pbag([CreateServer(server_config=pmap())]))

    def test_converge_give_me_multiple_servers(self):
        """
        Multiple servers are added at a time if there are not enough servers to
        meet the desired capacity.
        """
        self.assertEqual(
            converge(
                DesiredGroupState(server_config={}, capacity=2),
                set(),
                set(),
                0),
            pbag([
                CreateServer(server_config=pmap()),
                CreateServer(server_config=pmap())]))

    def test_count_building_as_meeting_capacity(self):
        """
        No servers are created if there are building servers that sum with
        active servers to meet capacity.  :class:`ConvergeLater` is returned
        as a step if the building servers are not being deleted.
        """
        self.assertEqual(
            converge(
                DesiredGroupState(server_config={}, capacity=1),
                set([server('abc', ServerState.BUILD)]),
                set(),
                0),
            pbag([
                ConvergeLater(
                    reasons=[ErrorReason.String('building servers')])]))

    def test_delete_nodes_in_error_state(self):
        """
        If a server we created enters error state, it will be deleted if
        necessary, and replaced.
        """
        self.assertEqual(
            converge(
                DesiredGroupState(server_config={}, capacity=1),
                set([server('abc', ServerState.ERROR)]),
                set(),
                0),
            pbag([
                DeleteServer(server_id='abc'),
                CreateServer(server_config=pmap()),
            ]))

    def test_delete_error_state_servers_with_lb_nodes(self):
        """
        If a server we created enters error state and it is attached to one
        or more load balancers, it will be removed from its load balancers
        as well as get deleted.  (Tests that error state servers are not
        excluded from converging load balancer state.)
        """
        self.assertEqual(
            converge(
                DesiredGroupState(server_config={}, capacity=1),
                set([server('abc', ServerState.ERROR,
                            servicenet_address='1.1.1.1',
                            desired_lbs=s(CLBDescription(lb_id='5', port=80),
                                          CLBDescription(lb_id='5', port=8080),
                                          RCv3Description(lb_id='6')))]),
                set([CLBNode(address='1.1.1.1', node_id='3',
                             description=CLBDescription(lb_id='5',
                                                        port=80)),
                     CLBNode(address='1.1.1.1', node_id='5',
                             description=CLBDescription(lb_id='5',
                                                        port=8080)),
                     RCv3Node(node_id='123', cloud_server_id='abc',
                              description=RCv3Description(lb_id='6'))]),
                0),
            pbag([
                DeleteServer(server_id='abc'),
                RemoveNodesFromCLB(lb_id='5', node_ids=s('3')),
                RemoveNodesFromCLB(lb_id='5', node_ids=s('5')),
                BulkRemoveFromRCv3(lb_node_pairs=s(('6', 'abc'))),
                CreateServer(server_config=pmap()),
            ]))

    def test_clean_up_deleted_servers_with_lb_nodes(self):
        """
        If a server has been deleted, we want to remove any dangling LB nodes
        referencing the server.
        """
        self.assertEqual(
            converge(
                DesiredGroupState(server_config={}, capacity=0),
                set([server('abc', ServerState.DELETED,
                            servicenet_address='1.1.1.1',
                            desired_lbs=s(CLBDescription(lb_id='5', port=80),
                                          CLBDescription(lb_id='5', port=8080),
                                          RCv3Description(lb_id='6')))]),
                set([CLBNode(address='1.1.1.1', node_id='3',
                             description=CLBDescription(lb_id='5',
                                                        port=80)),
                     CLBNode(address='1.1.1.1', node_id='5',
                             description=CLBDescription(lb_id='5',
                                                        port=8080)),
                     RCv3Node(node_id='123', cloud_server_id='abc',
                              description=RCv3Description(lb_id='6'))]),
                0),
            pbag([
                RemoveNodesFromCLB(lb_id='5', node_ids=s('3')),
                RemoveNodesFromCLB(lb_id='5', node_ids=s('5')),
                BulkRemoveFromRCv3(lb_node_pairs=s(('6', 'abc'))),
            ]))

    def test_clean_up_deleted_servers_with_no_lb_nodes(self):
        """
        If a server has been deleted, but it is not attached to any load
        balancers, we do nothing.
        """
        self.assertEqual(
            converge(
                DesiredGroupState(server_config={}, capacity=0),
                set([server('abc', ServerState.DELETED,
                            servicenet_address='1.1.1.1',
                            desired_lbs=s(CLBDescription(lb_id='5', port=80),
                                          CLBDescription(lb_id='5', port=8080),
                                          RCv3Description(lb_id='6')))]),
                set(),
                0),
            pbag([]))

    def test_scale_down(self):
        """If we have more servers than desired, we delete the oldest."""
        self.assertEqual(
            converge(
                DesiredGroupState(server_config={}, capacity=1),
                set([server('abc', ServerState.ACTIVE, created=0),
                     server('def', ServerState.ACTIVE, created=1)]),
                set(),
                0),
            pbag([DeleteServer(server_id='abc')]))

    def test_scale_down_building_first(self):
        """
        When scaling down, first we delete building servers, in preference
        to older server.  :class:`ConvergeLater` does not get returned, even
        though there is a building server, because the building server gets
        deleted.
        """
        self.assertEqual(
            converge(
                DesiredGroupState(server_config={}, capacity=2),
                set([server('abc', ServerState.ACTIVE, created=0),
                     server('def', ServerState.BUILD, created=1),
                     server('ghi', ServerState.ACTIVE, created=2)]),
                set(),
                0),
            pbag([DeleteServer(server_id='def')]))

    def test_timeout_building(self):
        """
        Servers that have been building for too long will be deleted and
        replaced. :class:`ConvergeLater` does not get returned, even
        though there is a building server, because the building server gets
        deleted.
        """
        self.assertEqual(
            converge(
                DesiredGroupState(server_config={}, capacity=2),
                set([server('slowpoke', ServerState.BUILD, created=0),
                     server('ok', ServerState.ACTIVE, created=0)]),
                set(),
                3600),
            pbag([
                DeleteServer(server_id='slowpoke'),
                CreateServer(server_config=pmap())]))

    def test_timeout_replace_only_when_necessary(self):
        """
        If a server is timing out *and* we're over capacity, it will be
        deleted without replacement.  :class:`ConvergeLater` does not get
        returned, even though there is a building server, because the building
        server gets deleted.
        """
        self.assertEqual(
            converge(
                DesiredGroupState(server_config={}, capacity=2),
                set([server('slowpoke', ServerState.BUILD, created=0),
                     server('old-ok', ServerState.ACTIVE, created=0),
                     server('new-ok', ServerState.ACTIVE, created=3600)]),
                set(),
                3600),
            pbag([DeleteServer(server_id='slowpoke')]))

    def test_converge_active_servers_ignores_servers_to_be_deleted(self):
        """
        Only servers in active that are not being deleted will have their
        load balancers converged.
        """
        desc = CLBDescription(lb_id='5', port=80)
        desired_lbs = s(desc)
        self.assertEqual(
            converge(
                DesiredGroupState(server_config={}, capacity=1,
                                  desired_lbs=desired_lbs),
                set([server('abc', ServerState.ACTIVE,
                            servicenet_address='1.1.1.1', created=0,
                            desired_lbs=desired_lbs),
                     server('bcd', ServerState.ACTIVE,
                            servicenet_address='2.2.2.2', created=1,
                            desired_lbs=desired_lbs)]),
                set(),
                0),
            pbag([
                DeleteServer(server_id='abc'),
                AddNodesToCLB(
                    lb_id='5',
                    address_configs=s(('2.2.2.2', desc)))
            ]))


class PlanTests(SynchronousTestCase):
    """Tests for :func:`plan`."""

    def test_plan(self):
        """An optimized plan is returned. Steps are limited."""
        desc = CLBDescription(lb_id='5', port=80)
        desired_lbs = s(desc)
        desired_group_state = DesiredGroupState(
            server_config={}, capacity=20, desired_lbs=desired_lbs)

        result = plan(
            desired_group_state,
            set([server('server1', state=ServerState.ACTIVE,
                        servicenet_address='1.1.1.1',
                        desired_lbs=desired_lbs),
                 server('server2', state=ServerState.ACTIVE,
                        servicenet_address='1.2.3.4',
                        desired_lbs=desired_lbs)]),
            set(),
            0,
            build_timeout=3600)

        self.assertEqual(
            result,
            pbag([
                AddNodesToCLB(
                    lb_id='5',
                    address_configs=s(('1.1.1.1', desc), ('1.2.3.4', desc))
                )] + [CreateServer(server_config=pmap({}))] * 10))

    def test_build_timeout_propagated(self):
        """The build timeout is propagated to converge."""
        desired_group_state = DesiredGroupState(
            server_config={}, capacity=1, desired_lbs=s())

        result = plan(
            desired_group_state,
            set([server('server1', state=ServerState.BUILD,
                        servicenet_address='1.1.1.1', created=0)]),
            set(),
            now=1,
            build_timeout=1)

        self.assertEqual(
            result,
            pbag([
                DeleteServer(server_id='server1'),
                CreateServer(server_config=pmap({}))
            ]))<|MERGE_RESOLUTION|>--- conflicted
+++ resolved
@@ -11,11 +11,7 @@
     CLBNodeType,
     DRAINING_METADATA,
     DesiredGroupState,
-<<<<<<< HEAD
-=======
     ErrorReason,
-    NovaServer,
->>>>>>> 3f9a184e
     RCv3Description,
     RCv3Node,
     ServerState)
