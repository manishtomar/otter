--- conflicted
+++ resolved
@@ -11,7 +11,6 @@
 from twisted.trial.unittest import SynchronousTestCase
 
 from otter.constants import ServiceType
-<<<<<<< HEAD
 from otter.test.utils import resolve_stubs
 from otter.convergence.composition import (
     execute_convergence,
@@ -19,6 +18,7 @@
     json_to_LBConfigs,
     tenant_is_enabled)
 from otter.convergence.model import DesiredGroupState, LBConfig, NovaServer, ServerState
+from otter.util.pure_http import has_code
 
 
 class JsonToLBConfigTests(SynchronousTestCase):
@@ -60,11 +60,6 @@
                 launch_config={'server': server_config},
                 desired=2,
                 desired_lbs={23: [LBConfig(port=80)]}))
-=======
-from otter.util.pure_http import has_code
-from otter.util.timestamp import now
-from otter.convergence.composition import execute_convergence, tenant_is_enabled
->>>>>>> a1d41a1d
 
 
 class ExecConvergenceTests(SynchronousTestCase):
