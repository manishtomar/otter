"""
Tests for convergence models.
"""
from uuid import uuid4

from characteristic import attributes

<<<<<<< HEAD
from pyrsistent import freeze, pmap
=======
from pyrsistent import pmap, pset
>>>>>>> ab1933cf

from twisted.trial.unittest import SynchronousTestCase

from zope.interface import implementer

from otter.convergence.model import (
    CLBDescription,
    CLBNode,
    CLBNodeCondition,
    CLBNodeType,
    IDrainable,
    ILBDescription,
    ILBNode,
    NovaServer,
    ServerState,
    _private_ipv4_addresses,
    _servicenet_address,
    get_service_metadata,
    generate_metadata,
    group_id_from_metadata
)


@implementer(ILBDescription)
class DummyLBDescription(object):
    """
    Fake LB description to be use for equality testing.
    """
    def equivalent_definition(self, other):
        """Just always return True"""
        return True


@attributes(["servicenet_address"])
class DummyServer(object):
    """
    Fake Server object to be used for tesitng.
    """


class CLBDescriptionTests(SynchronousTestCase):
    """
    Tests for :class:`CLBDescription`.
    """
    def test_provides_ILBDescription(self):
        """
        An instance of :class:`CLBDescription` provides :class:`ILBDescription`.
        """
        desc = CLBDescription(lb_id='12345', port=80)
        self.assertTrue(ILBDescription.providedBy(desc))

    def test_only_eq_and_equivalent_definition_to_other_CLBDescriptions(self):
        """
        :func:`CLBDescriptionTest.__eq__` and
        :func:`CLBDescriptionTest.equivalent_definition` return false if
        compared to a non-:class:`CLBDescription` :class:`ILBDescription`
        provider.
        """
        desc = CLBDescription(lb_id='12345', port=80)
        fake = DummyLBDescription()
        self.assertNotEqual(desc, fake)
        self.assertFalse(desc.equivalent_definition(fake))

    def test_equivalent_definition_but_not_eq(self):
        """
        Even if weight, etc. are different, so long as the ``lb_id`` and ``port``
        are identical, :func:`CLBDescription.equivalent_definition` will
        return `True`.  :func:`CLBDescription.__eq__` will not, however.
        """
        desc1 = CLBDescription(lb_id='12345', port=80)
        desc2 = CLBDescription(lb_id='12345', port=80, weight=2,
                               condition=CLBNodeCondition.DISABLED,
                               type=CLBNodeType.SECONDARY)
        self.assertTrue(desc1.equivalent_definition(desc2))
        self.assertNotEqual(desc1, desc2)

    def test_neither_equivalent_definition_or_eq(self):
        """
        If ``lb_id`` and ``port`` are different, even if everything else are
        the same, neither :func:`CLBDescription.equivalent_definition` nor
        :func:`CLBDescription.__eq__` will return `True`.
        """
        desc1 = CLBDescription(lb_id='12345', port=80)
        desc2 = CLBDescription(lb_id='12345', port=8080)
        self.assertFalse(desc1.equivalent_definition(desc2))
        self.assertNotEqual(desc1, desc2)

    def test_equivalent_definition_and_eq(self):
        """
        If every attribute is the same, both :func:`CLBDescription.__eq__` and
        :func:`CLBDescription.equivalent_definition` will return `True`.
        """
        desc1 = CLBDescription(lb_id='12345', port=80)
        desc2 = CLBDescription(lb_id='12345', port=80)
        self.assertTrue(desc1.equivalent_definition(desc2))
        self.assertEquals(desc1, desc2)


class CLBNodeTests(SynchronousTestCase):
    """
    Tests for :class:`CLBNode`.
    """
    desc = CLBDescription(lb_id='12345', port=80)
    drain_desc = CLBDescription(lb_id='12345', port=80,
                                condition=CLBNodeCondition.DRAINING)

    def test_provides_ILBDescription_and_IDrainable(self):
        """
        An instance of :class:`CLBNode` provides :class:`ILBNode` and
        :class:`IDrainable`.
        """
        node = CLBNode(node_id='1234', description=self.desc, address='10.1.1.1')
        self.assertTrue(ILBNode.providedBy(node))
        self.assertTrue(IDrainable.providedBy(node))

    def test_matches_only_works_with_NovaServers(self):
        """
        :func:`CLBNode.matches` returns false if the server is not an instance
        of :class:`NovaServer`.
        """
        node = CLBNode(node_id='1234', description=self.desc,
                       address='10.1.1.1')
        self.assertFalse(
            node.matches(DummyServer(servicenet_address="10.1.1.1")))

    def test_matches_only_if_server_address_matches_node_address(self):
        """
        :func:`CLBNode.matches` returns True only if the :class:`NovaServer`
        has the same ServiceNet address as the node address
        """
        node = CLBNode(node_id='1234', description=self.desc,
                       address='10.1.1.1')
        self.assertFalse(node.matches(
            NovaServer(id='1', state=ServerState.ACTIVE, created=0.0,
                       servicenet_address="10.1.1.2",
                       image_id='image', flavor_id='flavor')))
        self.assertTrue(node.matches(
            NovaServer(id='1', state=ServerState.ACTIVE, created=0.0,
                       servicenet_address="10.1.1.1",
                       image_id='image', flavor_id='flavor')))

    def test_current_draining_true_if_description_is_draining(self):
        """
        :func:`CLBNode.currently_draining` returns `True` if
        `CLBNode.description.condition` is :obj:`CLBNodeCondition.DRAINING`
        """
        node = CLBNode(node_id='1234', description=self.drain_desc,
                       address='10.1.1.1')
        self.assertTrue(node.currently_draining())

    def test_current_draining_false_if_description_not_draining(self):
        """
        :func:`CLBNode.currently_draining` returns `False` if
        `CLBNode.description.condition` is not :obj:`CLBNodeCondition.DRAINING`
        """
        node = CLBNode(node_id='1234', description=self.desc, address='10.1.1.1')
        self.assertFalse(node.currently_draining())

    def test_done_draining_past_timeout_even_if_there_are_connections(self):
        """
        If there are still connections, but the node has been in draining past
        the timeout, :func:`CLBNode.is_done_draining` returns `True`.
        """
        node = CLBNode(node_id='1234', description=self.drain_desc,
                       address='10.1.1.1', drained_at=0.0, connections=1)
        self.assertTrue(node.is_done_draining(now=30, timeout=15))

    def test_done_draining_past_timeout_even_if_no_connection_info(self):
        """
        If connection information is not provided, and the node has been in
        draining past the timeout, :func:`CLBNode.is_done_draining` returns
        `True`.
        """
        node = CLBNode(node_id='1234', description=self.drain_desc,
                       address='10.1.1.1', drained_at=0.0)
        self.assertTrue(node.is_done_draining(now=30, timeout=15))

    def test_done_draining_before_timeout_if_there_are_no_connections(self):
        """
        If there are zero connections, but the node has been in draining less
        than the timeout, :func:`CLBNode.is_done_draining` returns `True`.
        """
        node = CLBNode(node_id='1234', description=self.drain_desc,
                       address='10.1.1.1', drained_at=0.0, connections=0)
        self.assertTrue(node.is_done_draining(now=15, timeout=30))

    def test_not_done_draining_before_timeout_if_no_connection_info(self):
        """
        If connection information is not provided, and the node has been in
        draining less than the timeout, :func:`CLBNode.is_done_draining`
        returns `False`.
        """
        node = CLBNode(node_id='1234', description=self.drain_desc,
                       address='10.1.1.1', drained_at=0.0)
        self.assertFalse(node.is_done_draining(now=15, timeout=30))

    def test_active_if_node_is_enabled(self):
        """
        If the node is ENABLED, :func:`CLBNode.is_active` returns `True`.
        """
        node = CLBNode(node_id='1234', description=self.desc,
                       address='10.1.1.1', drained_at=0.0, connections=1)
        self.assertTrue(node.is_active())

    def test_active_if_node_is_draining(self):
        """
        If the node is DRAINING, :func:`CLBNode.is_active` returns `True`.
        """
        node = CLBNode(node_id='1234', description=self.drain_desc,
                       address='10.1.1.1', drained_at=0.0, connections=1)
        self.assertTrue(node.is_active())

    def test_inactive_if_node_is_disabled(self):
        """
        If the node is DRAINING, :func:`CLBNode.is_active` returns `True`.
        """
        node = CLBNode(node_id='1234',
                       description=CLBDescription(
                           lb_id='12345', port=80,
                           condition=CLBNodeCondition.DISABLED),
                       address='10.1.1.1', drained_at=0.0, connections=1)
        self.assertFalse(node.is_active())


class ServiceMetadataTests(SynchronousTestCase):
    """
    Tests for :func:`get_service_metadata`.
    """
    def test_returns_empty_map_if_metadata_invalid(self):
        """
        If metadata is invalid (a string or otherwise not a dictionary),
        an empty map is returned.
        """
        for invalid in ("string", None, [], object()):
            self.assertEqual(get_service_metadata('autoscale', invalid),
                             pmap())

    def test_skips_invalid_keys_and_mismatching_services(self):
        """
        :func:`get_service_metadata` ignores all keys that do not
        match the service or the `rax:<service>:...` naming scheme.
        """
        metadata = {
            "bleh:rax:autoscale:lb": "fails because starts with bleh",
            "rax:autoscale:lb otherstuff": "fails because space",
            "rax:monitoring:check": "fails because wrong service",
            ":rax:autoscale:lb": "fails because starts with colon",
            "rax:autoscale:lb:": "fails because ends with colon",
            "rax:rax:autoscale:lb:autoscale:lb": "fails because 2x'rax'"
        }
        self.assertEqual(get_service_metadata('autoscale', metadata), pmap())

    def test_creates_dictionary_of_arbitrary_depth(self):
        """
        :func:`get_service_metadata` creates a dictionary of arbitrary depth
        depending on how many colons are in the keys.
        """
        metadata = {
            "rax:autoscale:group:id": "group id",
            "rax:autoscale:lb:CloudLoadBalancer:123": "result1",
            "rax:autoscale:lb:CloudLoadBalancer:234": "result2",
            "rax:autoscale:lb:RackConnectV3:123": "result3",
            "rax:autoscale:lb:RackConnectV3:234": "result4",
            "rax:autoscale:some:other:nested:key": "result5",
            "rax:autoscale:topLevelKey_with_underlines-and-dashes": "result6",
            "rax:autoscale:autoscale:lb": "result7"
        }
        expected = {
            'group': {'id': 'group id'},
            'lb': {
                'CloudLoadBalancer': {'123': 'result1',
                                      '234': 'result2'},
                'RackConnectV3': {'123': 'result3',
                                  '234': 'result4'}
            },
            'some': {'other': {'nested': {'key': 'result5'}}},
            "topLevelKey_with_underlines-and-dashes": "result6",
            'autoscale': {'lb': 'result7'}
        }
        self.assertEqual(get_service_metadata('autoscale', metadata),
                         pmap(expected))


class AutoscaleMetadataTests(SynchronousTestCase):
    """
    Tests for generating and parsing Nova server metadata.
    """
    def test_get_group_id_from_metadata(self):
        """
        :func:`group_id_from_metadata` returns the group ID from
        metadata no matter if it's old style or new style.
        """
        for key in ("rax:autoscale:group:id", "rax:auto_scaling_group_id"):
            self.assertEqual(
                group_id_from_metadata({key: "group_id"}),
                "group_id")

    def test_invalid_group_id_key_returns_none(self):
        """
        If there is no group ID key, either old or new style,
        :func:`NovaServer.group_id_from_metadata` returns `None`.
        """
        for key in (":rax:autoscale:group:id", "rax:autoscaling_group_id",
                    "completely_wrong"):
            self.assertIsNone(
                group_id_from_metadata({key: "group_id"}))

<<<<<<< HEAD
        self.assertIsNone(group_id_from_metadata({}))
=======
        self.assertIsNone(NovaServer.group_id_from_metadata({}))

    def test_lbs_from_metadata_CLB(self):
        """
        :func:`NovaServer.lbs_from_metadata` returns a set of
        `CLBDescription` objects if the metadata is parsable as a CLB config,
        and ignores the metadata line if unparsable.
        """
        metadata = {
            "rax:autoscale:lb:CloudLoadBalancer:123":
                '[{"port": 80}, {"port": 8080}]',

            # invalid because there is no port
            "rax:autoscale:lb:CloudLoadBalancer:234": '[{}]',
            # invalid because not a list
            "rax:autoscale:lb:CloudLoadBalancer:345": '{"port": 80}',
            # invalid because not JSON
            "rax:autoscale:lb:CloudLoadBalancer:456": 'junk'
        }
        self.assertEqual(
            NovaServer.lbs_from_metadata(metadata),
            pset([CLBDescription(lb_id='123', port=80),
                  CLBDescription(lb_id='123', port=8080)]))

    def test_lbs_from_metadata_ignores_unsupported_lb_types(self):
        """
        :func:`NovaServer.lbs_from_metadata` ignores unsupported LB types
        """
        metadata = {
            "rax:autoscale:lb:RackConnect:{0}".format(uuid4()): None,
            "rax:autoscale:lb:Neutron:456": None
        }
        self.assertEqual(NovaServer.lbs_from_metadata(metadata), pset())
>>>>>>> ab1933cf

    def test_generate_metadata(self):
        """
        :func:`NovaServer.lbs_from_metadata` produces a dictionary with
        metadata for the group ID and any load balancers provided.
        """
        lbs = [
            CLBDescription(port=80, lb_id='123'),
            CLBDescription(port=8080, lb_id='123'),
            CLBDescription(port=80, lb_id='234')
        ]
        expected = {
            'rax:autoscale:group:id': 'group_id',
            'rax:auto_scaling_group_id': 'group_id',
            'rax:autoscale:lb:CloudLoadBalancer:123': (
                '[{"port": 80}, {"port": 8080}]'),
            'rax:autoscale:lb:CloudLoadBalancer:234': '[{"port": 80}]'
        }

        self.assertEqual(generate_metadata('group_id', lbs),
                         expected)


class ToNovaServerTests(SynchronousTestCase):
    """
    Tests for :func:`NovaServer.from_server_details_json`
    """
    def setUp(self):
        """
        Sample servers
        """
        self.createds = [('2020-10-10T10:00:00Z', 1602324000),
                         ('2020-10-20T11:30:00Z', 1603193400)]
        self.links = [
            [{'href': 'link1', 'rel': 'self'},
             {'href': 'otherlink1', 'rel': 'bookmark'}],
            [{'href': 'link2', 'rel': 'self'},
             {'href': 'otherlink2', 'rel': 'bookmark'}]
        ]
        self.servers = [{'id': 'a',
                         'status': 'ACTIVE',
                         'created': self.createds[0][0],
                         'image': {'id': 'valid_image'},
                         'flavor': {'id': 'valid_flavor'},
                         'links': self.links[0]},
                        {'id': 'b',
                         'status': 'BUILD',
                         'image': {'id': 'valid_image'},
                         'flavor': {'id': 'valid_flavor'},
                         'created': self.createds[1][0],
                         'addresses': {'private': [{'addr': u'10.0.0.1',
                                                    'version': 4}]},
                         'links': self.links[1]}]

    def test_without_address(self):
        """
        Handles server json that does not have "addresses" in it.
        """
        self.assertEqual(
            NovaServer.from_server_details_json(self.servers[0]),
            NovaServer(id='a',
                       state=ServerState.ACTIVE,
                       image_id='valid_image',
                       flavor_id='valid_flavor',
                       created=self.createds[0][1],
                       servicenet_address='',
                       links=freeze(self.links[0])))

    def test_without_private(self):
        """
        Creates server that does not have private/servicenet IP in it.
        """
        self.servers[0]['addresses'] = {'public': 'p'}
        self.assertEqual(
            NovaServer.from_server_details_json(self.servers[0]),
            NovaServer(id='a',
                       state=ServerState.ACTIVE,
                       image_id='valid_image',
                       flavor_id='valid_flavor',
                       created=self.createds[0][1],
                       servicenet_address='',
                       links=freeze(self.links[0])))

    def test_with_servicenet(self):
        """
        Create server that has servicenet IP in it.
        """
        self.assertEqual(
            NovaServer.from_server_details_json(self.servers[1]),
            NovaServer(id='b',
                       state=ServerState.BUILD,
                       image_id='valid_image',
                       flavor_id='valid_flavor',
                       created=self.createds[1][1],
                       servicenet_address='10.0.0.1',
                       links=freeze(self.links[1])))

    def test_without_image_id(self):
        """
        Create server that has missing image in it in various ways.
        (for the case of BFV)
        """
        for image in ({}, {'id': None}):
            self.servers[0]['image'] = image
            self.assertEqual(
                NovaServer.from_server_details_json(self.servers[0]),
                NovaServer(id='a',
                           state=ServerState.ACTIVE,
                           image_id=None,
                           flavor_id='valid_flavor',
                           created=self.createds[0][1],
                           servicenet_address='',
                           links=freeze(self.links[0])))
        del self.servers[0]['image']
        self.assertEqual(
            NovaServer.from_server_details_json(self.servers[0]),
            NovaServer(id='a',
                       state=ServerState.ACTIVE,
                       image_id=None,
                       flavor_id='valid_flavor',
                       created=self.createds[0][1],
                       servicenet_address='',
                       links=freeze(self.links[0])))

    def test_with_lb_metadata(self):
        """
        Create a server that has load balancer config metadata in it.
        The only desired load balancers created are the ones with valid
        data.
        """
        self.servers[0]['metadata'] = {
            # correct clb config
            'rax:autoscale:lb:CloudLoadBalancer:1':
            '[{"port":80},{"port":90}]',

            # invalid because there is no port
            "rax:autoscale:lb:CloudLoadBalancer:2": '[{}]',
            # two correct lbconfigs and one incorrect one
            'rax:autoscale:lb:CloudLoadBalancer:3':
            '[{"port":80},{"bad":"1"},{"port":90}]',
            # a dictionary instead of a list
            'rax:autoscale:lb:CloudLoadBalancer:4': '{"port": 80}',
            # not even valid json
            'rax:autoscale:lb:CloudLoadBalancer:5': 'invalid json string'
        }
        self.assertEqual(
            NovaServer.from_server_details_json(self.servers[0]),
            NovaServer(id='a',
                       state=ServerState.ACTIVE,
                       image_id='valid_image',
                       flavor_id='valid_flavor',
                       created=self.createds[0][1],
                       desired_lbs=pmap({
                           '1': [CLBDescription(lb_id='1', port=80),
                                 CLBDescription(lb_id='1', port=90)]
                       }),
                       servicenet_address='',
                       links=freeze(self.links[0])))

    def test_lbs_from_metadata_ignores_unsupported_lb_types(self):
        """
        Creating from server json ignores unsupported LB types
        """
        self.servers[0]['metadata'] = {
            "rax:autoscale:lb:RackConnect:{0}".format(uuid4()): None,
            "rax:autoscale:lb:Neutron:456": None
        }
        self.assertEqual(
            NovaServer.from_server_details_json(self.servers[0]),
            NovaServer(id='a',
                       state=ServerState.ACTIVE,
                       image_id='valid_image',
                       flavor_id='valid_flavor',
                       created=self.createds[0][1],
                       desired_lbs=pmap(),
                       servicenet_address='',
                       links=freeze(self.links[0])))


class IPAddressTests(SynchronousTestCase):
    """
    Tests for utility functions that extract IP addresses from server
    dicts.
    """
    def setUp(self):
        """
        Set up a bunch of addresses and a server dict.
        """
        self.addresses = {
            'private': [
                {'addr': '192.168.1.1', 'version': 4},
                {'addr': '10.0.0.1', 'version': 4},
                {'addr': '10.0.0.2', 'version': 4},
                {'addr': '::1', 'version': 6}
            ],
            'public': [
                {'addr': '50.50.50.50', 'version': 4},
                {'addr': '::::', 'version': 6}
            ]}
        self.server_dict = {'addresses': self.addresses}

    def test_private_ipv4_addresses(self):
        """
        :func:`_private_ipv4_addresses` returns all private IPv4 addresses
        from a complete server body.
        """
        result = _private_ipv4_addresses(self.server_dict)
        self.assertEqual(result, ['192.168.1.1', '10.0.0.1', '10.0.0.2'])

    def test_no_private_ip_addresses(self):
        """
        :func:`_private_ipv4_addresses` returns an empty list if the given
        server has no private IPv4 addresses.
        """
        del self.addresses["private"]
        result = _private_ipv4_addresses(self.server_dict)
        self.assertEqual(result, [])

    def test_servicenet_address(self):
        """
        :func:`_servicenet_address` returns the correct ServiceNet
        address, which is the first IPv4 address in the ``private``
        group in the 10.x.x.x range.

        It even does this when there are other addresses in the
        ``private`` group. This happens when the tenant specifies
        their own network named ``private``.
        """
        self.assertEqual(_servicenet_address(self.server_dict), "10.0.0.1")

    def test_no_servicenet_address(self):
        """
        :func:`_servicenet_address` returns :data:`None` if the server has no
        ServiceNet address.
        """
        del self.addresses["private"]
        self.assertEqual(_servicenet_address(self.server_dict), "")<|MERGE_RESOLUTION|>--- conflicted
+++ resolved
@@ -5,11 +5,7 @@
 
 from characteristic import attributes
 
-<<<<<<< HEAD
-from pyrsistent import freeze, pmap
-=======
-from pyrsistent import pmap, pset
->>>>>>> ab1933cf
+from pyrsistent import freeze, pmap, pset
 
 from twisted.trial.unittest import SynchronousTestCase
 
@@ -317,43 +313,7 @@
             self.assertIsNone(
                 group_id_from_metadata({key: "group_id"}))
 
-<<<<<<< HEAD
         self.assertIsNone(group_id_from_metadata({}))
-=======
-        self.assertIsNone(NovaServer.group_id_from_metadata({}))
-
-    def test_lbs_from_metadata_CLB(self):
-        """
-        :func:`NovaServer.lbs_from_metadata` returns a set of
-        `CLBDescription` objects if the metadata is parsable as a CLB config,
-        and ignores the metadata line if unparsable.
-        """
-        metadata = {
-            "rax:autoscale:lb:CloudLoadBalancer:123":
-                '[{"port": 80}, {"port": 8080}]',
-
-            # invalid because there is no port
-            "rax:autoscale:lb:CloudLoadBalancer:234": '[{}]',
-            # invalid because not a list
-            "rax:autoscale:lb:CloudLoadBalancer:345": '{"port": 80}',
-            # invalid because not JSON
-            "rax:autoscale:lb:CloudLoadBalancer:456": 'junk'
-        }
-        self.assertEqual(
-            NovaServer.lbs_from_metadata(metadata),
-            pset([CLBDescription(lb_id='123', port=80),
-                  CLBDescription(lb_id='123', port=8080)]))
-
-    def test_lbs_from_metadata_ignores_unsupported_lb_types(self):
-        """
-        :func:`NovaServer.lbs_from_metadata` ignores unsupported LB types
-        """
-        metadata = {
-            "rax:autoscale:lb:RackConnect:{0}".format(uuid4()): None,
-            "rax:autoscale:lb:Neutron:456": None
-        }
-        self.assertEqual(NovaServer.lbs_from_metadata(metadata), pset())
->>>>>>> ab1933cf
 
     def test_generate_metadata(self):
         """
@@ -506,10 +466,9 @@
                        image_id='valid_image',
                        flavor_id='valid_flavor',
                        created=self.createds[0][1],
-                       desired_lbs=pmap({
-                           '1': [CLBDescription(lb_id='1', port=80),
-                                 CLBDescription(lb_id='1', port=90)]
-                       }),
+                       desired_lbs=pset([
+                           CLBDescription(lb_id='1', port=80),
+                           CLBDescription(lb_id='1', port=90)]),
                        servicenet_address='',
                        links=freeze(self.links[0])))
 
@@ -528,7 +487,7 @@
                        image_id='valid_image',
                        flavor_id='valid_flavor',
                        created=self.createds[0][1],
-                       desired_lbs=pmap(),
+                       desired_lbs=pset(),
                        servicenet_address='',
                        links=freeze(self.links[0])))
 
