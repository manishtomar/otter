"""Tests for convergence gathering."""

from datetime import datetime
from functools import partial
from urllib import urlencode

from effect import (
    ComposedDispatcher,
    Constant,
    Effect,
    ParallelEffects,
    TypeDispatcher,
    sync_perform)

from effect.async import perform_parallel_async
from effect.testing import (
    EQDispatcher, EQFDispatcher, SequenceDispatcher, Stub)

from pyrsistent import freeze

from toolz.functoolz import compose
from toolz.curried import map

from twisted.trial.unittest import SynchronousTestCase

from otter.auth import NoSuchEndpoint
from otter.cloud_client import service_request
from otter.constants import ServiceType
from otter.convergence.gathering import (
    UnexpectedBehaviorError,
    extract_CLB_drained_at,
    get_all_convergence_data,
    get_all_server_details,
    get_clb_contents,
    get_rcv3_contents,
    get_scaling_group_servers,
    merge_servers)
from otter.convergence.model import (
    CLBDescription,
    CLBNode,
    CLBNodeCondition,
    CLBNodeType,
    RCv3Description,
    RCv3Node,
    ServerState)
from otter.test.utils import (
    Cache,
    intent_func,
    noop,
    patch,
    resolve_effect,
    resolve_retry_stubs,
    resolve_stubs,
<<<<<<< HEAD
    server,
    test_dispatcher
=======
    server
>>>>>>> 9f86d156
)
from otter.util.retry import (
    ShouldDelayAndRetry, exponential_backoff_interval, retry_times)
from otter.util.timestamp import timestamp_to_epoch


def _request(requests):
    def request(service_type, method, url):
        response = requests.get((service_type, method, url))
        if response is None:
            raise KeyError("{} not in {}".format((method, url),
                                                 requests.keys()))
        return Effect(Stub(Constant(response)))
    return request


def resolve_svcreq(eff, result, service_type,
                   method, url, headers=None, data=None):
    expected_eff = service_request(
        service_type, method, url, headers=headers, data=data)
    assert eff.intent == expected_eff.intent, "%r != %r" % (
        eff.intent, expected_eff.intent)
    return resolve_effect(eff, result)


def svc_request_args(**params):
    """
    Return service request args with formatted changes_since argument in it
    """
    changes_since = params.pop('changes_since', None)
    if changes_since is not None:
        params['changes-since'] = changes_since.isoformat() + 'Z'
    return (ServiceType.CLOUD_SERVERS, 'GET',
            'servers/detail?{}'.format(urlencode(sorted(params.items()))))


class GetAllServerDetailsTests(SynchronousTestCase):
    """
    Tests for :func:`get_all_server_details`
    """

    def setUp(self):
        """Save basic reused data."""
        self.servers = [{'id': i} for i in range(9)]

    def test_get_all_without_link_to_next_page(self):
        """
        `get_all_server_details` will not fetch again if first does not have
        a link to the next page (either pagination is not supported, or there
        are no more pages)
        """
        fake_response = object()
        body = {'servers': self.servers}
        eff = get_all_server_details(batch_size=10)
        svcreq = resolve_retry_stubs(eff)
        result = resolve_svcreq(
            svcreq, (fake_response, body), *svc_request_args(limit=10))
        self.assertEqual(result, self.servers)

    def test_get_all_ignores_non_next_links(self):
        """
        `get_all_server_details` will ignore links that do not have
        "rel" = "next".
        """
        fake_response = object()
        body = {'servers': self.servers,
                'server_links': [{
                    'href': 'https://ignoreme/path?bleh=1', 'rel': 'prev'}]}
        eff = get_all_server_details(batch_size=10)
        svcreq = resolve_retry_stubs(eff)
        result = resolve_svcreq(
            svcreq, (fake_response, body), *svc_request_args(limit=10))
        self.assertEqual(result, self.servers)

    def test_get_all_with_link_to_next_page(self):
        """
        `get_all_server_details` will fetch again and again until there is
        no more next page.
        """
        servers = [{'id': i} for i in range(20)]
        # first request
        svcreq = resolve_retry_stubs(get_all_server_details(batch_size=10))
        fake_response = object()
        body = {'servers': servers[:10],
                'servers_links': [{
                    'href': 'https://ignoreme/path?limit=10&marker=9',
                    'rel': 'next'}]}
        result = resolve_svcreq(
            svcreq, (fake_response, body), *svc_request_args(limit=10))
        self.assertIsInstance(result, Effect)

        # next request, because previous had a next link
        next_req = resolve_retry_stubs(result)
        body = {'servers': servers[10:],
                'servers_links': [{
                    'href': 'https://ignoreme/path?limit=10&marker=19',
                    'rel': 'next'}]}
        result = resolve_svcreq(
            next_req, (fake_response, body),
            *svc_request_args(limit=10, marker=9))
        self.assertIsInstance(result, Effect)

        # third request, because previous had a next link
        next_req = resolve_retry_stubs(result)
        body = {'servers': []}
        result = resolve_svcreq(next_req, (fake_response, body),
                                *svc_request_args(limit=10, marker=19))

        self.assertEqual(result, servers)

    def test_get_all_blows_up_if_got_same_link_twice(self):
        """
        `get_all_server_details` will raise an exception if it attempts to get
        the same next page link twice in a row (not related to retries - this
        is if Nova returns the same link twice in a row)
        """
        servers = [{'id': i} for i in range(20)]
        # first request
        svcreq = resolve_retry_stubs(get_all_server_details(batch_size=10))
        fake_response = object()
        body = {'servers': servers[:10],
                'servers_links': [{
                    'href': 'https://ignoreme/path?anything=1',
                    'rel': 'next'}]}
        result = resolve_svcreq(svcreq, (fake_response, body),
                                *svc_request_args(limit=10))
        self.assertIsInstance(result, Effect)

        # next request, because previous had a next link
        next_req = resolve_retry_stubs(result)
        body = {'servers': servers[10:],
                'servers_links': [{
                    'href': 'https://ignoreme/path?anything=1',
                    'rel': 'next'}]}
        self.assertRaises(UnexpectedBehaviorError,
                          resolve_svcreq, next_req, (fake_response, body),
                          *svc_request_args(anything=1))

    def test_with_changes_since(self):
        """
        `get_all_server_details` will request for servers based on
        changes_since time
        """
        fake_response = object()
        body = {'servers': self.servers}
        since = datetime(2010, 10, 10, 10, 10, 0)
        eff = get_all_server_details(changes_since=since, batch_size=10)
        svcreq = resolve_retry_stubs(eff)
        result = resolve_svcreq(
            svcreq, (fake_response, body),
            *svc_request_args(changes_since=since, limit=10))
        self.assertEqual(result, self.servers)

    def test_retry(self):
        """The HTTP requests are retried with some appropriate policy."""
        eff = get_all_server_details(batch_size=10)
        self.assertEqual(
            eff.intent.should_retry,
            ShouldDelayAndRetry(can_retry=retry_times(5),
                                next_interval=exponential_backoff_interval(2)))


class GetScalingGroupServersTests(SynchronousTestCase):
    """
    Tests for :func:`get_scaling_group_servers`
    """

    def setUp(self):
        self.now = datetime(2010, 5, 31)
        self.servers1 = [{'id': 'a', 'a': 'b'}, {'id': 'b', 'b': 'c'}]
        self.servers2 = [{'id': 'd', 'd': 'e'}]
        self.freeze = compose(set, map(freeze))

    def _invoke(self):
        return get_scaling_group_servers(
            'tid', 'gid', self.now, cache_class=Cache,
            all_as_servers=intent_func("all-as"),
            all_servers=intent_func("alls"))

    def _test_no_cache(self, empty):
        current = [] if empty else self.servers1
        sequence = SequenceDispatcher([
            ("cachegstidgid", lambda i: (object(), None)),
            (("all-as",), lambda i: {} if empty else {"gid": current}),
            (("cacheistidgid", self.now, current, True), noop)])
        disp = test_dispatcher(sequence)
        with sequence.consume():
            self.assertEqual(
                sync_perform(disp, self._invoke()), current)

    def test_no_cache(self):
        """
        If cache is empty then current list of servers are returned and added
        to the cache
        """
        self._test_no_cache(False)
        self._test_no_cache(True)

    def _test_old_case(self, last_update, as_srvs=True, cur_srvs=True):
        exp_last_update = datetime(2010, 5, 1)
        as_servers = self.servers1
        current = self.servers2
        servers = (as_srvs and as_servers or []) + (cur_srvs and current or [])
        sequence = SequenceDispatcher([
            ("cachegstidgid", lambda i: (object(), last_update)),
            (("all-as", exp_last_update),
             lambda i: {'gid': as_servers} if as_srvs else {}),
            (("all-as",), lambda i: {"gid": current} if cur_srvs else {}),
            (("cacheistidgid", self.now, servers, True), noop)])
        disp = test_dispatcher(sequence)
        with sequence.consume():
            self.assertEqual(
                sync_perform(disp, self._invoke()), servers)

    def test_old_cache(self):
        """
        If cache is older than 30 days then servers returned are got by getting
        current list and changes since last 30 days. The cache is updated with
        this list
        """
        dt = datetime(2010, 3, 1)
        self._test_old_case(dt)
        self._test_old_case(dt, False, True)
        self._test_old_case(dt, True, False)

    def test_from_cache(self):
        """
        If cache is < 30 days old then servers returned are merge of
        changes since the cache time
        """
        asmetakey = "rax:autoscale:group:id"
        cache = [
            {'id': 'a', 'metadata': {asmetakey: "gid"}},
            {'id': 'b', 'metadata': {asmetakey: "gid"}},
            {'id': 'd', 'metadata': {asmetakey: "gid"}}]
        changes = [
            {'id': 'a', 'b': 'c', 'metadata': {asmetakey: "gid"}},
            {'id': 'd', 'metadata': {"changed": "yes"}}]
        last_update = datetime(2010, 5, 20)
        sequence = SequenceDispatcher([
            ("cachegstidgid", lambda i: (cache, last_update)),
            (("alls", last_update), lambda i: changes)])
        disp = test_dispatcher(sequence)
        with sequence.consume():
            self.assertEqual(
                self.freeze(sync_perform(disp, self._invoke())),
                self.freeze([cache[1], changes[0]]))

    def test_merge_servers_precedence(self):
        """
        In :func:`merge_servers`, if first list has common servers with second
        list, the second one takes precedence
        """
        first = [{'id': 'a', 'a': 1}, {'id': 'b', 'b': 2}]
        second = [{'id': 'd', 'd': 3}, {'id': 'b', 'b': 4}]
        self.assertEqual(
            self.freeze(merge_servers(first, second)),
            self.freeze([first[0]] + second))


class ExtractDrainedTests(SynchronousTestCase):
    """
    Tests for :func:`otter.convergence.extract_CLB_drained_at`
    """
    summary = ("Node successfully updated with address: "
               "'10.23.45.6', port: '8080', weight: '1', "
               "condition: 'DRAINING'")
    updated = '2014-10-23T18:10:48.001Z'
    feed = (
        '<feed xmlns="http://www.w3.org/2005/Atom">' +
        '<entry><summary>{}</summary><updated>{}</updated></entry>' +
        '<entry><summary>else</summary><updated>badtime</updated></entry>' +
        '</feed>')

    def test_first_entry(self):
        """
        Takes the first entry only
        """
        feed = self.feed.format(self.summary, self.updated)
        self.assertEqual(extract_CLB_drained_at(feed),
                         timestamp_to_epoch(self.updated))

    def test_invalid_first_entry(self):
        """
        Raises error if first entry is not DRAINING entry
        """
        feed = self.feed.format("Node successfully updated with ENABLED",
                                self.updated)
        self.assertRaises(ValueError, extract_CLB_drained_at, feed)


class GetCLBContentsTests(SynchronousTestCase):
    """
    Tests for :func:`otter.convergence.get_clb_contents`
    """

    def setUp(self):
        """
        Stub request function and mock `extract_CLB_drained_at`
        """
        self.reqs = {
            ('GET', 'loadbalancers', True): {'loadBalancers':
                                             [{'id': 1}, {'id': 2}]},
            ('GET', 'loadbalancers/1/nodes', True): {'nodes': [
                {'id': '11', 'port': 20, 'address': 'a11',
                 'weight': 2, 'condition': 'DRAINING', 'type': 'PRIMARY'},
                {'id': '12', 'port': 20, 'address': 'a12',
                 'weight': 2, 'condition': 'ENABLED', 'type': 'PRIMARY'}]},
            ('GET', 'loadbalancers/2/nodes', True): {'nodes': [
                {'id': '21', 'port': 20, 'address': 'a21',
                 'weight': 3, 'condition': 'ENABLED', 'type': 'PRIMARY'},
                {'id': '22', 'port': 20, 'address': 'a22',
                 'condition': 'DRAINING', 'type': 'PRIMARY'}]},
            ('GET', 'loadbalancers/1/nodes/11.atom', False): '11feed',
            ('GET', 'loadbalancers/2/nodes/22.atom', False): '22feed'
        }
        self.feeds = {'11feed': 1.0, '22feed': 2.0}
        self.mock_eda = patch(
            self, 'otter.convergence.gathering.extract_CLB_drained_at',
            side_effect=lambda f: self.feeds[f])

    def _resolve_request(self, eff):
        """
        Resolve a :obj:`ServiceRequest` based on ``self.reqs`` and assert
        that it's wrapped in a Retry with the expected policy.
        """
        self.assertEqual(
            eff.intent.should_retry,
            ShouldDelayAndRetry(can_retry=retry_times(5),
                                next_interval=exponential_backoff_interval(2)))
        req = eff.intent.effect.intent
        body = self.reqs[(req.method, req.url, req.json_response)]
        fake_response = object()
        return resolve_effect(eff, (fake_response, body))

    def _resolve_lb(self, eff):
        """Resolve the tree of effects used to fetch LB information."""
        # first resolve the request to list LBs
        lb_nodes_fetch = self._resolve_request(eff)
        if type(lb_nodes_fetch) is not Effect:
            # If a parallel effect is *empty*, resolve_stubs will
            # simply return an empty list immediately.
            self.assertEqual(lb_nodes_fetch, [])  # sanity check
            return lb_nodes_fetch
        # which results in a parallel fetch of all nodes from all LBs
        feed_fetches = resolve_effect(
            lb_nodes_fetch,
            map(self._resolve_request, lb_nodes_fetch.intent.effects))
        # which results in a list parallel fetch of feeds for the nodes
        lbnodes = resolve_effect(
            feed_fetches,
            map(self._resolve_request, feed_fetches.intent.effects))
        # and we finally have the CLBNodes.
        return lbnodes

    def test_success(self):
        """
        Gets LB contents with drained_at correctly
        """
        eff = get_clb_contents()
        draining, enabled = CLBNodeCondition.DRAINING, CLBNodeCondition.ENABLED
        make_desc = partial(CLBDescription, port=20, type=CLBNodeType.PRIMARY)
        self.assertEqual(
            self._resolve_lb(eff),
            [CLBNode(node_id='11',
                     address='a11',
                     drained_at=1.0,
                     description=make_desc(lb_id='1',
                                           weight=2,
                                           condition=draining)),
             CLBNode(node_id='12',
                     address='a12',
                     description=make_desc(lb_id='1',
                                           weight=2,
                                           condition=enabled)),
             CLBNode(node_id='21',
                     address='a21',
                     description=make_desc(lb_id='2',
                                           weight=3,
                                           condition=enabled)),
             CLBNode(node_id='22',
                     address='a22',
                     drained_at=2.0,
                     description=make_desc(lb_id='2',
                                           weight=1,
                                           condition=draining))])

    def test_no_lb(self):
        """
        Return empty list if there are no LB
        """
        self.reqs = {('GET', 'loadbalancers', True): {'loadBalancers': []}}
        eff = get_clb_contents()
        self.assertEqual(self._resolve_lb(eff), [])

    def test_no_nodes(self):
        """
        Return empty if there are LBs but no nodes in them
        """
        self.reqs = {
            ('GET', 'loadbalancers', True): {'loadBalancers':
                                             [{'id': 1}, {'id': 2}]},
            ('GET', 'loadbalancers/1/nodes', True): {'nodes': []},
            ('GET', 'loadbalancers/2/nodes', True): {'nodes': []},
        }
        eff = get_clb_contents()
        self.assertEqual(self._resolve_lb(eff), [])

    def test_no_draining(self):
        """
        Doesnt fetch feeds if all nodes are ENABLED
        """
        self.reqs = {
            ('GET', 'loadbalancers', True): {'loadBalancers':
                                             [{'id': 1}, {'id': 2}]},
            ('GET', 'loadbalancers/1/nodes', True): {'nodes': [
                {'id': '11', 'port': 20, 'address': 'a11',
                 'weight': 2, 'condition': 'ENABLED', 'type': 'PRIMARY'}
            ]},
            ('GET', 'loadbalancers/2/nodes', True): {'nodes': [
                {'id': '21', 'port': 20, 'address': 'a21',
                 'weight': 2, 'condition': 'ENABLED', 'type': 'PRIMARY'}
            ]},
        }
        make_desc = partial(CLBDescription, port=20, weight=2,
                            condition=CLBNodeCondition.ENABLED,
                            type=CLBNodeType.PRIMARY)
        eff = get_clb_contents()
        self.assertEqual(
            self._resolve_lb(eff),
            [CLBNode(node_id='11', address='a11',
                     description=make_desc(lb_id='1')),
             CLBNode(node_id='21', address='a21',
                     description=make_desc(lb_id='2'))])


class GetRCv3ContentsTests(SynchronousTestCase):
    """
    Tests for :func:`otter.convergence.get_rcv3_contents`
    """
    def get_dispatcher(self, service_request_mappings):
        """
        Set up an empty dictionary of intents to fake responses, and set up
        the dispatcher.
        """
        eq_dispatcher = EQDispatcher
        if callable(service_request_mappings[0][-1]):
            eq_dispatcher = EQFDispatcher

        return ComposedDispatcher([
            TypeDispatcher({
                ParallelEffects: perform_parallel_async
            }),
            eq_dispatcher(service_request_mappings)
        ])

    def test_returns_flat_list_of_rcv3nodes(self):
        """
        All the nodes returned are in a flat list.
        """
        dispatcher = self.get_dispatcher([
            (service_request(ServiceType.RACKCONNECT_V3, 'GET',
                             'load_balancer_pools').intent,
             (None, [{'id': str(i)} for i in range(2)])),

            (service_request(ServiceType.RACKCONNECT_V3, 'GET',
                             'load_balancer_pools/0/nodes').intent,
             (None,
              [{'id': "0node{0}".format(i),
                'cloud_server': {'id': '0server{0}'.format(i)}}
               for i in range(2)])),

            (service_request(ServiceType.RACKCONNECT_V3, 'GET',
                             'load_balancer_pools/1/nodes').intent,
             (None,
              [{'id': "1node{0}".format(i),
                'cloud_server': {'id': '1server{0}'.format(i)}}
               for i in range(2)])),
        ])

        self.assertEqual(
            sorted(sync_perform(dispatcher, get_rcv3_contents())),
            sorted(
                [RCv3Node(node_id='0node0', cloud_server_id='0server0',
                          description=RCv3Description(lb_id='0')),
                 RCv3Node(node_id='0node1', cloud_server_id='0server1',
                          description=RCv3Description(lb_id='0')),
                 RCv3Node(node_id='1node0', cloud_server_id='1server0',
                          description=RCv3Description(lb_id='1')),
                 RCv3Node(node_id='1node1', cloud_server_id='1server1',
                          description=RCv3Description(lb_id='1'))]))

    def test_no_lb_pools_returns_no_nodes(self):
        """
        If there are no load balancer pools, there are no nodes.
        """
        dispatcher = self.get_dispatcher([(
            service_request(ServiceType.RACKCONNECT_V3, 'GET',
                            'load_balancer_pools').intent,
            (None, [])
        )])
        self.assertEqual(
            sync_perform(dispatcher, get_rcv3_contents()), [])

    def test_no_nodes_on_lbs_no_nodes(self):
        """
        If there are no nodes on each of the load balancer pools, there are no
        nodes returned overall.
        """
        dispatcher = self.get_dispatcher([
            (service_request(ServiceType.RACKCONNECT_V3, 'GET',
                             'load_balancer_pools').intent,
             (None, [{'id': str(i)} for i in range(2)])),

            (service_request(ServiceType.RACKCONNECT_V3, 'GET',
                             'load_balancer_pools/0/nodes').intent,
             (None, [])),

            (service_request(ServiceType.RACKCONNECT_V3, 'GET',
                             'load_balancer_pools/1/nodes').intent,
             (None, []))
        ])

        self.assertEqual(
            sync_perform(dispatcher, get_rcv3_contents()), [])

    def test_rackconnect_not_supported_on_tenant(self):
        """
        If RackConnectV3 is not supported, return no nodes.
        """
        def no_endpoint(intent):
            raise NoSuchEndpoint(service_name='RackConnect', region='DFW')

        dispatcher = self.get_dispatcher([(
            service_request(ServiceType.RACKCONNECT_V3, 'GET',
                            'load_balancer_pools').intent,
            no_endpoint
        )])
        self.assertEqual(
            sync_perform(dispatcher, get_rcv3_contents()), [])


def _constant_as_eff(args, retval):
    return lambda *a: Effect(Stub(Constant(retval))) if a == args else (1 / 0)


class GetAllConvergenceDataTests(SynchronousTestCase):
    """Tests for :func:`get_all_convergence_data`."""

    def setUp(self):
        """Save some stuff."""
        self.servers = [
            {'id': 'a',
             'status': 'ACTIVE',
             'image': {'id': 'image'},
             'flavor': {'id': 'flavor'},
             'created': '1970-01-01T00:00:00Z',
             'addresses': {'private': [{'addr': u'10.0.0.1',
                                        'version': 4}]},
             'links': [{'href': 'link1', 'rel': 'self'}]},
            {'id': 'b',
             'status': 'ACTIVE',
             'image': {'id': 'image'},
             'flavor': {'id': 'flavor'},
             'created': '1970-01-01T00:00:01Z',
             'addresses': {'private': [{'addr': u'10.0.0.2',
                                        'version': 4}]},
             'links': [{'href': 'link2', 'rel': 'self'}]}
        ]
        self.now = datetime(2010, 10, 20, 03, 30, 00)

    def test_success(self):
        """
        The data is returned as a tuple of ([NovaServer], [CLBNode/RCv3Node]).
        """
        clb_nodes = [CLBNode(node_id='node1', address='ip1',
                             description=CLBDescription(lb_id='lb1', port=80))]
        rcv3_nodes = [RCv3Node(node_id='node2', cloud_server_id='a',
                               description=RCv3Description(lb_id='lb2'))]

        eff = get_all_convergence_data(
            'tid',
            'gid',
            self.now,
            get_scaling_group_servers=_constant_as_eff(
                ('tid', 'gid', self.now), self.servers),
            get_clb_contents=_constant_as_eff((), clb_nodes),
            get_rcv3_contents=_constant_as_eff((), rcv3_nodes))

        expected_servers = [
            server('a', ServerState.ACTIVE, servicenet_address='10.0.0.1',
                   links=freeze([{'href': 'link1', 'rel': 'self'}]),
                   json=freeze(self.servers[0])),
            server('b', ServerState.ACTIVE, created=1,
                   servicenet_address='10.0.0.2',
                   links=freeze([{'href': 'link2', 'rel': 'self'}]),
                   json=freeze(self.servers[1]))
        ]
        self.assertEqual(resolve_stubs(eff),
                         (expected_servers, clb_nodes + rcv3_nodes))

    def test_no_group_servers(self):
        """
        If there are no servers in a group, get_all_convergence_data includes
        an empty list.
        """
        eff = get_all_convergence_data(
            'tid',
            'gid',
            self.now,
            get_scaling_group_servers=_constant_as_eff(
                ('tid', 'gid', self.now), []),
            get_clb_contents=_constant_as_eff((), []),
            get_rcv3_contents=_constant_as_eff((), []))

        self.assertEqual(resolve_stubs(eff), ([], []))<|MERGE_RESOLUTION|>--- conflicted
+++ resolved
@@ -51,12 +51,8 @@
     resolve_effect,
     resolve_retry_stubs,
     resolve_stubs,
-<<<<<<< HEAD
     server,
     test_dispatcher
-=======
-    server
->>>>>>> 9f86d156
 )
 from otter.util.retry import (
     ShouldDelayAndRetry, exponential_backoff_interval, retry_times)
