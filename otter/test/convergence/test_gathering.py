--- conflicted
+++ resolved
@@ -10,12 +10,8 @@
 
 from otter.constants import ServiceType
 from otter.convergence.gathering import (
-<<<<<<< HEAD
-    extract_drained_at,
     get_all_convergence_data,
-=======
     extract_CLB_drained_at,
->>>>>>> 84290f05
     get_all_server_details,
     get_clb_contents,
     get_scaling_group_servers,
@@ -366,7 +362,7 @@
             reqfunc,
             'gid',
             get_scaling_group_servers=get_servers,
-            get_load_balancer_contents=get_lb)
+            get_clb_contents=get_lb)
 
         expected_servers = [
             NovaServer(id='a',
