--- conflicted
+++ resolved
@@ -1,11 +1,7 @@
 """Tests for convergence steps."""
 import json
 
-<<<<<<< HEAD
-from effect import Func, TypeDispatcher, sync_perform
-=======
-from effect import Func, base_dispatcher, sync_perform
->>>>>>> ec1e6b84
+from effect import Func, TypeDispatcher, base_dispatcher, sync_perform
 
 from mock import ANY
 
