"""Tests for convergence steps."""
import json

<<<<<<< HEAD
from effect import Effect, Func
=======
from effect import Func, TypeDispatcher, base_dispatcher, sync_perform
>>>>>>> 6981415b

from mock import ANY, patch

from pyrsistent import freeze, pset

from testtools.matchers import IsInstance

from twisted.trial.unittest import SynchronousTestCase

from otter.constants import ServiceType
from otter.convergence.model import (
    CLBDescription,
    CLBNodeCondition,
    CLBNodeType,
    StepResult)
from otter.convergence.steps import (
    AddNodesToCLB,
    BulkAddToRCv3,
    BulkRemoveFromRCv3,
    ChangeCLBNode,
    ConvergeLater,
    CreateServer,
    DeleteServer,
    RemoveNodesFromCLB,
    SetMetadataItemOnServer,
    UnexpectedServerStatus,
    _RCV3_LB_DOESNT_EXIST_PATTERN,
    _RCV3_LB_INACTIVE_PATTERN,
    _RCV3_NODE_ALREADY_A_MEMBER_PATTERN,
    _RCV3_NODE_NOT_A_MEMBER_PATTERN,
    delete_and_verify,
    _rcv3_check_bulk_add,
    _rcv3_check_bulk_delete)
from otter.http import ServiceRequest, has_code, service_request
from otter.test.utils import (
    StubResponse,
    get_fake_service_request_performer,
    matches,
    resolve_effect,
    transform_eq)
from otter.util.hashkey import generate_server_name
from otter.util.http import APIError
from otter.util.retry import (
    Retry, ShouldDelayAndRetry, exponential_backoff_interval, retry_times)


def service_request_error_response(error):
    """
    Returns the error response that gets passed to error handlers on the
    service request effect.

    That is, (type of error, actual error, traceback object)

    Just returns None for the traceback object.
    """
    return (type(error), error, None)


class CreateServerTests(SynchronousTestCase):
    """
    Tests for :obj:`CreateServer.as_effect`.
    """

    def test_create_server_request_with_name(self):
        """
        :obj:`CreateServer.as_effect` produces a request for creating a server.
        If the name is given, a randomly generated suffix is appended to the
        server name.
        """
        create = CreateServer(
            server_config=freeze({'server': {'name': 'myserver',
                                             'flavorRef': '1'}}))
        eff = create.as_effect()
        self.assertEqual(eff.intent, Func(generate_server_name))
        eff = resolve_effect(eff, 'random-name')
        self.assertEqual(
            eff.intent,
            service_request(
                ServiceType.CLOUD_SERVERS,
                'POST',
                'servers',
                data={'server': {'name': 'myserver-random-name',
                                 'flavorRef': '1'}},
                success_pred=has_code(202),
                reauth_codes=(401,)).intent)

    def test_create_server_noname(self):
        """
        :obj:`CreateServer.as_effect`, when no name is provided in the launch
        config, will generate the name will from scratch.

        This only verifies intent; result reporting is tested in
        :meth:`test_create_server`.
        """
        create = CreateServer(
            server_config=freeze({'server': {'flavorRef': '1'}}))
        eff = create.as_effect()
        self.assertEqual(eff.intent, Func(generate_server_name))
        eff = resolve_effect(eff, 'random-name')
        self.assertEqual(
            eff.intent,
            service_request(
                ServiceType.CLOUD_SERVERS,
                'POST',
                'servers',
                data={'server': {'name': 'random-name', 'flavorRef': '1'}},
                success_pred=has_code(202),
                reauth_codes=(401,)).intent)

    def test_create_server_success_case(self):
        """
        :obj:`CreateServer.as_effect`, when it results in a successful create,
        returns with :obj:`StepResult.RETRY`.
        """
        eff = CreateServer(
            server_config=freeze({'server': {'flavorRef': '1'}})).as_effect()
        eff = resolve_effect(eff, 'random-name')

        self.assertEqual(
            resolve_effect(eff, (StubResponse(202, {}), {"server": {}})),
            (StepResult.RETRY, []))

    def test_create_server_400_parseable_failures(self):
        """
        :obj:`CreateServer.as_effect`, when it results in 400 failure code,
        returns with :obj:`StepResult.FAILURE` and whatever message was
        included in the Nova bad request message.
        """
        eff = CreateServer(
            server_config=freeze({'server': {'flavorRef': '1'}})).as_effect()
        eff = resolve_effect(eff, 'random-name')

        # 400's we've seen so far
        nova_400s = (
            ("Bad networks format: network uuid is not in proper format "
             "(2b55377-890e-4fc9-9ece-ad5a414a788e)"),
            "Image 644d0755-e69b-4ca0-b99b-3abc2f20f7c0 is not active.",
            "Flavor's disk is too small for requested image.",
            "Invalid key_name provided.",
            ("Requested image 1dff348d-c06e-4567-a0b2-f4342575979e has "
             "automatic disk resize disabled."),
            "OS-DCF:diskConfig must be either 'MANUAL' or 'AUTO'.",
        )
        for message in nova_400s:
            api_error = APIError(
                code=400,
                body=json.dumps({
                    'badRequest': {
                        'message': message,
                        'code': 400
                    }
                }),
                headers={})
            self.assertEqual(
                resolve_effect(eff, service_request_error_response(api_error),
                               is_error=True),
                (StepResult.FAILURE, [message]))

    def test_create_server_400_unrecognized_failures_retry(self):
        """
        :obj:`CreateServer.as_effect`, when it results in a 400 failure code
        without a recognized body, invalidates the auth cache and returns with
        :obj:`StepResult.RETRY`.
        """
        eff = CreateServer(
            server_config=freeze({'server': {'flavorRef': '1'}})).as_effect()
        eff = resolve_effect(eff, 'random-name')

        # 400's with we don't recognize
        invalid_400s = (
            json.dumps({
                "what?": {
                    "message": "Invalid key_name provided.", "code": 400
                }}),
            json.dumps(["not expected json format"]),
            "not json")

        for message in invalid_400s:
            api_error = APIError(code=400, body=message, headers={})
            self.assertEqual(
                resolve_effect(eff, service_request_error_response(api_error),
                               is_error=True),
                (StepResult.RETRY, []))

    def test_create_server_403_json_parseable_failures(self):
        """
        :obj:`CreateServer.as_effect`, when it results in a 403 failure code
        with a recognized JSON body, returns with :obj:`StepResult.FAILURE` and
        whatever message was included in the Nova forbidden message.
        """
        eff = CreateServer(
            server_config=freeze({'server': {'flavorRef': '1'}})).as_effect()
        eff = resolve_effect(eff, 'random-name')

        # 403's with JSON bodies we've seen so far that are not auth issues
        nova_json_403s = (
            ("Quota exceeded for ram: Requested 1024, but already used 131072 "
             "of 131072 ram"),
            ("Quota exceeded for instances: Requested 1, but already used "
             "100 of 100 instances"),
            ("Quota exceeded for onmetal-compute-v1-instances: Requested 1, "
             "but already used 10 of 10 onmetal-compute-v1-instances")
        )

        for message in nova_json_403s:
            api_error = APIError(
                code=403,
                body=json.dumps({
                    "forbidden": {
                        "message": message,
                        "code": 403
                    }
                }),
                headers={})
            self.assertEqual(
                resolve_effect(eff, service_request_error_response(api_error),
                               is_error=True),
                (StepResult.FAILURE, [message]))

    def test_create_server_403_plaintext_parseable_failures(self):
        """
        :obj:`CreateServer.as_effect`, when it results in a 403 failure code
        with a recognized plain text body, returns with
        :obj:`StepResult.FAILURE` and whatever message was included in the
        Nova forbidden message.
        """
        eff = CreateServer(
            server_config=freeze({'server': {'flavorRef': '1'}})).as_effect()
        eff = resolve_effect(eff, 'random-name')

        # 403's with JSON bodies we've seen so far that are not auth issues
        nova_plain_403s = (
            ("Networks (00000000-0000-0000-0000-000000000000,"
             "11111111-1111-1111-1111-111111111111) required but missing"),
            "Networks (00000000-0000-0000-0000-000000000000) not allowed",
            "Exactly 1 isolated network(s) must be attached"
        )

        for message in nova_plain_403s:
            api_error = APIError(
                code=403,
                body="".join((
                    "403 Forbidden\n\n",
                    "Access was denied to this resource.\n\n ",
                    message)),
                headers={})
            self.assertEqual(
                resolve_effect(eff, service_request_error_response(api_error),
                               is_error=True),
                (StepResult.FAILURE, [message]))

    def test_create_server_403_unrecognized_failures_retry(self):
        """
        :obj:`CreateServer.as_effect`, when it results in a 403 failure code
        without a recognized body, invalidates the auth cache and returns with
        :obj:`StepResult.RETRY`.
        """
        eff = CreateServer(
            server_config=freeze({'server': {'flavorRef': '1'}})).as_effect()
        eff = resolve_effect(eff, 'random-name')

        # 403's with JSON and plaintext bodies don't recognize
        invalid_403s = (
            json.dumps({"what?": {"message": "meh", "code": 403}}),
            "403 Forbidden\n\nAccess was denied to this resource.\n\n bleh",
            ("403 Forbidden\n\nAccess was denied to this resource.\n\n "
             "Quota exceeded for ram: Requested 1024, but already used 131072 "
             "of 131072 ram"),
            "not even a message")

        for message in invalid_403s:
            api_error = APIError(code=403, body=message, headers={})
            self.assertEqual(
                resolve_effect(eff, service_request_error_response(api_error),
                               is_error=True),
                (StepResult.RETRY, []))

    def test_create_server_non_400_or_403_failures(self):
        """
        :obj:`CreateServer.as_effect`, when it results in a non-400, non-403
        failure code without a recognized body, invalidates the auth cache and
        returns with :obj:`StepResult.RETRY`.
        """
        eff = CreateServer(
            server_config=freeze({'server': {'flavorRef': '1'}})).as_effect()
        eff = resolve_effect(eff, 'random-name')

        api_error = APIError(code=500, body="this is a 500", headers={})
        self.assertEqual(
            resolve_effect(eff, service_request_error_response(api_error),
                           is_error=True),
            (StepResult.RETRY, []))


class DeleteServerTests(SynchronousTestCase):
    """
    Tests for :obj:`DeleteServer`
    """

    @patch('otter.convergence.steps.delete_and_verify')
    def test_delete_server(self, mock_dav):
        """
        :obj:`DeleteServer.as_effect` calls `delete_and_verify` with
        retries. It returns SUCCESS on completion and RETRY on failure
        """
        mock_dav.side_effect = lambda sid: Effect(sid)
        eff = DeleteServer(server_id='abc123').as_effect()
        self.assertIsInstance(eff.intent, Retry)
        self.assertEqual(
            eff.intent.should_retry,
            ShouldDelayAndRetry(can_retry=retry_times(10),
                                next_interval=exponential_backoff_interval(2)))
        self.assertEqual(eff.intent.effect.intent, 'abc123')

        self.assertEqual(
            resolve_effect(eff, (None, {})),
            (StepResult.SUCCESS, []))

        self.assertEqual(
            resolve_effect(eff,
                           (APIError, APIError(500, None, None), None),
                           is_error=True),
            (StepResult.RETRY, []))

    def test_delete_and_verify_del_404(self):
        """
        :func:`delete_and_verify` invokes server delete and succeeds on 404
        """
        eff = delete_and_verify('sid')
        self.assertEqual(
            eff.intent,
            service_request(
                ServiceType.CLOUD_SERVERS, 'DELETE', 'servers/sid',
                success_pred=has_code(404)).intent)
        self.assertEqual(resolve_effect(eff, (ANY, {})), (ANY, {}))

    def test_delete_and_verify_del_fails(self):
        """
        :func:`delete_and_verify` fails if delete server fails
        """
        eff = delete_and_verify('sid')
        self.assertRaises(
            APIError,
            resolve_effect,
            eff,
            service_request_error_response(APIError(500, '')),
            is_error=True)

    def test_delete_and_verify_del_fails_non_apierror(self):
        """
        :func:`delete_and_verify` fails if delete server fails with error
        other than APIError
        """
        eff = delete_and_verify('sid')
        self.assertRaises(
            ValueError,
            resolve_effect,
            eff,
            service_request_error_response(ValueError('meh')),
            is_error=True)

    def test_delete_and_verify_verifies(self):
        """
        :func:`delete_and_verify` verifies if the server task_state has changed
        to "deleting" after successful delete server call and suceeds if that
        has happened
        """
        eff = delete_and_verify('sid')
        eff = resolve_effect(
            eff, service_request_error_response(APIError(204, {})),
            is_error=True)

        self.assertEqual(
            eff.intent,
            service_request(
                ServiceType.CLOUD_SERVERS, 'GET', 'servers/sid/details',
                success_pred=has_code(200)).intent)
        r = resolve_effect(
            eff, (object(),
                  {'server': {"OS-EXT-STS:task_state": 'deleting'}}))
        self.assertIsNone(r)

    def test_delete_and_verify_verify_unexpectedstatus(self):
        """
        :func:`delete_and_verify` raises `UnexpectedServerStatus` error
        if server status returned after deleting is not "deleting"
        """
        eff = delete_and_verify('sid')
        eff = resolve_effect(
            eff, service_request_error_response(APIError(204, {})),
            is_error=True)
        self.assertRaises(
            UnexpectedServerStatus,
            resolve_effect,
            eff,
            (object(), {'server': {"OS-EXT-STS:task_state": 'bad'}})
        )

    def test_delete_and_verify_verify_404_succeeds(self):
        """
        :func:`delete_and_verify` succeeds if get details after deleting
        returns 404
        """
        eff = delete_and_verify('sid')
        eff = resolve_effect(
            eff, service_request_error_response(APIError(204, {})),
            is_error=True)
        r = resolve_effect(
            eff, service_request_error_response(APIError(404, {})),
            is_error=True)
        self.assertTrue(r)


class StepAsEffectTests(SynchronousTestCase):
    """
    Tests for converting :obj:`IStep` implementations to :obj:`Effect`s.
    """
    def test_set_metadata_item(self):
        """
        :obj:`SetMetadataItemOnServer.as_effect` produces a request for
        setting a metadata item on a particular server.
        """
        meta = SetMetadataItemOnServer(server_id='abc123', key='metadata_key',
                                       value='teapot')
        eff = meta.as_effect()
        self.assertEqual(
            eff.intent,
            service_request(
                ServiceType.CLOUD_SERVERS,
                'PUT',
                'servers/abc123/metadata/metadata_key',
                data={'meta': {'metadata_key': 'teapot'}},
                success_pred=has_code(200, 404)).intent)

        self.assertEqual(
            resolve_effect(eff, (None, {})),
            (StepResult.SUCCESS, []))

        err = APIError(500, None, None)
        self.assertEqual(
            resolve_effect(eff,
                           (APIError, err, None),
                           is_error=True),
            (StepResult.RETRY, [err]))

    def test_change_load_balancer_node(self):
        """
        :obj:`ChangeCLBNode.as_effect` produces a request for
        modifying a load balancer node.
        """
        changenode = ChangeCLBNode(
            lb_id='abc123',
            node_id='node1',
            condition=CLBNodeCondition.DRAINING,
            weight=50,
            type=CLBNodeType.PRIMARY)
        self.assertEqual(
            changenode.as_effect(),
            service_request(
                ServiceType.CLOUD_LOAD_BALANCERS,
                'PUT',
                'loadbalancers/abc123/nodes/node1',
                data={'condition': 'DRAINING',
                      'weight': 50},
                success_pred=has_code(202)))

    def test_add_nodes_to_clb(self):
        """
        :obj:`AddNodesToCLB` produces a request for adding any number of nodes
        to a cloud load balancer.
        """
        lb_id = "12345"
        lb_nodes = pset([
            ('1.2.3.4', CLBDescription(lb_id=lb_id, port=80)),
            ('1.2.3.4', CLBDescription(lb_id=lb_id, port=8080)),
            ('2.3.4.5', CLBDescription(lb_id=lb_id, port=80))
        ])
        step = AddNodesToCLB(lb_id=lb_id, address_configs=lb_nodes)
        request = step.as_effect()

        self.assertEqual(
            request.intent,
            service_request(
                ServiceType.CLOUD_LOAD_BALANCERS,
                'POST',
                "loadbalancers/12345/nodes",
                json_response=True,
                success_pred=ANY,
                data={"nodes": ANY}).intent)

        node_data = sorted(request.intent.data['nodes'],
                           key=lambda n: (n['address'], n['port']))
        self.assertEqual(node_data, [
            {'address': '1.2.3.4',
             'port': 80,
             'condition': 'ENABLED',
             'type': 'PRIMARY',
             'weight': 1},
            {'address': '1.2.3.4',
             'port': 8080,
             'condition': 'ENABLED',
             'type': 'PRIMARY',
             'weight': 1},
            {'address': '2.3.4.5',
             'port': 80,
             'condition': 'ENABLED',
             'type': 'PRIMARY',
             'weight': 1}
        ])

    def test_add_nodes_to_clb_success_response_codes(self):
        """
        :obj:`AddNodesToCLB` only accepts 202, 413, and some 422 responses.
        """
        lb_id = "12345"
        lb_nodes = pset([('1.2.3.4', CLBDescription(lb_id=lb_id, port=80))])
        step = AddNodesToCLB(lb_id=lb_id, address_configs=lb_nodes)
        request = step.as_effect()

        def get_result(response, body):
            return sync_perform(
                TypeDispatcher({
                    ServiceRequest:
                    get_fake_service_request_performer((response, body))
                }),
                request)

        self.assertEqual(get_result(StubResponse(202, {}), ''),
                         (StepResult.SUCCESS, []))

        self.assertEqual(
            get_result(
                StubResponse(422, {}),
                {
                    "message": "Duplicate nodes detected. One or more "
                               "nodes already configured on load "
                               "balancer.",
                    "code": 422
                }),
            (StepResult.SUCCESS, []))

    def test_add_nodes_to_clb_failure_response_codes(self):
        """
        :obj:`AddNodesToCLB` retries on 422 Pending Update responses, and
        fails on non-202, non-413 errors, non-422 recognized responses.
        """
        lb_id = "12345"
        lb_nodes = pset([('1.2.3.4', CLBDescription(lb_id=lb_id, port=80))])
        step = AddNodesToCLB(lb_id=lb_id, address_configs=lb_nodes)
        request = step.as_effect()

        def get_result(response, body):
            return sync_perform(
                TypeDispatcher({
                    ServiceRequest:
                    get_fake_service_request_performer((response, body))
                }),
                request)

        # Retry on pending update or on over-limit
        self.assertEqual(
            get_result(
                StubResponse(422, {}),
                {
                    "message": "Load Balancer '12345' has a status of "
                               "'PENDING_UPDATE' and is considered immutable.",
                    "code": 422
                }),
            (StepResult.RETRY, [matches(IsInstance(APIError))]))

        self.assertEqual(get_result(StubResponse(413, {}), ''),
                         (StepResult.RETRY, [matches(IsInstance(APIError))]))

        # Fail on everything else
        self.assertEqual(get_result(StubResponse(404, {}), ''),
                         (StepResult.FAILURE, [matches(IsInstance(APIError))]))

        self.assertEqual(get_result(StubResponse(400, {}), ''),
                         (StepResult.FAILURE, [matches(IsInstance(APIError))]))

        self.assertEqual(
            get_result(
                StubResponse(422, {}),
                {
                    "message": "The load balancer is deleted and considered "
                               "immutable.",
                    "code": 422
                }),
            (StepResult.FAILURE, [matches(IsInstance(APIError))]))

        self.assertEqual(
            get_result(
                StubResponse(422, {}),
                {
                    "message": "Load Balancer '12345' has a status of "
                               "'PENDING_DELETE' and is considered immutable.",
                    "code": 422
                }),
            (StepResult.FAILURE, [matches(IsInstance(APIError))]))

    def test_remove_nodes_from_clb(self):
        """
        :obj:`RemoveNodesToCLB` produces a request for deleting any number of
        nodes from a cloud load balancer.
        """
        lb_id = "12345"
        node_ids = [str(i) for i in range(5)]

        step = RemoveNodesFromCLB(lb_id=lb_id, node_ids=pset(node_ids))
        request = step.as_effect()
        self.assertEqual(
            request.intent,
            service_request(
                ServiceType.CLOUD_LOAD_BALANCERS,
                'DELETE',
                "loadbalancers/12345/nodes",
                params={'id': transform_eq(sorted, node_ids)},
                json_response=True,
                success_pred=ANY).intent)

    def test_remove_nodes_from_clb_predicate(self):
        """
        :obj:`RemoveNodesFromCLB` only accepts 202, 413, 400, and some 422
        responses.  However, only 202, 413, and 422s are covered by this test.
        400's will be covered by another test as they require retry.
        """
        lb_id = "12345"
        node_ids = [str(i) for i in range(5)]
        step = RemoveNodesFromCLB(lb_id=lb_id, node_ids=pset(node_ids))
        request = step.as_effect()

        self.assertTrue(request.intent.json_response)

        predicate = request.intent.success_pred

        self.assertTrue(predicate(StubResponse(202, {}), None))
        self.assertTrue(predicate(StubResponse(413, {}), None))
        self.assertTrue(predicate(
            StubResponse(422, {}),
            {
                "message": "The load balancer is deleted and considered "
                           "immutable.",
                "code": 422
            }))
        self.assertTrue(predicate(
            StubResponse(422, {}),
            {
                "message": "Load Balancer '12345' has a status of "
                           "'PENDING_UPDATE' and is considered immutable.",
                "code": 422
            }))
        self.assertTrue(predicate(
            StubResponse(422, {}),
            {
                "message": "Load Balancer '12345' has a status of "
                           "'PENDING_DELETE' and is considered immutable.",
                "code": 422
            }))

        self.assertFalse(predicate(StubResponse(404, {}), None))
        self.assertFalse(predicate(
            StubResponse(422, {}),
            {
                "message": "Duplicate nodes detected. One or more "
                           "nodes already configured on load "
                           "balancer.",
                "code": 422
            }))
        # This one is just malformed but similar to a good message.
        self.assertFalse(predicate(
            StubResponse(422, {}),
            {
                "message": "The load balancer is considered immutable.",
                "code": 422
            }))

    def test_remove_nodes_from_clb_retry(self):
        """
        :obj:`RemoveNodesFromCLB`, on receiving a 400, parses out the nodes
        that are no longer on the load balancer, and retries the bulk delete
        with those nodes removed.
        """
        lb_id = "12345"
        node_ids = [str(i) for i in range(5)]
        error_body = {
            "validationErrors": {
                "messages": [
                    "Node ids 1,2,3 are not a part of your loadbalancer"
                ]
            },
            "message": "Validation Failure",
            "code": 400,
            "details": "The object is not valid"
        }

        step = RemoveNodesFromCLB(lb_id=lb_id, node_ids=pset(node_ids))
        eff = resolve_effect(step.as_effect(),
                             (StubResponse(400, {}), error_body))
        self.assertEqual(
            eff.intent,
            service_request(
                ServiceType.CLOUD_LOAD_BALANCERS,
                'DELETE',
                'loadbalancers/12345/nodes',
                params={'id': transform_eq(sorted, ['0', '4'])},
                success_pred=ANY,
                json_response=True).intent)

    def _generic_bulk_rcv3_step_test(self, step_class, expected_method):
        """
        A generic test for bulk RCv3 steps.

        :param step_class: The step class under test.
        :param str method: The expected HTTP method of the request.
        """
        lb_node_pairs = pset([
            ("lb-1", "node-a"),
            ("lb-1", "node-b"),
            ("lb-1", "node-c"),
            ("lb-1", "node-d"),
            ("lb-2", "node-a"),
            ("lb-2", "node-b"),
            ("lb-3", "node-c"),
            ("lb-3", "node-d")
        ])
        step = step_class(lb_node_pairs=lb_node_pairs)
        request = step.as_effect()
        self.assertEqual(request.intent.service_type,
                         ServiceType.RACKCONNECT_V3)
        self.assertEqual(request.intent.method, expected_method)

        success_pred = request.intent.success_pred
        if request.intent.method == "POST":
            self.assertEqual(success_pred, has_code(201, 409))
        else:
            self.assertEqual(success_pred, has_code(204, 409))

        self.assertEqual(request.intent.url, "load_balancer_pools/nodes")
        self.assertEqual(request.intent.headers, None)

        expected_data = [
            {'load_balancer_pool': {'id': 'lb-1'},
             'cloud_server': {'id': 'node-a'}},
            {'load_balancer_pool': {'id': 'lb-1'},
             'cloud_server': {'id': 'node-b'}},
            {'load_balancer_pool': {'id': 'lb-1'},
             'cloud_server': {'id': 'node-c'}},
            {'load_balancer_pool': {'id': 'lb-1'},
             'cloud_server': {'id': 'node-d'}},
            {'load_balancer_pool': {'id': 'lb-2'},
             'cloud_server': {'id': 'node-a'}},
            {'load_balancer_pool': {'id': 'lb-2'},
             'cloud_server': {'id': 'node-b'}},
            {'load_balancer_pool': {'id': 'lb-3'},
             'cloud_server': {'id': 'node-c'}},
            {'load_balancer_pool': {'id': 'lb-3'},
             'cloud_server': {'id': 'node-d'}}
        ]

        def key_fn(e):
            return (e["load_balancer_pool"]["id"], e["cloud_server"]["id"])

        request_data = sorted(request.intent.data, key=key_fn)
        self.assertEqual(request_data, expected_data)

    def test_add_nodes_to_rcv3_load_balancers(self):
        """
        :obj:`BulkAddToRCv3.as_effect` produces a request for
        adding any combination of nodes to any combination of RCv3 load
        balancers.
        """
        self._generic_bulk_rcv3_step_test(BulkAddToRCv3, "POST")

    def test_remove_nodes_from_rcv3_load_balancers(self):
        """
        :obj:`BulkRemoveFromRCv3.as_effect` produces a request
        for removing any combination of nodes from any combination of RCv3
        load balancers.
        """
        self._generic_bulk_rcv3_step_test(
            BulkRemoveFromRCv3, "DELETE")


_RCV3_TEST_DATA = {
    _RCV3_NODE_NOT_A_MEMBER_PATTERN: [
        ('Node d6d3aa7c-dfa5-4e61-96ee-1d54ac1075d2 is not a member of '
         'Load Balancer Pool d95ae0c4-6ab8-4873-b82f-f8433840cff2',
         {'lb_id': 'd95ae0c4-6ab8-4873-b82f-f8433840cff2',
          'node_id': 'd6d3aa7c-dfa5-4e61-96ee-1d54ac1075d2'}),
        ('Node D6D3AA7C-DFA5-4E61-96EE-1D54AC1075D2 is not a member of '
         'Load Balancer Pool D95AE0C4-6AB8-4873-B82F-F8433840CFF2',
         {'lb_id': 'D95AE0C4-6AB8-4873-B82F-F8433840CFF2',
          'node_id': 'D6D3AA7C-DFA5-4E61-96EE-1D54AC1075D2'})
    ],
    _RCV3_NODE_ALREADY_A_MEMBER_PATTERN: [
        ('Cloud Server d6d3aa7c-dfa5-4e61-96ee-1d54ac1075d2 is already '
         'a member of Load Balancer Pool '
         'd95ae0c4-6ab8-4873-b82f-f8433840cff2',
         {'lb_id': 'd95ae0c4-6ab8-4873-b82f-f8433840cff2',
          'node_id': 'd6d3aa7c-dfa5-4e61-96ee-1d54ac1075d2'}),
        ('Cloud Server D6D3AA7C-DFA5-4E61-96EE-1D54AC1075D2 is already '
         'a member of Load Balancer Pool '
         'D95AE0C4-6AB8-4873-B82F-F8433840CFF2',
         {'lb_id': 'D95AE0C4-6AB8-4873-B82F-F8433840CFF2',
          'node_id': 'D6D3AA7C-DFA5-4E61-96EE-1D54AC1075D2'})
    ],
    _RCV3_LB_INACTIVE_PATTERN: [
        ('Load Balancer Pool d95ae0c4-6ab8-4873-b82f-f8433840cff2 is '
         'not in an ACTIVE state',
         {"lb_id": "d95ae0c4-6ab8-4873-b82f-f8433840cff2"}),
        ('Load Balancer Pool D95AE0C4-6AB8-4873-B82F-F8433840CFF2 is '
         'not in an ACTIVE state',
         {"lb_id": "D95AE0C4-6AB8-4873-B82F-F8433840CFF2"})
    ],
    _RCV3_LB_DOESNT_EXIST_PATTERN: [
        ("Load Balancer Pool d95ae0c4-6ab8-4873-b82f-f8433840cff2 does "
         "not exist",
         {"lb_id": "d95ae0c4-6ab8-4873-b82f-f8433840cff2"}),
        ("Load Balancer Pool D6D3AA7C-DFA5-4E61-96EE-1D54AC1075D2 does "
         "not exist",
         {"lb_id": "D6D3AA7C-DFA5-4E61-96EE-1D54AC1075D2"})
    ]
}


class RCv3RegexTests(SynchronousTestCase):
    """
    Tests for the RCv3 error parsing regexes.
    """
    def _regex_test(self, test_pattern):
        """A generic regex test.

        Asserts that the given test pattern has test data, matches all
        of its test data, and that it does not match all of the test
        data for all of the other patterns.
        """
        self.assertIn(test_pattern, _RCV3_TEST_DATA)
        for pattern, test_data in _RCV3_TEST_DATA.iteritems():
            if pattern is not test_pattern:
                for message, _ in test_data:
                    self.assertIdentical(test_pattern.match(message), None)
            else:
                for message, expected_group_dict in test_data:
                    res = pattern.match(message)
                    self.assertNotIdentical(res, None)
                    self.assertEqual(res.groupdict(), expected_group_dict)

    def test_node_not_a_member_regex(self):
        """
        The regex for parsing messages saying the node isn't part of the
        load balancer parses those messages. It rejects other
        messages.
        """
        self._regex_test(_RCV3_NODE_NOT_A_MEMBER_PATTERN)

    def test_node_already_a_member_regex(self):
        """
        The regex for parsing messages saying the node is already part of
        the load balancer parses those messages. It rejects other
        messages.
        """
        self._regex_test(_RCV3_NODE_ALREADY_A_MEMBER_PATTERN)

    def test_lb_inactive_regex(self):
        """
        The regex for parsing messages saying the load balancer is
        inactive parses those messages. It rejects other messages.
        """
        self._regex_test(_RCV3_LB_INACTIVE_PATTERN)

    def test_no_such_lb_message(self):
        """
        The regex for parsing messages saying the load balancer doesn't
        exist, parses those messages. It rejects other messages.
        """
        self._regex_test(_RCV3_LB_DOESNT_EXIST_PATTERN)


class RCv3CheckBulkAddTests(SynchronousTestCase):
    """
    Tests for :func:`_rcv3_check_bulk_add`.
    """
    def test_good_response(self):
        """
        If the response code indicates success, the response was successful.
        """
        node_a_id = '825b8c72-9951-4aff-9cd8-fa3ca5551c90'
        lb_a_id = '2b0e17b6-0429-4056-b86c-e670ad5de853'

        node_b_id = "d6d3aa7c-dfa5-4e61-96ee-1d54ac1075d2"
        lb_b_id = 'd95ae0c4-6ab8-4873-b82f-f8433840cff2'

        pairs = [(lb_a_id, node_a_id), (lb_b_id, node_b_id)]

        resp = StubResponse(201, {})
        body = [{"cloud_server": {"id": node_id},
                 "load_balancer_pool": {"id": lb_id}}
                for (lb_id, node_id) in pairs]
        res = _rcv3_check_bulk_add(pairs, (resp, body))
        self.assertEqual(res, (StepResult.SUCCESS, []))

    def test_try_again(self):
        """
        If a node is already on the load balancer, returns an effect that
        removes the remaining load balancer pairs.
        """
        # This little piggy is already on the load balancer
        node_a_id = '825b8c72-9951-4aff-9cd8-fa3ca5551c90'
        lb_a_id = '2b0e17b6-0429-4056-b86c-e670ad5de853'

        # This little piggy is going to be added to this load balancer
        node_b_id = "d6d3aa7c-dfa5-4e61-96ee-1d54ac1075d2"
        lb_b_id = 'd95ae0c4-6ab8-4873-b82f-f8433840cff2'

        resp = StubResponse(409, {})
        body = {"errors":
                ["Cloud Server {node_id} is already a member of Load "
                 "Balancer Pool {lb_id}"
                 .format(node_id=node_a_id, lb_id=lb_a_id)]}
        eff = _rcv3_check_bulk_add(
            [(lb_a_id, node_a_id),
             (lb_b_id, node_b_id)],
            (resp, body))
        expected_intent = service_request(
            service_type=ServiceType.RACKCONNECT_V3,
            method="POST",
            url='load_balancer_pools/nodes',
            data=[
                {'load_balancer_pool': {'id': lb_b_id},
                 'cloud_server': {'id': node_b_id}}],
            success_pred=has_code(201, 409)).intent
        self.assertEqual(eff.intent, expected_intent)
        (partial_check_bulk_add, _), = eff.callbacks
        self.assertEqual(partial_check_bulk_add.func,
                         _rcv3_check_bulk_add)
        expected_pairs = pset([(lb_b_id, node_b_id)])
        self.assertEqual(partial_check_bulk_add.args, (expected_pairs,))
        self.assertEqual(partial_check_bulk_add.keywords, None)

    def test_node_already_a_member(self):
        """
        If all nodes were already member of the load balancers we were
        trying to add them to, the request is successful.
        """
        node_id = "d6d3aa7c-dfa5-4e61-96ee-1d54ac1075d2"
        lb_id = 'd95ae0c4-6ab8-4873-b82f-f8433840cff2'
        pairs = [(lb_id, node_id)]

        resp = StubResponse(409, {})
        body = {"errors": [
            "Cloud Server {node_id} is already a member of Load "
            "Balancer Pool {lb_id}".format(node_id=node_id, lb_id=lb_id)]}
        result = _rcv3_check_bulk_add(pairs, (resp, body))
        self.assertEqual(result, (StepResult.SUCCESS, []))

    def test_lb_inactive(self):
        """
        If one of the LBs we tried to attach one or more nodes to is
        inactive, the request fails.
        """
        node_id = "d6d3aa7c-dfa5-4e61-96ee-1d54ac1075d2"
        lb_id = 'd95ae0c4-6ab8-4873-b82f-f8433840cff2'
        pairs = [(lb_id, node_id)]

        resp = StubResponse(409, {})
        body = {"errors": [
            "Load Balancer Pool {lb_id} is not in an ACTIVE state"
            .format(lb_id=lb_id)]}
        result = _rcv3_check_bulk_add(pairs, (resp, body))
        self.assertEqual(
            result,
            (StepResult.FAILURE,
             ["RCv3 LB {lb_id} was inactive".format(lb_id=lb_id)]))

    def test_multiple_lbs_inactive(self):
        """
        If multiple LBs we tried to attach one or more nodes to is
        inactive, the request fails, and all of the inactive LBs are
        reported.

        By logging as much of the failure as we can see, we will
        hopefully produce better audit logs.
        """
        node_id = "d6d3aa7c-dfa5-4e61-96ee-1d54ac1075d2"
        lb_1_id = 'd95ae0c4-6ab8-4873-b82f-f8433840cff2'
        lb_2_id = 'fb32470f-6ebe-44a9-9360-3f48c9ac768c'
        pairs = [(lb_1_id, node_id), (lb_2_id, node_id)]

        resp = StubResponse(409, {})
        body = {"errors": [
            "Load Balancer Pool {lb_id} is not in an ACTIVE state"
            .format(lb_id=lb_id) for lb_id in [lb_1_id, lb_2_id]]}
        result = _rcv3_check_bulk_add(pairs, (resp, body))
        self.assertEqual(
            result,
            (StepResult.FAILURE,
             ["RCv3 LB {lb_id} was inactive".format(lb_id=lb_id)
              for lb_id in [lb_1_id, lb_2_id]]))

    def test_lb_does_not_exist(self):
        """
        If one of the LBs we tried to attach one or more nodes to does not
        exist, the request fails.
        """
        node_id = "d6d3aa7c-dfa5-4e61-96ee-1d54ac1075d2"
        lb_id = 'd95ae0c4-6ab8-4873-b82f-f8433840cff2'
        pairs = [(lb_id, node_id)]

        resp = StubResponse(409, {})
        body = {"errors": [
            "Load Balancer Pool {lb_id} does not exist"
            .format(lb_id=lb_id)]}
        result = _rcv3_check_bulk_add(pairs, (resp, body))
        self.assertEqual(
            result,
            (StepResult.FAILURE,
             ["RCv3 LB {lb_id} does not exist".format(lb_id=lb_id)]))

    def test_multiple_lbs_do_not_exist(self):
        """
        If multiple LBs we tried to attach one or more nodes to do not
        exist, the request fails, and all of the nonexistent LBs are
        reported.

        By logging as much of the failure as we can see, we will
        hopefully produce better audit logs.
        """
        node_id = "d6d3aa7c-dfa5-4e61-96ee-1d54ac1075d2"
        lb_1_id = 'd95ae0c4-6ab8-4873-b82f-f8433840cff2'
        lb_2_id = 'fb32470f-6ebe-44a9-9360-3f48c9ac768c'
        pairs = [(lb_1_id, node_id), (lb_2_id, node_id)]

        resp = StubResponse(409, {})
        body = {"errors": [
            "Load Balancer Pool {lb_id} does not exist"
            .format(lb_id=lb_id) for lb_id in [lb_1_id, lb_2_id]]}
        result = _rcv3_check_bulk_add(pairs, (resp, body))
        self.assertEqual(
            result,
            (StepResult.FAILURE,
             ["RCv3 LB {lb_id} does not exist".format(lb_id=lb_id)
              for lb_id in [lb_1_id, lb_2_id]]))


class RCv3CheckBulkDeleteTests(SynchronousTestCase):
    """
    Tests for :func:`_rcv3_check_bulk_delete`.
    """
    def test_good_response(self):
        """
        If the response code indicates success, the response was successful.
        """
        node_a_id = '825b8c72-9951-4aff-9cd8-fa3ca5551c90'
        lb_a_id = '2b0e17b6-0429-4056-b86c-e670ad5de853'

        node_b_id = "d6d3aa7c-dfa5-4e61-96ee-1d54ac1075d2"
        lb_b_id = 'd95ae0c4-6ab8-4873-b82f-f8433840cff2'

        pairs = [(lb_a_id, node_a_id), (lb_b_id, node_b_id)]

        resp = StubResponse(204, {})
        body = [{"cloud_server": {"id": node_id},
                 "load_balancer_pool": {"id": lb_id}}
                for (lb_id, node_id) in pairs]
        res = _rcv3_check_bulk_delete(pairs, (resp, body))
        self.assertEqual(res, (StepResult.SUCCESS, []))

    def test_try_again(self):
        """
        If a node was already removed (or maybe was never part of the load
        balancer pool to begin with), or some load balancer was
        inactive, or one of the load balancers doesn't exist, returns
        an effect that removes the remaining load balancer pairs.
        """
        # This little piggy isn't even on this load balancer.
        node_a_id = '825b8c72-9951-4aff-9cd8-fa3ca5551c90'
        lb_a_id = '2b0e17b6-0429-4056-b86c-e670ad5de853'

        # This little piggy is going to be removed from this load balancer.
        node_b_id = "d6d3aa7c-dfa5-4e61-96ee-1d54ac1075d2"
        lb_b_id = 'd95ae0c4-6ab8-4873-b82f-f8433840cff2'

        # This little piggy isn't active!
        node_c_id = '08944038-80ba-4ae1-a188-c827444e02e2'
        lb_c_id = '150895a5-1aa7-45b7-b7a4-98b9c282f800'

        # This isn't even a little piggy!
        node_d_id = 'bc1e94c3-0c88-4828-9e93-d42259280987'
        lb_d_id = 'de52879e-1f84-4ecd-8988-91dfdc99570d'

        resp = StubResponse(409, {})
        body = {"errors":
                ["Node {node_id} is not a member of Load Balancer "
                 "Pool {lb_id}".format(node_id=node_a_id, lb_id=lb_a_id),
                 "Load Balancer Pool {lb_id} is not in an ACTIVE state"
                 .format(lb_id=lb_c_id),
                 "Load Balancer Pool {lb_id} does not exist"
                 .format(lb_id=lb_d_id)]}
        eff = _rcv3_check_bulk_delete(
            [(lb_a_id, node_a_id),
             (lb_b_id, node_b_id),
             (lb_c_id, node_c_id),
             (lb_d_id, node_d_id)],
            (resp, body))
        expected_intent = service_request(
            service_type=ServiceType.RACKCONNECT_V3,
            method="DELETE",
            url='load_balancer_pools/nodes',
            data=[
                {'load_balancer_pool': {'id': lb_b_id},
                 'cloud_server': {'id': node_b_id}}],
            success_pred=has_code(204, 409)).intent
        self.assertEqual(eff.intent, expected_intent)
        (partial_check_bulk_delete, _), = eff.callbacks
        self.assertEqual(partial_check_bulk_delete.func,
                         _rcv3_check_bulk_delete)
        expected_pairs = pset([(lb_b_id, node_b_id)])
        self.assertEqual(partial_check_bulk_delete.args, (expected_pairs,))
        self.assertEqual(partial_check_bulk_delete.keywords, None)

    def test_nothing_to_retry(self):
        """
        If there are no further pairs to try and remove, the request was
        successful.

        This is similar to other tests, except that it tests the
        combination of all of them, even if there are several (load
        balancer, node) pairs for each reason.
        """
        node_a_id = '825b8c72-9951-4aff-9cd8-fa3ca5551c90'
        lb_a_id = '2b0e17b6-0429-4056-b86c-e670ad5de853'

        node_b_id = "d6d3aa7c-dfa5-4e61-96ee-1d54ac1075d2"
        lb_b_id = 'd95ae0c4-6ab8-4873-b82f-f8433840cff2'

        node_c_id = '08944038-80ba-4ae1-a188-c827444e02e2'
        lb_c_id = '150895a5-1aa7-45b7-b7a4-98b9c282f800'

        node_d_id = 'bc1e94c3-0c88-4828-9e93-d42259280987'
        lb_d_id = 'de52879e-1f84-4ecd-8988-91dfdc99570d'

        not_a_member_pairs = [(lb_a_id, node_a_id), (lb_b_id, node_b_id)]
        inactive_pairs = [(lb_c_id, node_c_id)]
        nonexistent_lb_pairs = [(lb_d_id, node_d_id)]
        all_pairs = not_a_member_pairs + inactive_pairs + nonexistent_lb_pairs

        resp = StubResponse(409, {})
        body = {"errors":
                ["Node {node_id} is not a member of Load Balancer "
                 "Pool {lb_id}".format(node_id=node_id, lb_id=lb_id)
                 for (lb_id, node_id) in not_a_member_pairs] +
                ["Load Balancer Pool {} is not in an ACTIVE state"
                 .format(lb_id) for (lb_id, _node_id)
                 in inactive_pairs] +
                ["Load Balancer Pool {} does not exist"
                 .format(lb_id) for (lb_id, _node_id)
                 in nonexistent_lb_pairs]}
        result = _rcv3_check_bulk_delete(all_pairs, (resp, body))
        self.assertEqual(result, (StepResult.SUCCESS, []))

    def test_inactive_lb(self):
        """
        If the load balancer pool is inactive, the response was successful.
        """
        node_id = '825b8c72-9951-4aff-9cd8-fa3ca5551c90'
        inactive_lb_id = '2b0e17b6-0429-4056-b86c-e670ad5de853'
        pairs = [(inactive_lb_id, node_id)]

        resp = StubResponse(409, {})
        body = {"errors": ["Load Balancer Pool {} is not in an ACTIVE state"
                           .format(inactive_lb_id)]}
        result = _rcv3_check_bulk_delete(pairs, (resp, body))
        self.assertEqual(result, (StepResult.SUCCESS, []))

    def test_lb_does_not_exist(self):
        """
        If the load balancer doesn't even exist, the delete was successful.
        """
        node_id = '825b8c72-9951-4aff-9cd8-fa3ca5551c90'
        nonexistent_lb_id = '2b0e17b6-0429-4056-b86c-e670ad5de853'

        pairs = [(nonexistent_lb_id, node_id)]

        resp = StubResponse(409, {})
        body = {"errors": ["Load Balancer Pool {} does not exist"
                           .format(nonexistent_lb_id)]}
        result = _rcv3_check_bulk_delete(pairs, (resp, body))
        self.assertEqual(result, (StepResult.SUCCESS, []))

    def test_node_not_a_member(self):
        """
        If the nodes are already not member of the load balancer pools
        they're being removed from, the response was successful.
        """
        node_id = '825b8c72-9951-4aff-9cd8-fa3ca5551c90'
        lb_id = '2b0e17b6-0429-4056-b86c-e670ad5de853'
        pairs = [(lb_id, node_id)]

        resp = StubResponse(409, {})
        body = {"errors": [
            "Node {node_id} is not a member of Load Balancer "
            "Pool {lb_id}".format(node_id=node_id, lb_id=lb_id)]}
        result = _rcv3_check_bulk_delete(pairs, (resp, body))
        self.assertEqual(result, (StepResult.SUCCESS, []))


class ConvergeLaterTests(SynchronousTestCase):
    """
    Tests for :func:`ConvergeLater`
    """

    def test_returns_retry(self):
        """
        `ConvergeLater.as_effect` returns effect with RETRY
        """
        eff = ConvergeLater().as_effect()
        self.assertEqual(
            sync_perform(base_dispatcher, eff), (StepResult.RETRY, []))<|MERGE_RESOLUTION|>--- conflicted
+++ resolved
@@ -1,11 +1,7 @@
 """Tests for convergence steps."""
 import json
 
-<<<<<<< HEAD
-from effect import Effect, Func
-=======
-from effect import Func, TypeDispatcher, base_dispatcher, sync_perform
->>>>>>> 6981415b
+from effect import Effect, Func, TypeDispatcher, base_dispatcher, sync_perform
 
 from mock import ANY, patch
 
