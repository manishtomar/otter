"""Tests for convergence steps."""
import json

from effect import Func, TypeDispatcher, sync_perform

from mock import ANY

from pyrsistent import freeze, pset

from twisted.trial.unittest import SynchronousTestCase

from otter.constants import ServiceType
from otter.convergence.model import (
    CLBDescription,
    CLBNodeCondition,
    CLBNodeType,
    StepResult)
from otter.convergence.steps import (
    AddNodesToCLB,
    BulkAddToRCv3,
    BulkRemoveFromRCv3,
    ChangeCLBNode,
    CreateServer,
    DeleteServer,
    RemoveNodesFromCLB,
    SetMetadataItemOnServer,
    _RCV3_LB_DOESNT_EXIST_PATTERN,
    _RCV3_LB_INACTIVE_PATTERN,
    _RCV3_NODE_ALREADY_A_MEMBER_PATTERN,
    _RCV3_NODE_NOT_A_MEMBER_PATTERN,
    _rcv3_check_bulk_add,
    _rcv3_check_bulk_delete)
<<<<<<< HEAD
from otter.http import ServiceRequest, has_code, service_request
from otter.test.utils import (
    StubResponse,
    get_fake_service_request_performer,
    resolve_effect)
=======
from otter.http import has_code, service_request
from otter.test.utils import StubResponse, resolve_effect, transform_eq
>>>>>>> 096d7ea0
from otter.util.hashkey import generate_server_name
from otter.util.http import APIError


def service_request_error_response(error):
    """
    Returns the error response that gets passed to error handlers on the
    service request effect.

    That is, (type of error, actual error, traceback object)

    Just returns None for the traceback object.
    """
    return (type(error), error, None)


class CreateServerTests(SynchronousTestCase):
    """
    Tests for :obj:`CreateServer.as_effect`.
    """

    def test_create_server_request_with_name(self):
        """
        :obj:`CreateServer.as_effect` produces a request for creating a server.
        If the name is given, a randomly generated suffix is appended to the
        server name.
        """
        create = CreateServer(
            server_config=freeze({'server': {'name': 'myserver',
                                             'flavorRef': '1'}}))
        eff = create.as_effect()
        self.assertEqual(eff.intent, Func(generate_server_name))
        eff = resolve_effect(eff, 'random-name')
        self.assertEqual(
            eff.intent,
            service_request(
                ServiceType.CLOUD_SERVERS,
                'POST',
                'servers',
                data={'server': {'name': 'myserver-random-name',
                                 'flavorRef': '1'}},
                success_pred=has_code(202),
                reauth_codes=(401,)).intent)

    def test_create_server_noname(self):
        """
        :obj:`CreateServer.as_effect`, when no name is provided in the launch
        config, will generate the name will from scratch.

        This only verifies intent; result reporting is tested in
        :meth:`test_create_server`.
        """
        create = CreateServer(
            server_config=freeze({'server': {'flavorRef': '1'}}))
        eff = create.as_effect()
        self.assertEqual(eff.intent, Func(generate_server_name))
        eff = resolve_effect(eff, 'random-name')
        self.assertEqual(
            eff.intent,
            service_request(
                ServiceType.CLOUD_SERVERS,
                'POST',
                'servers',
                data={'server': {'name': 'random-name', 'flavorRef': '1'}},
                success_pred=has_code(202),
                reauth_codes=(401,)).intent)

    def test_create_server_success_case(self):
        """
        :obj:`CreateServer.as_effect`, when it results in a successful create,
        returns with :obj:`StepResult.SUCCESS`.
        """
        eff = CreateServer(
            server_config=freeze({'server': {'flavorRef': '1'}})).as_effect()
        eff = resolve_effect(eff, 'random-name')

        self.assertEqual(
            resolve_effect(eff, (StubResponse(202, {}), {"server": {}})),
            (StepResult.SUCCESS, []))

    def test_create_server_400_parseable_failures(self):
        """
        :obj:`CreateServer.as_effect`, when it results in 400 failure code,
        returns with :obj:`StepResult.FAILURE` and whatever message was
        included in the Nova bad request message.
        """
        eff = CreateServer(
            server_config=freeze({'server': {'flavorRef': '1'}})).as_effect()
        eff = resolve_effect(eff, 'random-name')

        # 400's we've seen so far
        nova_400s = (
            ("Bad networks format: network uuid is not in proper format "
             "(2b55377-890e-4fc9-9ece-ad5a414a788e)"),
            "Image 644d0755-e69b-4ca0-b99b-3abc2f20f7c0 is not active.",
            "Flavor's disk is too small for requested image.",
            "Invalid key_name provided.",
            ("Requested image 1dff348d-c06e-4567-a0b2-f4342575979e has "
             "automatic disk resize disabled."),
            "OS-DCF:diskConfig must be either 'MANUAL' or 'AUTO'.",
        )
        for message in nova_400s:
            api_error = APIError(
                code=400,
                body=json.dumps({
                    'badRequest': {
                        'message': message,
                        'code': 400
                    }
                }),
                headers={})
            self.assertEqual(
                resolve_effect(eff, service_request_error_response(api_error),
                               is_error=True),
                (StepResult.FAILURE, [message]))

    def test_create_server_400_unrecognized_failures_retry(self):
        """
        :obj:`CreateServer.as_effect`, when it results in a 400 failure code
        without a recognized body, invalidates the auth cache and returns with
        :obj:`StepResult.RETRY`.
        """
        eff = CreateServer(
            server_config=freeze({'server': {'flavorRef': '1'}})).as_effect()
        eff = resolve_effect(eff, 'random-name')

        # 400's with we don't recognize
        invalid_400s = (
            json.dumps({
                "what?": {
                    "message": "Invalid key_name provided.", "code": 400
                }}),
            json.dumps(["not expected json format"]),
            "not json")

        for message in invalid_400s:
            api_error = APIError(code=400, body=message, headers={})
            self.assertEqual(
                resolve_effect(eff, service_request_error_response(api_error),
                               is_error=True),
                (StepResult.RETRY, []))

    def test_create_server_403_json_parseable_failures(self):
        """
        :obj:`CreateServer.as_effect`, when it results in a 403 failure code
        with a recognized JSON body, returns with :obj:`StepResult.FAILURE` and
        whatever message was included in the Nova forbidden message.
        """
        eff = CreateServer(
            server_config=freeze({'server': {'flavorRef': '1'}})).as_effect()
        eff = resolve_effect(eff, 'random-name')

        # 403's with JSON bodies we've seen so far that are not auth issues
        nova_json_403s = (
            ("Quota exceeded for ram: Requested 1024, but already used 131072 "
             "of 131072 ram"),
            ("Quota exceeded for instances: Requested 1, but already used "
             "100 of 100 instances"),
            ("Quota exceeded for onmetal-compute-v1-instances: Requested 1, "
             "but already used 10 of 10 onmetal-compute-v1-instances")
        )

        for message in nova_json_403s:
            api_error = APIError(
                code=403,
                body=json.dumps({
                    "forbidden": {
                        "message": message,
                        "code": 403
                    }
                }),
                headers={})
            self.assertEqual(
                resolve_effect(eff, service_request_error_response(api_error),
                               is_error=True),
                (StepResult.FAILURE, [message]))

    def test_create_server_403_plaintext_parseable_failures(self):
        """
        :obj:`CreateServer.as_effect`, when it results in a 403 failure code
        with a recognized plain text body, returns with
        :obj:`StepResult.FAILURE` and whatever message was included in the
        Nova forbidden message.
        """
        eff = CreateServer(
            server_config=freeze({'server': {'flavorRef': '1'}})).as_effect()
        eff = resolve_effect(eff, 'random-name')

        # 403's with JSON bodies we've seen so far that are not auth issues
        nova_plain_403s = (
            ("Networks (00000000-0000-0000-0000-000000000000,"
             "11111111-1111-1111-1111-111111111111) required but missing"),
            "Networks (00000000-0000-0000-0000-000000000000) not allowed",
            "Exactly 1 isolated network(s) must be attached"
        )

        for message in nova_plain_403s:
            api_error = APIError(
                code=403,
                body="".join((
                    "403 Forbidden\n\n",
                    "Access was denied to this resource.\n\n ",
                    message)),
                headers={})
            self.assertEqual(
                resolve_effect(eff, service_request_error_response(api_error),
                               is_error=True),
                (StepResult.FAILURE, [message]))

    def test_create_server_403_unrecognized_failures_retry(self):
        """
        :obj:`CreateServer.as_effect`, when it results in a 403 failure code
        without a recognized body, invalidates the auth cache and returns with
        :obj:`StepResult.RETRY`.
        """
        eff = CreateServer(
            server_config=freeze({'server': {'flavorRef': '1'}})).as_effect()
        eff = resolve_effect(eff, 'random-name')

        # 403's with JSON and plaintext bodies don't recognize
        invalid_403s = (
            json.dumps({"what?": {"message": "meh", "code": 403}}),
            "403 Forbidden\n\nAccess was denied to this resource.\n\n bleh",
            ("403 Forbidden\n\nAccess was denied to this resource.\n\n "
             "Quota exceeded for ram: Requested 1024, but already used 131072 "
             "of 131072 ram"),
            "not even a message")

        for message in invalid_403s:
            api_error = APIError(code=403, body=message, headers={})
            self.assertEqual(
                resolve_effect(eff, service_request_error_response(api_error),
                               is_error=True),
                (StepResult.RETRY, []))

    def test_create_server_non_400_or_403_failures(self):
        """
        :obj:`CreateServer.as_effect`, when it results in a non-400, non-403
        failure code without a recognized body, invalidates the auth cache and
        returns with :obj:`StepResult.RETRY`.
        """
        eff = CreateServer(
            server_config=freeze({'server': {'flavorRef': '1'}})).as_effect()
        eff = resolve_effect(eff, 'random-name')

        api_error = APIError(code=500, body="this is a 500", headers={})
        self.assertEqual(
            resolve_effect(eff, service_request_error_response(api_error),
                           is_error=True),
            (StepResult.RETRY, []))


class StepAsEffectTests(SynchronousTestCase):
    """
    Tests for converting :obj:`IStep` implementations to :obj:`Effect`s.
    """
    def test_delete_server(self):
        """
        :obj:`DeleteServer.as_effect` produces a request for deleting a server.
        """
        delete = DeleteServer(server_id='abc123')
        eff = delete.as_effect()
        self.assertEqual(
            eff.intent,
            service_request(
                ServiceType.CLOUD_SERVERS,
                'DELETE',
                'servers/abc123',
                success_pred=has_code(204, 404)).intent)

        self.assertEqual(
            resolve_effect(eff, (None, {})),
            (StepResult.SUCCESS, []))

        self.assertEqual(
            resolve_effect(eff,
                           (APIError, APIError(500, None, None), None),
                           is_error=True),
            (StepResult.RETRY, []))

    def test_set_metadata_item(self):
        """
        :obj:`SetMetadataItemOnServer.as_effect` produces a request for
        setting a metadata item on a particular server.
        """
        meta = SetMetadataItemOnServer(server_id='abc123', key='metadata_key',
                                       value='teapot')
        eff = meta.as_effect()
        self.assertEqual(
            eff.intent,
            service_request(
                ServiceType.CLOUD_SERVERS,
                'PUT',
                'servers/abc123/metadata/metadata_key',
                data={'meta': {'metadata_key': 'teapot'}},
                success_pred=has_code(200, 404)).intent)

        self.assertEqual(
            resolve_effect(eff, (None, {})),
            (StepResult.SUCCESS, []))

        self.assertEqual(
            resolve_effect(eff,
                           (APIError, APIError(500, None, None), None),
                           is_error=True),
            (StepResult.RETRY, []))

    def test_change_load_balancer_node(self):
        """
        :obj:`ChangeCLBNode.as_effect` produces a request for
        modifying a load balancer node.
        """
        changenode = ChangeCLBNode(
            lb_id='abc123',
            node_id='node1',
            condition=CLBNodeCondition.DRAINING,
            weight=50,
            type=CLBNodeType.PRIMARY)
        self.assertEqual(
            changenode.as_effect(),
            service_request(
                ServiceType.CLOUD_LOAD_BALANCERS,
                'PUT',
                'loadbalancers/abc123/nodes/node1',
                data={'condition': 'DRAINING',
                      'weight': 50},
                success_pred=has_code(202)))

    def test_add_nodes_to_clb(self):
        """
        :obj:`AddNodesToCLB` produces a request for adding any number of nodes
        to a cloud load balancer.
        """
        lb_id = "12345"
        lb_nodes = pset([
            ('1.2.3.4', CLBDescription(lb_id=lb_id, port=80)),
            ('1.2.3.4', CLBDescription(lb_id=lb_id, port=8080)),
            ('2.3.4.5', CLBDescription(lb_id=lb_id, port=80))
        ])
        step = AddNodesToCLB(lb_id=lb_id, address_configs=lb_nodes)
        request = step.as_effect()

        self.assertEqual(
            request.intent,
            service_request(
                ServiceType.CLOUD_LOAD_BALANCERS,
                'POST',
                "loadbalancers/12345/nodes",
                json_response=True,
                success_pred=ANY,
                data={"nodes": ANY}).intent)

        node_data = sorted(request.intent.data['nodes'],
                           key=lambda n: (n['address'], n['port']))
        self.assertEqual(node_data, [
            {'address': '1.2.3.4',
             'port': 80,
             'condition': 'ENABLED',
             'type': 'PRIMARY',
             'weight': 1},
            {'address': '1.2.3.4',
             'port': 8080,
             'condition': 'ENABLED',
             'type': 'PRIMARY',
             'weight': 1},
            {'address': '2.3.4.5',
             'port': 80,
             'condition': 'ENABLED',
             'type': 'PRIMARY',
             'weight': 1}
        ])

    def test_add_nodes_to_clb_success_response_codes(self):
        """
        :obj:`AddNodesToCLB` only accepts 202, 413, and some 422 responses.
        """
        lb_id = "12345"
        lb_nodes = pset([('1.2.3.4', CLBDescription(lb_id=lb_id, port=80))])
        step = AddNodesToCLB(lb_id=lb_id, address_configs=lb_nodes)
        request = step.as_effect()

        def get_result(response, body):
            return sync_perform(
                TypeDispatcher({
                    ServiceRequest:
                    get_fake_service_request_performer((response, body))
                }),
                request)

        self.assertEqual(get_result(StubResponse(202, {}), ''),
                         (StepResult.SUCCESS, []))
        self.assertEqual(get_result(StubResponse(413, {}), ''),
                         (StepResult.SUCCESS, []))
        self.assertEqual(
            get_result(
                StubResponse(422, {}),
                {
                    "message": "Duplicate nodes detected. One or more "
                               "nodes already configured on load "
                               "balancer.",
                    "code": 422
                }),
            (StepResult.SUCCESS, []))

        self.assertEqual(
            get_result(
                StubResponse(422, {}),
                {
                    "message": "Load Balancer '12345' has a status of "
                               "'PENDING_UPDATE' and is considered immutable.",
                    "code": 422
                }),
            (StepResult.SUCCESS, []))

    def test_add_nodes_to_clb_failure_response_codes(self):
        """
        :obj:`AddNodesToCLB` fails on non-202, non-413, and non-422 recognized
        response codes.
        """
        lb_id = "12345"
        lb_nodes = pset([('1.2.3.4', CLBDescription(lb_id=lb_id, port=80))])
        step = AddNodesToCLB(lb_id=lb_id, address_configs=lb_nodes)
        request = step.as_effect()

        def get_result(response, body):
            return sync_perform(
                TypeDispatcher({
                    ServiceRequest:
                    get_fake_service_request_performer((response, body))
                }),
                request)

        self.assertEqual(get_result(StubResponse(404, {}), ''),
                         (StepResult.FAILURE, []))

        self.assertEqual(get_result(StubResponse(400, {}), ''),
                         (StepResult.FAILURE, []))

        self.assertEqual(
            get_result(
                StubResponse(422, {}),
                {
                    "message": "The load balancer is deleted and considered "
                               "immutable.",
                    "code": 422
                }),
            (StepResult.FAILURE, []))

        self.assertEqual(
            get_result(
                StubResponse(422, {}),
                {
                    "message": "Load Balancer '12345' has a status of "
                               "'PENDING_DELETE' and is considered immutable.",
                    "code": 422
                }),
            (StepResult.FAILURE, []))

    def test_remove_nodes_from_clb(self):
        """
        :obj:`RemoveNodesToCLB` produces a request for deleting any number of
        nodes from a cloud load balancer.
        """
        lb_id = "12345"
        node_ids = [str(i) for i in range(5)]

        step = RemoveNodesFromCLB(lb_id=lb_id, node_ids=pset(node_ids))
        request = step.as_effect()
        self.assertEqual(
            request.intent,
            service_request(
                ServiceType.CLOUD_LOAD_BALANCERS,
                'DELETE',
                "loadbalancers/12345/nodes",
                params={'id': transform_eq(sorted, node_ids)},
                json_response=True,
                success_pred=ANY).intent)

    def test_remove_nodes_from_clb_predicate(self):
        """
        :obj:`RemoveNodesFromCLB` only accepts 202, 413, 400, and some 422
        responses.  However, only 202, 413, and 422s are covered by this test.
        400's will be covered by another test as they require retry.
        """
        lb_id = "12345"
        node_ids = [str(i) for i in range(5)]
        step = RemoveNodesFromCLB(lb_id=lb_id, node_ids=pset(node_ids))
        request = step.as_effect()

        self.assertTrue(request.intent.json_response)

        predicate = request.intent.success_pred

        self.assertTrue(predicate(StubResponse(202, {}), None))
        self.assertTrue(predicate(StubResponse(413, {}), None))
        self.assertTrue(predicate(
            StubResponse(422, {}),
            {
                "message": "The load balancer is deleted and considered "
                           "immutable.",
                "code": 422
            }))
        self.assertTrue(predicate(
            StubResponse(422, {}),
            {
                "message": "Load Balancer '12345' has a status of "
                           "'PENDING_UPDATE' and is considered immutable.",
                "code": 422
            }))
        self.assertTrue(predicate(
            StubResponse(422, {}),
            {
                "message": "Load Balancer '12345' has a status of "
                           "'PENDING_DELETE' and is considered immutable.",
                "code": 422
            }))

        self.assertFalse(predicate(StubResponse(404, {}), None))
        self.assertFalse(predicate(
            StubResponse(422, {}),
            {
                "message": "Duplicate nodes detected. One or more "
                           "nodes already configured on load "
                           "balancer.",
                "code": 422
            }))
        # This one is just malformed but similar to a good message.
        self.assertFalse(predicate(
            StubResponse(422, {}),
            {
                "message": "The load balancer is considered immutable.",
                "code": 422
            }))

    def test_remove_nodes_from_clb_retry(self):
        """
        :obj:`RemoveNodesFromCLB`, on receiving a 400, parses out the nodes
        that are no longer on the load balancer, and retries the bulk delete
        with those nodes removed.
        """
        lb_id = "12345"
        node_ids = [str(i) for i in range(5)]
        error_body = {
            "validationErrors": {
                "messages": [
                    "Node ids 1,2,3 are not a part of your loadbalancer"
                ]
            },
            "message": "Validation Failure",
            "code": 400,
            "details": "The object is not valid"
        }

        step = RemoveNodesFromCLB(lb_id=lb_id, node_ids=pset(node_ids))
        eff = resolve_effect(step.as_effect(),
                             (StubResponse(400, {}), error_body))
        self.assertEqual(
            eff.intent,
            service_request(
                ServiceType.CLOUD_LOAD_BALANCERS,
                'DELETE',
                'loadbalancers/12345/nodes',
                params={'id': transform_eq(sorted, ['0', '4'])},
                success_pred=ANY,
                json_response=True).intent)

    def _generic_bulk_rcv3_step_test(self, step_class, expected_method):
        """
        A generic test for bulk RCv3 steps.

        :param step_class: The step class under test.
        :param str method: The expected HTTP method of the request.
        """
        lb_node_pairs = pset([
            ("lb-1", "node-a"),
            ("lb-1", "node-b"),
            ("lb-1", "node-c"),
            ("lb-1", "node-d"),
            ("lb-2", "node-a"),
            ("lb-2", "node-b"),
            ("lb-3", "node-c"),
            ("lb-3", "node-d")
        ])
        step = step_class(lb_node_pairs=lb_node_pairs)
        request = step.as_effect()
        self.assertEqual(request.intent.service_type,
                         ServiceType.RACKCONNECT_V3)
        self.assertEqual(request.intent.method, expected_method)

        success_pred = request.intent.success_pred
        if request.intent.method == "POST":
            self.assertEqual(success_pred, has_code(201, 409))
        else:
            self.assertEqual(success_pred, has_code(204, 409))

        self.assertEqual(request.intent.url, "load_balancer_pools/nodes")
        self.assertEqual(request.intent.headers, None)

        expected_data = [
            {'load_balancer_pool': {'id': 'lb-1'},
             'cloud_server': {'id': 'node-a'}},
            {'load_balancer_pool': {'id': 'lb-1'},
             'cloud_server': {'id': 'node-b'}},
            {'load_balancer_pool': {'id': 'lb-1'},
             'cloud_server': {'id': 'node-c'}},
            {'load_balancer_pool': {'id': 'lb-1'},
             'cloud_server': {'id': 'node-d'}},
            {'load_balancer_pool': {'id': 'lb-2'},
             'cloud_server': {'id': 'node-a'}},
            {'load_balancer_pool': {'id': 'lb-2'},
             'cloud_server': {'id': 'node-b'}},
            {'load_balancer_pool': {'id': 'lb-3'},
             'cloud_server': {'id': 'node-c'}},
            {'load_balancer_pool': {'id': 'lb-3'},
             'cloud_server': {'id': 'node-d'}}
        ]

        def key_fn(e):
            return (e["load_balancer_pool"]["id"], e["cloud_server"]["id"])

        request_data = sorted(request.intent.data, key=key_fn)
        self.assertEqual(request_data, expected_data)

    def test_add_nodes_to_rcv3_load_balancers(self):
        """
        :obj:`BulkAddToRCv3.as_effect` produces a request for
        adding any combination of nodes to any combination of RCv3 load
        balancers.
        """
        self._generic_bulk_rcv3_step_test(BulkAddToRCv3, "POST")

    def test_remove_nodes_from_rcv3_load_balancers(self):
        """
        :obj:`BulkRemoveFromRCv3.as_effect` produces a request
        for removing any combination of nodes from any combination of RCv3
        load balancers.
        """
        self._generic_bulk_rcv3_step_test(
            BulkRemoveFromRCv3, "DELETE")


_RCV3_TEST_DATA = {
    _RCV3_NODE_NOT_A_MEMBER_PATTERN: [
        ('Node d6d3aa7c-dfa5-4e61-96ee-1d54ac1075d2 is not a member of '
         'Load Balancer Pool d95ae0c4-6ab8-4873-b82f-f8433840cff2',
         {'lb_id': 'd95ae0c4-6ab8-4873-b82f-f8433840cff2',
          'node_id': 'd6d3aa7c-dfa5-4e61-96ee-1d54ac1075d2'}),
        ('Node D6D3AA7C-DFA5-4E61-96EE-1D54AC1075D2 is not a member of '
         'Load Balancer Pool D95AE0C4-6AB8-4873-B82F-F8433840CFF2',
         {'lb_id': 'D95AE0C4-6AB8-4873-B82F-F8433840CFF2',
          'node_id': 'D6D3AA7C-DFA5-4E61-96EE-1D54AC1075D2'})
    ],
    _RCV3_NODE_ALREADY_A_MEMBER_PATTERN: [
        ('Cloud Server d6d3aa7c-dfa5-4e61-96ee-1d54ac1075d2 is already '
         'a member of Load Balancer Pool '
         'd95ae0c4-6ab8-4873-b82f-f8433840cff2',
         {'lb_id': 'd95ae0c4-6ab8-4873-b82f-f8433840cff2',
          'node_id': 'd6d3aa7c-dfa5-4e61-96ee-1d54ac1075d2'}),
        ('Cloud Server D6D3AA7C-DFA5-4E61-96EE-1D54AC1075D2 is already '
         'a member of Load Balancer Pool '
         'D95AE0C4-6AB8-4873-B82F-F8433840CFF2',
         {'lb_id': 'D95AE0C4-6AB8-4873-B82F-F8433840CFF2',
          'node_id': 'D6D3AA7C-DFA5-4E61-96EE-1D54AC1075D2'})
    ],
    _RCV3_LB_INACTIVE_PATTERN: [
        ('Load Balancer Pool d95ae0c4-6ab8-4873-b82f-f8433840cff2 is '
         'not in an ACTIVE state',
         {"lb_id": "d95ae0c4-6ab8-4873-b82f-f8433840cff2"}),
        ('Load Balancer Pool D95AE0C4-6AB8-4873-B82F-F8433840CFF2 is '
         'not in an ACTIVE state',
         {"lb_id": "D95AE0C4-6AB8-4873-B82F-F8433840CFF2"})
    ],
    _RCV3_LB_DOESNT_EXIST_PATTERN: [
        ("Load Balancer Pool d95ae0c4-6ab8-4873-b82f-f8433840cff2 does "
         "not exist",
         {"lb_id": "d95ae0c4-6ab8-4873-b82f-f8433840cff2"}),
        ("Load Balancer Pool D6D3AA7C-DFA5-4E61-96EE-1D54AC1075D2 does "
         "not exist",
         {"lb_id": "D6D3AA7C-DFA5-4E61-96EE-1D54AC1075D2"})
    ]
}


class RCv3RegexTests(SynchronousTestCase):
    """
    Tests for the RCv3 error parsing regexes.
    """
    def _regex_test(self, test_pattern):
        """A generic regex test.

        Asserts that the given test pattern has test data, matches all
        of its test data, and that it does not match all of the test
        data for all of the other patterns.
        """
        self.assertIn(test_pattern, _RCV3_TEST_DATA)
        for pattern, test_data in _RCV3_TEST_DATA.iteritems():
            if pattern is not test_pattern:
                for message, _ in test_data:
                    self.assertIdentical(test_pattern.match(message), None)
            else:
                for message, expected_group_dict in test_data:
                    res = pattern.match(message)
                    self.assertNotIdentical(res, None)
                    self.assertEqual(res.groupdict(), expected_group_dict)

    def test_node_not_a_member_regex(self):
        """
        The regex for parsing messages saying the node isn't part of the
        load balancer parses those messages. It rejects other
        messages.
        """
        self._regex_test(_RCV3_NODE_NOT_A_MEMBER_PATTERN)

    def test_node_already_a_member_regex(self):
        """
        The regex for parsing messages saying the node is already part of
        the load balancer parses those messages. It rejects other
        messages.
        """
        self._regex_test(_RCV3_NODE_ALREADY_A_MEMBER_PATTERN)

    def test_lb_inactive_regex(self):
        """
        The regex for parsing messages saying the load balancer is
        inactive parses those messages. It rejects other messages.
        """
        self._regex_test(_RCV3_LB_INACTIVE_PATTERN)

    def test_no_such_lb_message(self):
        """
        The regex for parsing messages saying the load balancer doesn't
        exist, parses those messages. It rejects other messages.
        """
        self._regex_test(_RCV3_LB_DOESNT_EXIST_PATTERN)


class RCv3CheckBulkAddTests(SynchronousTestCase):
    """
    Tests for :func:`_rcv3_check_bulk_add`.
    """
    def test_good_response(self):
        """
        If the response code indicates success, the response was successful.
        """
        node_a_id = '825b8c72-9951-4aff-9cd8-fa3ca5551c90'
        lb_a_id = '2b0e17b6-0429-4056-b86c-e670ad5de853'

        node_b_id = "d6d3aa7c-dfa5-4e61-96ee-1d54ac1075d2"
        lb_b_id = 'd95ae0c4-6ab8-4873-b82f-f8433840cff2'

        pairs = [(lb_a_id, node_a_id), (lb_b_id, node_b_id)]

        resp = StubResponse(201, {})
        body = [{"cloud_server": {"id": node_id},
                 "load_balancer_pool": {"id": lb_id}}
                for (lb_id, node_id) in pairs]
        res = _rcv3_check_bulk_add(pairs, (resp, body))
        self.assertEqual(res, (StepResult.SUCCESS, []))

    def test_try_again(self):
        """
        If a node is already on the load balancer, returns an effect that
        removes the remaining load balancer pairs.
        """
        # This little piggy is already on the load balancer
        node_a_id = '825b8c72-9951-4aff-9cd8-fa3ca5551c90'
        lb_a_id = '2b0e17b6-0429-4056-b86c-e670ad5de853'

        # This little piggy is going to be added to this load balancer
        node_b_id = "d6d3aa7c-dfa5-4e61-96ee-1d54ac1075d2"
        lb_b_id = 'd95ae0c4-6ab8-4873-b82f-f8433840cff2'

        resp = StubResponse(409, {})
        body = {"errors":
                ["Cloud Server {node_id} is already a member of Load "
                 "Balancer Pool {lb_id}"
                 .format(node_id=node_a_id, lb_id=lb_a_id)]}
        eff = _rcv3_check_bulk_add(
            [(lb_a_id, node_a_id),
             (lb_b_id, node_b_id)],
            (resp, body))
        expected_intent = service_request(
            service_type=ServiceType.RACKCONNECT_V3,
            method="POST",
            url='load_balancer_pools/nodes',
            data=[
                {'load_balancer_pool': {'id': lb_b_id},
                 'cloud_server': {'id': node_b_id}}],
            success_pred=has_code(201, 409)).intent
        self.assertEqual(eff.intent, expected_intent)
        (partial_check_bulk_add, _), = eff.callbacks
        self.assertEqual(partial_check_bulk_add.func,
                         _rcv3_check_bulk_add)
        expected_pairs = pset([(lb_b_id, node_b_id)])
        self.assertEqual(partial_check_bulk_add.args, (expected_pairs,))
        self.assertEqual(partial_check_bulk_add.keywords, None)

    def test_node_already_a_member(self):
        """
        If all nodes were already member of the load balancers we were
        trying to add them to, the request is successful.
        """
        node_id = "d6d3aa7c-dfa5-4e61-96ee-1d54ac1075d2"
        lb_id = 'd95ae0c4-6ab8-4873-b82f-f8433840cff2'
        pairs = [(lb_id, node_id)]

        resp = StubResponse(409, {})
        body = {"errors": [
            "Cloud Server {node_id} is already a member of Load "
            "Balancer Pool {lb_id}".format(node_id=node_id, lb_id=lb_id)]}
        result = _rcv3_check_bulk_add(pairs, (resp, body))
        self.assertEqual(result, (StepResult.SUCCESS, []))

    def test_lb_inactive(self):
        """
        If one of the LBs we tried to attach one or more nodes to is
        inactive, the request fails.
        """
        node_id = "d6d3aa7c-dfa5-4e61-96ee-1d54ac1075d2"
        lb_id = 'd95ae0c4-6ab8-4873-b82f-f8433840cff2'
        pairs = [(lb_id, node_id)]

        resp = StubResponse(409, {})
        body = {"errors": [
            "Load Balancer Pool {lb_id} is not in an ACTIVE state"
            .format(lb_id=lb_id)]}
        result = _rcv3_check_bulk_add(pairs, (resp, body))
        self.assertEqual(
            result,
            (StepResult.FAILURE,
             ["RCv3 LB {lb_id} was inactive".format(lb_id=lb_id)]))

    def test_multiple_lbs_inactive(self):
        """
        If multiple LBs we tried to attach one or more nodes to is
        inactive, the request fails, and all of the inactive LBs are
        reported.

        By logging as much of the failure as we can see, we will
        hopefully produce better audit logs.
        """
        node_id = "d6d3aa7c-dfa5-4e61-96ee-1d54ac1075d2"
        lb_1_id = 'd95ae0c4-6ab8-4873-b82f-f8433840cff2'
        lb_2_id = 'fb32470f-6ebe-44a9-9360-3f48c9ac768c'
        pairs = [(lb_1_id, node_id), (lb_2_id, node_id)]

        resp = StubResponse(409, {})
        body = {"errors": [
            "Load Balancer Pool {lb_id} is not in an ACTIVE state"
            .format(lb_id=lb_id) for lb_id in [lb_1_id, lb_2_id]]}
        result = _rcv3_check_bulk_add(pairs, (resp, body))
        self.assertEqual(
            result,
            (StepResult.FAILURE,
             ["RCv3 LB {lb_id} was inactive".format(lb_id=lb_id)
              for lb_id in [lb_1_id, lb_2_id]]))

    def test_lb_does_not_exist(self):
        """
        If one of the LBs we tried to attach one or more nodes to does not
        exist, the request fails.
        """
        node_id = "d6d3aa7c-dfa5-4e61-96ee-1d54ac1075d2"
        lb_id = 'd95ae0c4-6ab8-4873-b82f-f8433840cff2'
        pairs = [(lb_id, node_id)]

        resp = StubResponse(409, {})
        body = {"errors": [
            "Load Balancer Pool {lb_id} does not exist"
            .format(lb_id=lb_id)]}
        result = _rcv3_check_bulk_add(pairs, (resp, body))
        self.assertEqual(
            result,
            (StepResult.FAILURE,
             ["RCv3 LB {lb_id} does not exist".format(lb_id=lb_id)]))

    def test_multiple_lbs_do_not_exist(self):
        """
        If multiple LBs we tried to attach one or more nodes to do not
        exist, the request fails, and all of the nonexistent LBs are
        reported.

        By logging as much of the failure as we can see, we will
        hopefully produce better audit logs.
        """
        node_id = "d6d3aa7c-dfa5-4e61-96ee-1d54ac1075d2"
        lb_1_id = 'd95ae0c4-6ab8-4873-b82f-f8433840cff2'
        lb_2_id = 'fb32470f-6ebe-44a9-9360-3f48c9ac768c'
        pairs = [(lb_1_id, node_id), (lb_2_id, node_id)]

        resp = StubResponse(409, {})
        body = {"errors": [
            "Load Balancer Pool {lb_id} does not exist"
            .format(lb_id=lb_id) for lb_id in [lb_1_id, lb_2_id]]}
        result = _rcv3_check_bulk_add(pairs, (resp, body))
        self.assertEqual(
            result,
            (StepResult.FAILURE,
             ["RCv3 LB {lb_id} does not exist".format(lb_id=lb_id)
              for lb_id in [lb_1_id, lb_2_id]]))


class RCv3CheckBulkDeleteTests(SynchronousTestCase):
    """
    Tests for :func:`_rcv3_check_bulk_delete`.
    """
    def test_good_response(self):
        """
        If the response code indicates success, the response was successful.
        """
        node_a_id = '825b8c72-9951-4aff-9cd8-fa3ca5551c90'
        lb_a_id = '2b0e17b6-0429-4056-b86c-e670ad5de853'

        node_b_id = "d6d3aa7c-dfa5-4e61-96ee-1d54ac1075d2"
        lb_b_id = 'd95ae0c4-6ab8-4873-b82f-f8433840cff2'

        pairs = [(lb_a_id, node_a_id), (lb_b_id, node_b_id)]

        resp = StubResponse(204, {})
        body = [{"cloud_server": {"id": node_id},
                 "load_balancer_pool": {"id": lb_id}}
                for (lb_id, node_id) in pairs]
        res = _rcv3_check_bulk_delete(pairs, (resp, body))
        self.assertEqual(res, (StepResult.SUCCESS, []))

    def test_try_again(self):
        """
        If a node was already removed (or maybe was never part of the load
        balancer pool to begin with), or some load balancer was
        inactive, or one of the load balancers doesn't exist, returns
        an effect that removes the remaining load balancer pairs.
        """
        # This little piggy isn't even on this load balancer.
        node_a_id = '825b8c72-9951-4aff-9cd8-fa3ca5551c90'
        lb_a_id = '2b0e17b6-0429-4056-b86c-e670ad5de853'

        # This little piggy is going to be removed from this load balancer.
        node_b_id = "d6d3aa7c-dfa5-4e61-96ee-1d54ac1075d2"
        lb_b_id = 'd95ae0c4-6ab8-4873-b82f-f8433840cff2'

        # This little piggy isn't active!
        node_c_id = '08944038-80ba-4ae1-a188-c827444e02e2'
        lb_c_id = '150895a5-1aa7-45b7-b7a4-98b9c282f800'

        # This isn't even a little piggy!
        node_d_id = 'bc1e94c3-0c88-4828-9e93-d42259280987'
        lb_d_id = 'de52879e-1f84-4ecd-8988-91dfdc99570d'

        resp = StubResponse(409, {})
        body = {"errors":
                ["Node {node_id} is not a member of Load Balancer "
                 "Pool {lb_id}".format(node_id=node_a_id, lb_id=lb_a_id),
                 "Load Balancer Pool {lb_id} is not in an ACTIVE state"
                 .format(lb_id=lb_c_id),
                 "Load Balancer Pool {lb_id} does not exist"
                 .format(lb_id=lb_d_id)]}
        eff = _rcv3_check_bulk_delete(
            [(lb_a_id, node_a_id),
             (lb_b_id, node_b_id),
             (lb_c_id, node_c_id),
             (lb_d_id, node_d_id)],
            (resp, body))
        expected_intent = service_request(
            service_type=ServiceType.RACKCONNECT_V3,
            method="DELETE",
            url='load_balancer_pools/nodes',
            data=[
                {'load_balancer_pool': {'id': lb_b_id},
                 'cloud_server': {'id': node_b_id}}],
            success_pred=has_code(204, 409)).intent
        self.assertEqual(eff.intent, expected_intent)
        (partial_check_bulk_delete, _), = eff.callbacks
        self.assertEqual(partial_check_bulk_delete.func,
                         _rcv3_check_bulk_delete)
        expected_pairs = pset([(lb_b_id, node_b_id)])
        self.assertEqual(partial_check_bulk_delete.args, (expected_pairs,))
        self.assertEqual(partial_check_bulk_delete.keywords, None)

    def test_nothing_to_retry(self):
        """
        If there are no further pairs to try and remove, the request was
        successful.

        This is similar to other tests, except that it tests the
        combination of all of them, even if there are several (load
        balancer, node) pairs for each reason.
        """
        node_a_id = '825b8c72-9951-4aff-9cd8-fa3ca5551c90'
        lb_a_id = '2b0e17b6-0429-4056-b86c-e670ad5de853'

        node_b_id = "d6d3aa7c-dfa5-4e61-96ee-1d54ac1075d2"
        lb_b_id = 'd95ae0c4-6ab8-4873-b82f-f8433840cff2'

        node_c_id = '08944038-80ba-4ae1-a188-c827444e02e2'
        lb_c_id = '150895a5-1aa7-45b7-b7a4-98b9c282f800'

        node_d_id = 'bc1e94c3-0c88-4828-9e93-d42259280987'
        lb_d_id = 'de52879e-1f84-4ecd-8988-91dfdc99570d'

        not_a_member_pairs = [(lb_a_id, node_a_id), (lb_b_id, node_b_id)]
        inactive_pairs = [(lb_c_id, node_c_id)]
        nonexistent_lb_pairs = [(lb_d_id, node_d_id)]
        all_pairs = not_a_member_pairs + inactive_pairs + nonexistent_lb_pairs

        resp = StubResponse(409, {})
        body = {"errors":
                ["Node {node_id} is not a member of Load Balancer "
                 "Pool {lb_id}".format(node_id=node_id, lb_id=lb_id)
                 for (lb_id, node_id) in not_a_member_pairs] +
                ["Load Balancer Pool {} is not in an ACTIVE state"
                 .format(lb_id) for (lb_id, _node_id)
                 in inactive_pairs] +
                ["Load Balancer Pool {} does not exist"
                 .format(lb_id) for (lb_id, _node_id)
                 in nonexistent_lb_pairs]}
        result = _rcv3_check_bulk_delete(all_pairs, (resp, body))
        self.assertEqual(result, (StepResult.SUCCESS, []))

    def test_inactive_lb(self):
        """
        If the load balancer pool is inactive, the response was successful.
        """
        node_id = '825b8c72-9951-4aff-9cd8-fa3ca5551c90'
        inactive_lb_id = '2b0e17b6-0429-4056-b86c-e670ad5de853'
        pairs = [(inactive_lb_id, node_id)]

        resp = StubResponse(409, {})
        body = {"errors": ["Load Balancer Pool {} is not in an ACTIVE state"
                           .format(inactive_lb_id)]}
        result = _rcv3_check_bulk_delete(pairs, (resp, body))
        self.assertEqual(result, (StepResult.SUCCESS, []))

    def test_lb_does_not_exist(self):
        """
        If the load balancer doesn't even exist, the delete was successful.
        """
        node_id = '825b8c72-9951-4aff-9cd8-fa3ca5551c90'
        nonexistent_lb_id = '2b0e17b6-0429-4056-b86c-e670ad5de853'

        pairs = [(nonexistent_lb_id, node_id)]

        resp = StubResponse(409, {})
        body = {"errors": ["Load Balancer Pool {} does not exist"
                           .format(nonexistent_lb_id)]}
        result = _rcv3_check_bulk_delete(pairs, (resp, body))
        self.assertEqual(result, (StepResult.SUCCESS, []))

    def test_node_not_a_member(self):
        """
        If the nodes are already not member of the load balancer pools
        they're being removed from, the response was successful.
        """
        node_id = '825b8c72-9951-4aff-9cd8-fa3ca5551c90'
        lb_id = '2b0e17b6-0429-4056-b86c-e670ad5de853'
        pairs = [(lb_id, node_id)]

        resp = StubResponse(409, {})
        body = {"errors": [
            "Node {node_id} is not a member of Load Balancer "
            "Pool {lb_id}".format(node_id=node_id, lb_id=lb_id)]}
        result = _rcv3_check_bulk_delete(pairs, (resp, body))
        self.assertEqual(result, (StepResult.SUCCESS, []))<|MERGE_RESOLUTION|>--- conflicted
+++ resolved
@@ -30,16 +30,12 @@
     _RCV3_NODE_NOT_A_MEMBER_PATTERN,
     _rcv3_check_bulk_add,
     _rcv3_check_bulk_delete)
-<<<<<<< HEAD
 from otter.http import ServiceRequest, has_code, service_request
 from otter.test.utils import (
     StubResponse,
     get_fake_service_request_performer,
-    resolve_effect)
-=======
-from otter.http import has_code, service_request
-from otter.test.utils import StubResponse, resolve_effect, transform_eq
->>>>>>> 096d7ea0
+    resolve_effect,
+    transform_eq)
 from otter.util.hashkey import generate_server_name
 from otter.util.http import APIError
 
