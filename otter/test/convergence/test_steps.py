"""Tests for convergence steps."""

from effect import Func
from effect.testing import resolve_effect

from pyrsistent import freeze, pset

from twisted.trial.unittest import SynchronousTestCase

from otter.constants import ServiceType
from otter.convergence.steps import (
    BulkAddToRCv3,
    BulkRemoveFromRCv3,
    ChangeCLBNode,
    CreateServer,
    DeleteServer,
    RemoveFromCLB,
    SetMetadataItemOnServer,
    _rcv3_delete_successful)
from otter.http import has_code, service_request
<<<<<<< HEAD
from otter.test.utils import StubResponse
=======
from otter.util.hashkey import generate_server_name
>>>>>>> 49380315


class StepAsEffectTests(SynchronousTestCase):
    """
    Tests for converting :obj:`IStep` implementations to :obj:`Effect`s.
    """

    def test_create_server(self):
        """
        :obj:`CreateServer.as_effect` produces a request for creating a server.
        """
        create = CreateServer(
            launch_config=freeze({'server': {'name': 'myserver',
                                             'flavorRef': '1'}}))
        eff = create.as_effect()
        self.assertEqual(eff.intent, Func(generate_server_name))
        eff = resolve_effect(eff, 'random-name')
        self.assertEqual(
            eff,
            service_request(
                ServiceType.CLOUD_SERVERS,
                'POST',
                'servers',
                data={'server': {'name': 'myserver-random-name',
                                 'flavorRef': '1'}}))

    def test_create_server_noname(self):
        """
        When no name is provided in the launch config, the name will be
        generated from scratch.
        """
        create = CreateServer(
            launch_config=freeze({'server': {'flavorRef': '1'}}))
        eff = create.as_effect()
        self.assertEqual(eff.intent, Func(generate_server_name))
        eff = resolve_effect(eff, 'random-name')
        self.assertEqual(
            eff,
            service_request(
                ServiceType.CLOUD_SERVERS,
                'POST',
                'servers',
                data={'server': {'name': 'random-name', 'flavorRef': '1'}}))

    def test_delete_server(self):
        """
        :obj:`DeleteServer.as_effect` produces a request for deleting a server.
        """
        delete = DeleteServer(server_id='abc123')
        self.assertEqual(
            delete.as_effect(),
            service_request(
                ServiceType.CLOUD_SERVERS,
                'DELETE',
                'servers/abc123'))

    def test_set_metadata_item(self):
        """
        :obj:`SetMetadataItemOnServer.as_effect` produces a request for
        setting a metadata item on a particular server.
        """
        meta = SetMetadataItemOnServer(server_id='abc123', key='metadata_key',
                                       value='teapot')
        self.assertEqual(
            meta.as_effect(),
            service_request(
                ServiceType.CLOUD_SERVERS,
                'PUT',
                'servers/abc123/metadata/metadata_key',
                data={'meta': {'metadata_key': 'teapot'}}))

    def test_remove_from_load_balancer(self):
        """
        :obj:`RemoveFromCLB.as_effect` produces a request for
        removing a node from a load balancer.
        """
        lbremove = RemoveFromCLB(
            lb_id='abc123',
            node_id='node1')
        self.assertEqual(
            lbremove.as_effect(),
            service_request(
                ServiceType.CLOUD_LOAD_BALANCERS,
                'DELETE',
                'loadbalancers/abc123/node1'))

    def test_change_load_balancer_node(self):
        """
        :obj:`ChangeCLBNode.as_effect` produces a request for
        modifying a load balancer node.
        """
        changenode = ChangeCLBNode(
            lb_id='abc123',
            node_id='node1',
            condition='DRAINING',
            weight=50,
            type="PRIMARY")
        self.assertEqual(
            changenode.as_effect(),
            service_request(
                ServiceType.CLOUD_LOAD_BALANCERS,
                'PUT',
                'loadbalancers/abc123/nodes/node1',
                data={'condition': 'DRAINING',
                      'weight': 50}))

    def _generic_bulk_rcv3_step_test(self, step_class, expected_method):
        """
        A generic test for bulk RCv3 steps.

        :param step_class: The step class under test.
        :param str method: The expected HTTP method of the request.
        """
        lb_node_pairs = pset([
            ("lb-1", "node-a"),
            ("lb-1", "node-b"),
            ("lb-1", "node-c"),
            ("lb-1", "node-d"),
            ("lb-2", "node-a"),
            ("lb-2", "node-b"),
            ("lb-3", "node-c"),
            ("lb-3", "node-d")
        ])
        step = step_class(lb_node_pairs=lb_node_pairs)
        request = step.as_effect()
        self.assertEqual(request.intent.service_type,
                         ServiceType.RACKCONNECT_V3)
        self.assertEqual(request.intent.method, expected_method)

        success_pred = request.intent.success_pred
        if request.intent.method == "POST":
            self.assertEqual(success_pred, has_code(201))
        else:
            self.assertEqual(success_pred.func, _rcv3_delete_successful)
            self.assertEqual(success_pred.args, (lb_node_pairs,))
            self.assertEqual(success_pred.keywords, None)

        self.assertEqual(request.intent.url, "load_balancer_pools/nodes")
        self.assertEqual(request.intent.headers, None)

        expected_data = [
            {'load_balancer_pool': {'id': 'lb-1'},
             'cloud_server': {'id': 'node-a'}},
            {'load_balancer_pool': {'id': 'lb-1'},
             'cloud_server': {'id': 'node-b'}},
            {'load_balancer_pool': {'id': 'lb-1'},
             'cloud_server': {'id': 'node-c'}},
            {'load_balancer_pool': {'id': 'lb-1'},
             'cloud_server': {'id': 'node-d'}},
            {'load_balancer_pool': {'id': 'lb-2'},
             'cloud_server': {'id': 'node-a'}},
            {'load_balancer_pool': {'id': 'lb-2'},
             'cloud_server': {'id': 'node-b'}},
            {'load_balancer_pool': {'id': 'lb-3'},
             'cloud_server': {'id': 'node-c'}},
            {'load_balancer_pool': {'id': 'lb-3'},
             'cloud_server': {'id': 'node-d'}}
        ]
        key_fn = lambda e: (e["load_balancer_pool"]["id"],
                            e["cloud_server"]["id"])
        request_data = sorted(request.intent.data, key=key_fn)
        self.assertEqual(request_data, expected_data)

    def test_add_nodes_to_rcv3_load_balancers(self):
        """
        :obj:`BulkAddToRCv3.as_effect` produces a request for
        adding any combination of nodes to any combination of RCv3 load
        balancers.
        """
        self._generic_bulk_rcv3_step_test(BulkAddToRCv3, "POST")

    def test_remove_nodes_from_rcv3_load_balancers(self):
        """
        :obj:`BulkRemoveFromRCv3.as_effect` produces a request
        for removing any combination of nodes from any combination of RCv3
        load balancers.
        """
        self._generic_bulk_rcv3_step_test(
            BulkRemoveFromRCv3, "DELETE")


class RCv3DeleteSuccessfulTests(SynchronousTestCase):
    """
    Tests for :func:`_rcv3_delete_successful`.
    """
    LB_NODE_PAIRS = pset([
        ("l1", "n1"),
        ("l2", "n2")
    ])

    def _rcv3_delete_successful(self, resp, body):
        """
        Calls :func:`_rcv3_delete_successful`, partially applied with test
        data.
        """
        return _rcv3_delete_successful(self.LB_NODE_PAIRS, resp, body)

    def test_good_response(self):
        """
        If the response code indicates success, the response was successful.
        """
        resp = StubResponse(204, {})
        body = [{"cloud_server": {"id": node_id},
                 "load_balancer_pool": {"id": lb_id}}
                for (lb_id, node_id) in self.LB_NODE_PAIRS]
        self.assertTrue(self._rcv3_delete_successful(resp, body))

    def test_ok_if_node_already_removed(self):
        """
        If a node was already removed (or maybe was never part of the load
        balancer pool to begin with), the response was successful.
        """
        resp = StubResponse(409, {})
        body = {"errors": ["Node n1 is not a member of Load Balancer Pool l1"]}
        self.assertTrue(self._rcv3_delete_successful(resp, body))

    def test_not_ok_if_lb_inactive(self):
        """
        If the load balancer pool is inactive, the response was unsuccessful.
        """
        resp = StubResponse(409, {})
        body = {"errors": ["Load Balancer Pool l1 is not in an ACTIVE state"]}
        self.assertFalse(self._rcv3_delete_successful(resp, body))<|MERGE_RESOLUTION|>--- conflicted
+++ resolved
@@ -18,11 +18,8 @@
     SetMetadataItemOnServer,
     _rcv3_delete_successful)
 from otter.http import has_code, service_request
-<<<<<<< HEAD
 from otter.test.utils import StubResponse
-=======
 from otter.util.hashkey import generate_server_name
->>>>>>> 49380315
 
 
 class StepAsEffectTests(SynchronousTestCase):
