"""
:module:`otter.worker.launch_server_v1`-specific code for RackConnect v3.

At some point, this should just be moved into that module.
"""
from functools import partial
from operator import itemgetter

from effect import Effect
from effect.twisted import perform

from otter.convergence.steps import BulkAddToRCv3, BulkRemoveFromRCv3
from otter.http import TenantScope
from otter.util.pure_http import has_code


def _generic_rcv3_request(step_class, request_bag, lb_id, server_id):
    """
    Perform a generic RCv3 bulk step on a single (lb, server) pair.

    :param IStep step_class: The step class to perform the action.
    :param request_bag: An object with a bunch of useful data on it. Called
        a ``request_func`` by other worker/supervisor code.
    :param str lb_id: The id of the RCv3 load balancer to act on.
    :param str server_id: The Nova server id to act on.
    :return: A deferred that will fire when the request has been performed,
        firing with the parsed result of the request, or :data:`None` if the
        request has no body.
    """
    effect = step_class(lb_node_pairs=[(lb_id, server_id)])._bare_effect()
<<<<<<< HEAD
=======

    if step_class is BulkAddToRCv3:
        svc_req = effect.intent
        codes = set(svc_req.success_pred.codes) - set([409])
        svc_req.success_pred = has_code(*codes)

>>>>>>> df5c1b3c
    # Unfortunate that we have to TenantScope here, but here's where we're
    # performing.
    scoped = Effect(TenantScope(effect, request_bag.tenant_id))
    d = perform(request_bag.dispatcher, scoped)
    return d.addCallback(itemgetter(1))


add_to_rcv3 = partial(_generic_rcv3_request, BulkAddToRCv3)
remove_from_rcv3 = partial(_generic_rcv3_request, BulkRemoveFromRCv3)<|MERGE_RESOLUTION|>--- conflicted
+++ resolved
@@ -28,15 +28,12 @@
         request has no body.
     """
     effect = step_class(lb_node_pairs=[(lb_id, server_id)])._bare_effect()
-<<<<<<< HEAD
-=======
 
     if step_class is BulkAddToRCv3:
         svc_req = effect.intent
         codes = set(svc_req.success_pred.codes) - set([409])
         svc_req.success_pred = has_code(*codes)
 
->>>>>>> df5c1b3c
     # Unfortunate that we have to TenantScope here, but here's where we're
     # performing.
     scoped = Effect(TenantScope(effect, request_bag.tenant_id))
