--- conflicted
+++ resolved
@@ -20,11 +20,7 @@
 import itertools
 from copy import deepcopy
 
-<<<<<<< HEAD
-from twisted.internet.defer import gatherResults
-=======
-from twisted.internet.defer import CancelledError, gatherResults, maybeDeferred
->>>>>>> 255ba6a0
+from twisted.internet.defer import gatherResults, maybeDeferred
 
 import treq
 
