--- conflicted
+++ resolved
@@ -404,18 +404,11 @@
          for (loadbalancer_id, node_id) in node_info], consumeErrors=True)
 
     def when_removed_from_loadbalancers(_ignore):
-<<<<<<< HEAD
-        return treq.delete(
-            append_segments(server_endpoint, 'servers', server_id),
-            headers=headers(auth_token)).addCallback(check_success, [204])
-=======
-        d = treq.delete(append_segments(server_endpoint, 'servers',
-                                        server_details['server']['id']),
-                        headers=headers(auth_token))
+        d = treq.delete(append_segments(server_endpoint, 'servers', server_id,
+                                        headers=headers(auth_token))
         d.addCallback(check_success, [204])
         d.addErrback(wrap_request_error, server_endpoint, 'server_delete')
         return d
->>>>>>> 63481bb7
 
     d.addCallback(when_removed_from_loadbalancers)
     return d