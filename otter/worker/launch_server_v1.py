"""
Initial implementation of a version one launch_server_v1 config.

This launch config worker is responsible for:
0) Generating server name and injecting our AS metadata
1) Starting a server
2) Adding the server to a load balancer.

On delete, this worker:
0) (TODO) Puts the server into draining mode on the load balancer
1) Removes the the server from the load balancer(s)
2) Deletes the server

Also no attempt is currently being made to define the public API for
initiating a launch_server job.
"""

import json
import re

from functools import partial
from copy import deepcopy
from toolz import comp, groupby
from urllib import urlencode

from twisted.python.failure import Failure
from twisted.internet.defer import (gatherResults, DeferredSemaphore,
                                    DeferredLock, inlineCallbacks, returnValue)
from twisted.internet.task import deferLater

from otter.util import logging_treq as treq

from otter.util.config import config_value
from otter.util.http import (append_segments, headers, check_success,
                             wrap_request_error, raise_error_on_code,
                             APIError, RequestError)
from otter.util.hashkey import generate_server_name
from otter.util.deferredutils import retry_and_timeout, log_with_time
from otter.util.retry import (retry, retry_times, repeating_interval,
                              transient_errors_except, TransientRetryError,
                              random_interval, compose_retries,
                              exponential_backoff_interval,
                              terminal_errors_except)

# Number of times to retry when adding/removing nodes from LB
LB_MAX_RETRIES = 10

# Range from which random retry interval is got
LB_RETRY_INTERVAL_RANGE = [10, 15]


class UnexpectedServerStatus(Exception):
    """
    An exception to be raised when a server is found in an unexpected state.
    """
    def __init__(self, server_id, status, expected_status):
        super(UnexpectedServerStatus, self).__init__(
            'Expected {server_id} to have {expected_status}, '
            'has {status}'.format(server_id=server_id,
                                  status=status,
                                  expected_status=expected_status)
        )
        self.server_id = server_id
        self.status = status
        self.expected_status = expected_status


class ServerDeleted(Exception):
    """
    An exception to be raised when a server was deleted unexpectedly.
    """
    def __init__(self, server_id):
        super(ServerDeleted, self).__init__(
            'Server {server_id} has been deleted unexpectedly.'.format(
                server_id=server_id))
        self.server_id = server_id


def server_details(server_endpoint, auth_token, server_id, log=None):
    """
    Fetch the details of a server as specified by id.

    :param str server_endpoint: A str base URI probably from the service
        catalog.

    :param str auth_token: The auth token.
    :param str server_id: The opaque ID of a server.

    :return: A dict of the server details.
    """
    path = append_segments(server_endpoint, 'servers', server_id)
    d = treq.get(path, headers=headers(auth_token), log=log)
    d.addCallback(check_success, [200, 203])
    d.addErrback(raise_error_on_code, 404, ServerDeleted(server_id),
                 path, 'server_details')
    return d.addCallback(treq.json_content)


def wait_for_active(log,
                    server_endpoint,
                    auth_token,
                    server_id,
                    interval=20,
                    timeout=3600,
                    clock=None):
    """
    Wait until the server specified by server_id's status is 'ACTIVE'

    :param log: A bound logger.
    :param str server_endpoint: Server endpoint URI.
    :param str auth_token: Keystone Auth token.
    :param str server_id: Opaque nova server id.
    :param int interval: Polling interval in seconds.  Default: 5.
    :param int timeout: timeout to poll for the server status in seconds.
        Default 3600 (1 hour)

    :return: Deferred that fires when the expected status has been seen.
    """
    log.msg("Checking instance status every {interval} seconds",
            interval=interval)

    if clock is None:  # pragma: no cover
        from twisted.internet import reactor
        clock = reactor

    start_time = clock.seconds()

    def poll():
        def check_status(server):
            status = server['server']['status']
            time_building = clock.seconds() - start_time

            if status == 'ACTIVE':
                log.msg(("Server changed from 'BUILD' to 'ACTIVE' within "
                         "{time_building} seconds"),
                        time_building=time_building)
                return server

            elif status != 'BUILD':
                log.msg("Server changed to '{status}' in {time_building} seconds",
                        time_building=time_building, status=status)
                raise UnexpectedServerStatus(
                    server_id,
                    status,
                    'ACTIVE')

            else:
                raise TransientRetryError()  # just poll again

        sd = server_details(server_endpoint, auth_token, server_id, log=log)
        sd.addCallback(check_status)
        return sd

    timeout_description = ("Waiting for server <{0}> to change from BUILD "
                           "state to ACTIVE state").format(server_id)

    return retry_and_timeout(
        poll, timeout,
        can_retry=transient_errors_except(UnexpectedServerStatus, ServerDeleted),
        next_interval=repeating_interval(interval),
        clock=clock,
        deferred_description=timeout_description)


# limit on 2 servers to be created simultaneously
MAX_CREATE_SERVER = 2
create_server_sem = DeferredSemaphore(MAX_CREATE_SERVER)


class ServerCreationRetryError(Exception):
    """
    Exception to be raised when Nova behaves counter-intuitively, for instance
    if there is more than one server of a certain name
    """


def find_server(server_endpoint, auth_token, server_config, log=None):
    """
    Given a server config, attempts to find a server created with that config.

    Uses the Nova list server details endpoint to filter out any server that
    does not have the exact server name (the filter is a regex, so can filter
    by ``^<name>$``), image ID, and flavor ID (both of which are exact filters).

    :param str server_endpoint: Server endpoint URI.
    :param str auth_token: Keystone Auth Token.
    :param dict server_config: Nova server config.
    :param log: A bound logger

    :return: Deferred that fires with a server (in the format of a server
        detail response) that matches that server config and creation time, or
        None if none matches
    :raises: :class:`ServerCreationRetryError`
    """
    query_params = {
        'image': server_config.get('imageRef', ''),
        'flavor': server_config['flavorRef'],
        'name': '^{0}$'.format(re.escape(server_config['name']))
    }

    if query_params['image'] is None:
        query_params['image'] = ''

    url = '{path}?{query}'.format(
        path=append_segments(server_endpoint, 'servers', 'detail'),
        query=urlencode(query_params))

    def _check_if_server_exists(list_server_details):
        nova_servers = list_server_details['servers']

        if len(nova_servers) > 1:
            raise ServerCreationRetryError(
                "Nova returned {0} servers that match the same "
                "image/flavor and name {1}.".format(
                    len(nova_servers), server_config['name']))

        elif len(nova_servers) == 1:
            nova_server = list_server_details['servers'][0]

            if nova_server['metadata'] != server_config['metadata']:
                raise ServerCreationRetryError(
                    "Nova found a server of the right name ({name}) but wrong "
                    "metadata. Expected {expected_metadata} and got {nova_metadata}"
                    .format(expected_metadata=server_config['metadata'],
                            nova_metadata=nova_server['metadata'],
                            name=server_config['name']))

            return {'server': nova_server}

        return None

    d = treq.get(url, headers=headers(auth_token), log=log)
    d.addCallback(check_success, [200])
    d.addCallback(treq.json_content)
    d.addCallback(_check_if_server_exists)
    return d


class _NoCreatedServerFound(Exception):
    """
    Exception to be used only to indicate that retrying a create server can be
    attempted.  The original create server failure is wrapped so that if there
    are no more retries, the original failure can be propagated.
    """
    def __init__(self, original_failure):
        self.original = original_failure


def create_server(server_endpoint, auth_token, server_config, log=None,
                  clock=None, retries=3, create_failure_delay=5, _treq=None):
    """
    Create a new server.  If there is an error from Nova from this call,
    checks to see if the server was created anyway.  If not, will retry the
    create ``retries`` times (checking each time if a server).

    If the error from Nova is a 400, does not retry, because that implies that
    retrying will just result in another 400 (bad args).

    If checking to see if the server is created also results in a failure,
    does not retry because there might just be something wrong with Nova.

    :param str server_endpoint: Server endpoint URI.
    :param str auth_token: Keystone Auth Token.
    :param dict server_config: Nova server config.
    :param: int retries: Number of tries to retry the create.
    :param: int create_failure_delay: how much time in seconds to wait after
        a create server failure before checking Nova to see if a server
        was created

    :param log: logger
    :type log: :class:`otter.log.bound.BoundLog`

    :param _treq: To be used for testing - what treq object to use
    :type treq: something with the same api as :obj:`treq`

    :return: Deferred that fires with the CreateServer response as a dict.
    """
    path = append_segments(server_endpoint, 'servers')

    if _treq is None:  # pragma: no cover
        _treq = treq
    if clock is None:  # pragma: no cover
        from twisted.internet import reactor
        clock = reactor

    def _check_results(result, propagated_f):
        """
        Return the original failure, if checking a server resulted in a
        failure too.  Returns a wrapped propagated failure, if there were no
        servers created, so that the retry utility knows that server creation
        can be retried.
        """
        if isinstance(result, Failure):
            log.msg("Attempt to find a created server in nova resulted in "
                    "{failure}. Propagating the original create error instead.",
                    failure=result)
            return propagated_f

        if result is None:
            raise _NoCreatedServerFound(propagated_f)

        return result

    def _check_server_created(f):
        """
        If creating a server failed with anything other than a 400, see if
        Nova created a server anyway (a 400 means that the server creation args
        were bad, and there is no point in retrying).

        If Nova created a server, just return it and pretend that the error
        never happened.  If it didn't, or if checking resulted in another
        failure response, return a failure of some type.
        """
        f.trap(APIError)
        if f.value.code == 400:
            return f

        d = deferLater(clock, create_failure_delay, find_server,
                       server_endpoint, auth_token, server_config, log=log)
        d.addBoth(_check_results, f)
        return d

    def _create_server():
        """
        Attempt to create a server, handling spurious non-400 errors from Nova
        by seeing if Nova created a server anyway in spite of the error.  If so
        then create server succeeded.

        If not, and if no further errors occur, server creation can be retried.
        """
        d = create_server_sem.run(_treq.post, path, headers=headers(auth_token),
                                  data=json.dumps({'server': server_config}),
                                  log=log)
        d.addCallback(check_success, [202], _treq=_treq)
        d.addCallback(_treq.json_content)
        d.addErrback(_check_server_created)
        return d

    def _unwrap_NoCreatedServerFound(f):
        """
        The original failure was wrapped in a :class:`_NoCreatedServerFound`
        for ease of retry, but that should not be the final error propagated up
        by :func:`create_server`.

        This errback unwraps the :class:`_NoCreatedServerFound` error and
        returns the original failure.
        """
        f.trap(_NoCreatedServerFound)
        return f.value.original

    d = retry(
        _create_server,
        can_retry=compose_retries(
            retry_times(retries),
            terminal_errors_except(_NoCreatedServerFound)),
        next_interval=repeating_interval(15), clock=clock)

    d.addErrback(_unwrap_NoCreatedServerFound)
    d.addErrback(wrap_request_error, path, 'server_create')

    return d


def log_on_response_code(response, log, msg, code):
    """
    Log `msg` if response.code is same as code
    """
    if response.code == code:
        log.msg(msg)
    return response


def log_lb_unexpected_errors(f, log, msg):
    """
    Log load-balancer unexpected errors
    """
    if not f.check(APIError):
        log.err(f, 'Unknown error while ' + msg)
    elif not (f.value.code == 404 or
              f.value.code == 422 and 'PENDING_UPDATE' in f.value.body):
        log.msg('Got unexpected LB status {status} while {msg}: {error}',
                status=f.value.code, msg=msg, error=f.value)
    return f


class CLBOrNodeDeleted(Exception):
    """
    CLB or Node is deleted or in process of getting deleted

    :param :class:`RequestError` error: Error that caused this exception
    :param str clb_id: ID of deleted load balancer
    :param str node_id: ID of deleted node in above load balancer
    """
    def __init__(self, error, clb_id, node_id=None):
        super(CLBOrNodeDeleted, self).__init__(
            'CLB {} or node {} deleted due to {}'.format(clb_id, node_id, error))
        self.error = error
        self.clb_id = clb_id
        self.node_id = node_id


def check_deleted_clb(f, clb_id, node_id=None):
    """
    Raise :class:`CLBOrNodeDeleted` error based on information in `RequestError` in f.
    Otherwise return f

    :param :class:`Failure` f: failure containing :class:`RequestError`
                               from adding/removing node
    :param str clb_id: ID of load balancer causing the error
    :param str node_id: ID of node of above load balancer
    """
    # A LB being deleted sometimes results in a 422. This function
    # unfortunately has to parse the body of the message to see if this is an
    # acceptable 422 (if the LB has been deleted or in the process of being deleted)
    f.trap(RequestError)
    f.value.reason.trap(APIError)
    error = f.value.reason.value
    if error.code == 404:
        raise CLBOrNodeDeleted(f.value, clb_id, node_id)
    if error.code == 422:
        message = json.loads(error.body)['message']
        if ('load balancer is deleted' in message or 'PENDING_DELETE' in message):
            raise CLBOrNodeDeleted(f.value, clb_id, node_id)
    return f


def add_to_load_balancer(log, request_func, lb_config, server_details, undo,
                         clock=None):
    """
    Adds a given server to a given load balancer.

    :param log: A bound logger.
    :param callable request_func: A request function.
    :param str lb_config: An ``lb_config`` dictionary specifying which load
        balancer to add the server to.
    :param dict server_details: The server details, as returned by Nova.
    :return: Deferred that fires with the load balancer response. The
        structure of this object depends on the load balancer type.
    """
    lb_type = lb_config.get("type", "CloudLoadBalancer")
    if lb_type == "CloudLoadBalancer":
        cloudLoadBalancers = config_value('cloudLoadBalancers')
        endpoint = public_endpoint_url(request_func.service_catalog,
                                       cloudLoadBalancers,
                                       request_func.lb_region)
        auth_token = request_func.auth_token
        ip_address = private_ip_addresses(server_details)[0]
        return add_to_clb(log, endpoint, auth_token, lb_config, ip_address,
                          undo, clock)
    else:
        raise RuntimeError("Unknown cloud load balancer type! config: {}"
                           .format(lb_config))


def add_to_clb(log, endpoint, auth_token, lb_config, ip_address, undo, clock=None):
    """
    Add an IP address to a Cloud Load Balancer based on the ``lb_config``.

    TODO: Handle load balancer node metadata.

    :param log: A bound logger
    :param str endpoint: Load balancer endpoint URI.
    :param str auth_token: Keystone auth token.
    :param dict lb_config: An ``lb_config`` dictionary.
    :param str ip_address: The IP address of the node to add to the load
        balancer.
    :param IUndoStack undo: An IUndoStack to push any reversable operations
        onto.

    :return: Deferred that fires with the load balancer response.
    """
    lb_id = lb_config['loadBalancerId']
    port = lb_config['port']
    path = append_segments(endpoint, 'loadbalancers', str(lb_id), 'nodes')
    lb_log = log.bind(loadbalancer_id=lb_id, ip_address=ip_address)

    def add():
        d = treq.post(path, headers=headers(auth_token),
                      data=json.dumps({"nodes": [{"address": ip_address,
                                                  "port": port,
                                                  "condition": "ENABLED",
                                                  "type": "PRIMARY"}]}),
                      log=lb_log)
        d.addCallback(check_success, [200, 202])
        d.addErrback(log_lb_unexpected_errors, lb_log, 'add_node')
        d.addErrback(wrap_request_error, path, 'add_node')
        d.addErrback(check_deleted_clb, lb_id)
        return d

    d = retry(
        add,
        can_retry=compose_retries(
            transient_errors_except(CLBOrNodeDeleted),
            retry_times(config_value('worker.lb_max_retries') or LB_MAX_RETRIES)),
        next_interval=random_interval(
            *(config_value('worker.lb_retry_interval_range') or LB_RETRY_INTERVAL_RANGE)),
        clock=clock)

    def when_done(result):
        node_id = result['nodes'][0]['id']
        lb_log.msg('Added to load balancer', node_id=node_id)
        undo.push(remove_from_load_balancer, lb_log, endpoint, auth_token,
                  lb_config, node_id)
        return result

    return d.addCallback(treq.json_content).addCallback(when_done)


def add_to_load_balancers(log, request_func, lb_configs, server, undo):
    """
    Add the given server to the load balancers specified by ``lb_configs``.

    :param log: A bound logger.
    :param callable request_func: A request function.
    :param list lb_configs: List of lb_config dictionaries.
    :param dict server: Server dict of the server to add, as per server details
        response from Nova.
    :param IUndoStack undo: An IUndoStack to push any reversable operations onto.

    :return: Deferred that fires with a list of 2-tuples of the load
        balancer configuration, and that load balancer's respective response.
    """
    _add = partial(add_to_load_balancer, log, request_func,
                   server_details=server, undo=undo)

    dl = DeferredLock()

    @inlineCallbacks
    def _serial_add(lb_config):
        yield dl.acquire()
        result = yield _add(lb_config)
        yield dl.release()
        returnValue(result)

    d = gatherResults(map(_serial_add, lb_configs), consumeErrors=True)
    return d.addCallback(partial(zip, lb_configs))


def endpoints(service_catalog, service_name, region):
    """
    Search a service catalog for matching endpoints.

    :param list service_catalog: List of services.
    :param str service_name: Name of service.  Example: 'cloudServersOpenStack'
    :param str region: Region of service.  Example: 'ORD'

    :return: Iterable of endpoints.
    """
    for service in service_catalog:
        if service_name != service['name']:
            continue

        for endpoint in service['endpoints']:
            if region != endpoint['region']:
                continue

            yield endpoint


def public_endpoint_url(service_catalog, service_name, region):
    """
    Return the first publicURL for a given service in a given region.

    :param list service_catalog: List of services.
    :param str service_name: Name of service.  Example: 'cloudServersOpenStack'
    :param str region: Region of service.  Example: 'ORD'

    :return: URL as a string.
    """
    first_endpoint = next(endpoints(service_catalog, service_name, region))
    return first_endpoint['publicURL']


def private_ip_addresses(server):
    """
    Get all private IPv4 addresses from the addresses section of a server.

    :param dict server: A server body.
    :return: List of IP addresses as strings.
    """
    return [addr['addr'] for addr in server['server']['addresses']['private']
            if addr['version'] == 4]


def prepare_launch_config(scaling_group_uuid, launch_config):
    """
    Prepare a launch_config for the specified scaling_group.

    This is responsible for returning a copy of the launch config that
    has metadata and unique server names added.

    :param IScalingGroup scaling_group: The scaling group this server is
        getting launched for.

    :param dict launch_config: The complete launch_config args we want to build
        servers from.

    :return dict: The prepared launch config.
    """
    launch_config = deepcopy(launch_config)
    server_config = launch_config['server']

    if 'metadata' not in server_config:
        server_config['metadata'] = {}

    server_config['metadata'].update(generate_server_metadata(
        scaling_group_uuid, launch_config))

    if server_config.get('name'):
        server_name = server_config.get('name')
        server_config['name'] = '{0}-{1}'.format(server_name, generate_server_name())
    else:
        server_config['name'] = generate_server_name()

    for lb_config in launch_config.get('loadBalancers', []):
        if 'metadata' not in lb_config:
            lb_config['metadata'] = {}
        lb_config['metadata']['rax:auto_scaling_group_id'] = scaling_group_uuid
        lb_config['metadata']['rax:auto_scaling_server_name'] = server_config['name']

    return launch_config


def generate_server_metadata(group_id, launch_config):
    """
    Given a scaling group ID and the launch config, generate the scaling-group
    specific metadata that should be on the server.

    :param str group_id: The ID of the scaling group
    :param dict launch_config: The complete launch config args we want to build
        the servers from

    :return dict: The autoscaling-specific part of the metadata with which to
        create a server of this particular autoscaling group
    """
    metadata = {'rax:auto_scaling_group_id': group_id}
    lbs = launch_config.get('loadBalancers', [])

    if lbs:
        lbids = []
        for lb_config in lbs:
            config_without_lbid = lb_config.copy()
            lb_id = config_without_lbid.pop('loadBalancerId')
            lbids.append(lb_id)
            metadata['rax:auto_scaling:lb:{0}'.format(lb_id)] = json.dumps(
                config_without_lbid)

        metadata['rax:auto_scaling_lbids'] = json.dumps(lbids)
    return metadata


def _without_otter_metadata(metadata):
    """
    Returns a copy of the metadata with all the otter-specific keys removed.
    """
    return {k: v for (k, v) in metadata.iteritems()
            if not k.startswith("rax:auto_scaling")}


def scrub_otter_metadata(log, auth_token, service_catalog, region, server_id,
                         _treq=treq):
    """
    Scrub otter-specific management metadata from the server.

    :param BoundLog log: The bound logger instance.
    :param str auth_token: Keystone auth token.
    :param str region: The region the server is in.
    :param str server_id: The id of the server to remove metadata from.
    :param _treq: The treq instance; possibly a test double.
    """
    bound_log = log.bind(region=region, server_id=server_id)
    bound_log.msg("Scrubbing otter-specific metadata")

    service_name = config_value('cloudServersOpenStack')
    endpoint = public_endpoint_url(service_catalog, service_name, region)
    url = append_segments(endpoint, 'servers', server_id, 'metadata')

    auth_hdr = headers(auth_token)

    get, put = [lambda data=None, method=method: _treq.request(
        method, url, headers=auth_hdr, data=data, log=bound_log)
        for method in ["GET", "PUT"]]

    return (get()
            .addCallback(_treq.json_content)
            .addCallback(comp(json.dumps, _without_otter_metadata))
            .addCallback(put)
            .addCallback(_treq.content))


def launch_server(log, request_func, scaling_group, launch_config, undo, clock=None):
    """
    Launch a new server given the launch config auth tokens and service catalog.
    Possibly adding the newly launched server to a load balancer.

    :param BoundLog log: A bound logger.
    :param callable request_func: A request function.
    :param IScalingGroup scaling_group: The scaling group to add the launched
        server to.
    :param dict launch_config: A launch_config args structure as defined for
        the launch_server_v1 type.
    :param IUndoStack undo: The stack that will be rewound if undo fails.

    :return: Deferred that fires with a 2-tuple of server details and the
        list of load balancer responses from add_to_load_balancers.
    """
    launch_config = prepare_launch_config(scaling_group.uuid, launch_config)

<<<<<<< HEAD
    cloudLoadBalancers = config_value('cloudLoadBalancers')
    cloudServersOpenStack = config_value('cloudServersOpenStack')

    lb_endpoint = public_endpoint_url(request_func.service_catalog,
                                      cloudLoadBalancers,
                                      request_func.lb_region)

=======
    cloudServersOpenStack = config_value('cloudServersOpenStack')
>>>>>>> af0c5bb4
    server_endpoint = public_endpoint_url(request_func.service_catalog,
                                          cloudServersOpenStack,
                                          request_func.region)

    auth_token = request_func.auth_token
    lb_config = launch_config.get('loadBalancers', [])
    server_config = launch_config['server']

    log = log.bind(server_name=server_config['name'])
    ilog = [None]

    def check_metadata(server):
        # sanity check to make sure the metadata didn't change - can probably
        # be removed after a while if we do not see any log messages from this
        # function
        expected = launch_config['server']['metadata']
        result = server['server'].get('metadata')
        if  result != expected:
            ilog[0].msg('Server metadata has changed.',
                        sanity_check=True,
                        expected_metadata=expected,
                        nova_metadata=result)
        return server

    def wait_for_server(server):
        server_id = server['server']['id']

        # NOTE: If server create is retried, each server delete will be pushed
        # to undo stack even after it will be deleted in check_error which is fine
        # since verified_delete succeeds on deleted server
        undo.push(
            verified_delete, log, server_endpoint, auth_token, server_id)

        ilog[0] = log.bind(server_id=server_id)
        return wait_for_active(
            ilog[0],
            server_endpoint,
            auth_token,
            server_id).addCallback(check_metadata)

    def add_lb(server):
        if lb_config:
            lbd = add_to_load_balancers(
                ilog[0], request_func, lb_config, server, undo)
            lbd.addCallback(lambda lb_response: (server, lb_response))
            return lbd

        return (server, [])

    def _create_server():
        d = create_server(server_endpoint, auth_token, server_config, log=log)
        d.addCallback(wait_for_server)
        d.addCallback(add_lb)
        return d

    def check_error(f):
        f.trap(UnexpectedServerStatus)
        if f.value.status == 'ERROR':
            log.msg('{server_id} errored, deleting and creating new server instead',
                    server_id=f.value.server_id)
            # trigger server delete and return True to allow retry
            verified_delete(log, server_endpoint, auth_token, f.value.server_id)
            return True
        else:
            return False

    d = retry(_create_server, can_retry=compose_retries(retry_times(3), check_error),
              next_interval=repeating_interval(15), clock=clock)

    return d


def remove_from_load_balancer(log, endpoint, auth_token, lb_config,
                              node_id, clock=None):
    """
    Remove a node from a load balancer.

    :param str endpoint: Load balancer endpoint URI.
    :param str auth_token: Keystone Auth Token.
    :param str loadbalancer_id: The ID for a cloud loadbalancer.
    :param str node_id: The ID for a node in that cloudloadbalancer.

    :returns: A Deferred that fires with None if the operation completed successfully,
        or errbacks with an RequestError.
    """
    loadbalancer_id = lb_config["loadBalancerId"]
    lb_log = log.bind(loadbalancer_id=loadbalancer_id, node_id=node_id)
    # TODO: Will remove this once LB ERROR state is fixed and it is working fine
    lb_log.msg('Removing from load balancer')
    path = append_segments(endpoint, 'loadbalancers', str(loadbalancer_id), 'nodes', str(node_id))

    def remove():
        d = treq.delete(path, headers=headers(auth_token), log=lb_log)
        d.addCallback(check_success, [200, 202])
        d.addCallback(treq.content)  # To avoid https://twistedmatrix.com/trac/ticket/6751
        d.addErrback(log_lb_unexpected_errors, lb_log, 'remove_node')
        d.addErrback(wrap_request_error, path, 'remove_node')
        d.addErrback(check_deleted_clb, loadbalancer_id, node_id)
        return d

    d = retry(
        remove,
        can_retry=compose_retries(
            transient_errors_except(CLBOrNodeDeleted),
            retry_times(config_value('worker.lb_max_retries') or LB_MAX_RETRIES)),
        next_interval=random_interval(
            *(config_value('worker.lb_retry_interval_range') or LB_RETRY_INTERVAL_RANGE)),
        clock=clock)

    # A node or CLB deleted is considered successful removal
    d.addErrback(lambda f: f.trap(CLBOrNodeDeleted) and lb_log.msg(f.value.message))
    d.addCallback(lambda _: lb_log.msg('Removed from load balancer'))
    return d


def delete_server(log, region, service_catalog, auth_token, instance_details):
    """
    Delete the server specified by instance_details.

    TODO: Load balancer draining.

    :param str region: A rackspace region as found in the service catalog.
    :param list service_catalog: A list of services as returned by the auth apis.
    :param str auth_token: The user's auth token.
    :param tuple instance_details: A 2-tuple of the server_id and a list of
        2-tuples of load balancer configurations and respective load balancer
        responses. Example for some CLB load balancers::

        ('da08965f-4c2d-41aa-b492-a3c02706202f',
         [({"loadBalancerId": '12345'},
           {'nodes': [{'id': 'a', 'address': ... }]}),
          ({"loadBalancerId": '54321'},
           {'nodes': [{'id': 'b', 'address': ... }]})])

        Historically, these lode balancer configurations were just CLB
        ids. This form is deprecated, but still supported::

        ('da08965f-4c2d-41aa-b492-a3c02706202f',
         [('12345',
           {'nodes': [{'id': 'a', 'address': ... }]}),
          ('54321',
           {'nodes': [{'id': 'b', 'address': ... }]})])

    :return: TODO

    """
    lb_region = config_value('regionOverrides.cloudLoadBalancers') or region
    cloudLoadBalancers = config_value('cloudLoadBalancers')
    cloudServersOpenStack = config_value('cloudServersOpenStack')

    lb_endpoint = public_endpoint_url(service_catalog,
                                      cloudLoadBalancers,
                                      lb_region)

    server_endpoint = public_endpoint_url(service_catalog,
                                          cloudServersOpenStack,
                                          region)

    server_id, lb_details = _as_new_style_instance_details(instance_details)

    lb_type = lambda (lb_config, _): lb_config.get("type", "CloudLoadBalancer")
    lbs_by_type = groupby(lb_type, lb_details)

    _remove_from_clb = partial(remove_from_load_balancer, log, lb_endpoint,
                               auth_token)

    clbs = lbs_by_type.get("CloudLoadBalancer", [])
    clb_ds = []
    for lb_config, lb_response in clbs:
        for node_info in lb_response["nodes"]:
            node_id = node_info["id"]
            clb_ds.append(_remove_from_clb(lb_config, node_id))
    d = gatherResults(clb_ds, consumeErrors=True)

    def when_removed_from_loadbalancers(_ignore):
        return verified_delete(log, server_endpoint, auth_token, server_id)

    d.addCallback(when_removed_from_loadbalancers)
    return d


def _definitely_lb_config(probably_lb_config):
    """
    Returns a load balancer configuration unscathed. If passed
    something that looks like a CLB id, synthesizes a fake load
    balancer configuration.

    :param probably_lb_config: An object that is probably a load balancer
        configuration, except maybe is just a CLB id.
    :type probably_lb_config: probably :class:`dict`, maybe :class:`str`

    :return: A load balancer configuration.
    :rtype: `class`:dict:
    """
    if isinstance(probably_lb_config, dict):
        return probably_lb_config
    else:
        return {"loadBalancerId": probably_lb_config}


def _as_new_style_instance_details(maybe_old_style):
    """
    Converts possibly old-style ``instance_details`` (with just a CLB
    id) to a new-style ``instance_details`` (with a load balancer
    configuration).

    If the passed ``instance_details`` are already new-style, they are passed
    unchanged.

    :param maybe_old_style: As ``instance_details``.
    :return: An ``instance_details``, definitely new-style.

    """
    server_id, lb_specs = maybe_old_style
    updated_lb_specs = [(_definitely_lb_config(maybe_lb_conf), lb_response)
                        for maybe_lb_conf, lb_response in lb_specs]
    return server_id, updated_lb_specs


def delete_and_verify(log, server_endpoint, auth_token, server_id):
    """
    Check the status of the server to see if it's actually been deleted.
    Succeeds only if it has been either deleted (404) or acknowledged by Nova
    to be deleted (task_state = "deleted").

    Note that ``task_state`` is in the server details key
    ``OS-EXT-STS:task_state``, which is supported by Openstack but available
    only when looking at the extended status of a server.
    """
    path = append_segments(server_endpoint, 'servers', server_id)

    def delete():
        del_d = treq.delete(path, headers=headers(auth_token), log=log)
        del_d.addCallback(check_success, [404])
        del_d.addCallback(treq.content)
        return del_d

    def check_task_state(json_blob):
        server_details = json_blob['server']
        is_deleting = server_details.get("OS-EXT-STS:task_state", "")
        if is_deleting.strip().lower() != "deleting":
            raise UnexpectedServerStatus(server_id, is_deleting, "deleting")

    def verify(f):
        f.trap(APIError)
        if f.value.code != 204:
            return wrap_request_error(f, path, 'delete_server')

        ver_d = server_details(server_endpoint, auth_token, server_id, log=log)
        ver_d.addCallback(check_task_state)
        ver_d.addErrback(lambda f: f.trap(ServerDeleted))
        return ver_d

    return delete().addErrback(verify)


def verified_delete(log,
                    server_endpoint,
                    auth_token,
                    server_id,
                    exp_start=2,
                    max_retries=10,
                    clock=None):
    """
    Attempt to delete a server from the server endpoint, and ensure that it is
    deleted by trying again until deleting/getting the server results in a 404
    or until ``OS-EXT-STS:task_state`` in server details is 'deleting',
    indicating that Nova has acknowledged that the server is to be deleted
    as soon as possible.

    Time out attempting to verify deletes after a period of time and log an
    error.

    :param log: A bound logger.
    :param str server_endpoint: Server endpoint URI.
    :param str auth_token: Keystone Auth token.
    :param str server_id: Opaque nova server id.
    :param int exp_start: Exponential backoff interval start seconds. Default 2
    :param int max_retries: Maximum number of retry attempts

    :return: Deferred that fires when the expected status has been seen.
    """
    serv_log = log.bind(server_id=server_id)
    serv_log.msg('Deleting server')

    if clock is None:  # pragma: no cover
        from twisted.internet import reactor
        clock = reactor

    d = retry(
        partial(delete_and_verify, serv_log, server_endpoint, auth_token, server_id),
        can_retry=retry_times(max_retries),
        next_interval=exponential_backoff_interval(exp_start),
        clock=clock)

    d.addCallback(log_with_time, clock, serv_log, clock.seconds(),
                  ('Server deleted successfully (or acknowledged by Nova as '
                   'to-be-deleted) : {time_delete} seconds.'), 'time_delete')
    return d<|MERGE_RESOLUTION|>--- conflicted
+++ resolved
@@ -706,17 +706,7 @@
     """
     launch_config = prepare_launch_config(scaling_group.uuid, launch_config)
 
-<<<<<<< HEAD
-    cloudLoadBalancers = config_value('cloudLoadBalancers')
     cloudServersOpenStack = config_value('cloudServersOpenStack')
-
-    lb_endpoint = public_endpoint_url(request_func.service_catalog,
-                                      cloudLoadBalancers,
-                                      request_func.lb_region)
-
-=======
-    cloudServersOpenStack = config_value('cloudServersOpenStack')
->>>>>>> af0c5bb4
     server_endpoint = public_endpoint_url(request_func.service_catalog,
                                           cloudServersOpenStack,
                                           request_func.region)
