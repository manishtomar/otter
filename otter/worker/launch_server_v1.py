--- conflicted
+++ resolved
@@ -34,16 +34,11 @@
                              APIError, RequestError)
 from otter.util.hashkey import generate_server_name
 from otter.util.deferredutils import retry_and_timeout, log_with_time
-<<<<<<< HEAD
 from otter.util.retry import (retry, retry_times, repeating_interval,
                               transient_errors_except, TransientRetryError,
                               random_interval, compose_retries,
+                              exponential_backoff_interval,
                               terminal_errors_except)
-=======
-from otter.util.retry import (retry, retry_times, repeating_interval, transient_errors_except,
-                              exponential_backoff_interval, TransientRetryError,
-                              random_interval, compose_retries)
->>>>>>> 088ff741
 
 # Number of times to retry when adding/removing nodes from LB
 LB_MAX_RETRIES = 10
