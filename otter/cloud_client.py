"""
Integration point for HTTP clients in otter.
"""
import json
import re
from functools import partial, wraps

from characteristic import Attribute, attributes

from effect import (
    ComposedDispatcher,
    Effect,
    TypeDispatcher,
    catch,
    perform,
    sync_performer)

import six

from toolz.dicttoolz import get_in

from twisted.internet.defer import DeferredLock
from twisted.internet.task import deferLater

from txeffect import deferred_performer, perform as twisted_perform

from otter.auth import Authenticate, InvalidateToken, public_endpoint_url
from otter.constants import ServiceType
from otter.util.config import config_value
from otter.util.http import APIError, append_segments
from otter.util.http import headers as otter_headers
from otter.util.pure_http import (
    add_bind_root,
    add_effect_on_response,
    add_error_handling,
    add_headers,
    add_json_request_data,
    add_json_response,
    has_code,
    request,
)


def add_bind_service(catalog, service_name, region, log, request_func):
    """
    Decorate a request function so requests are relative to a particular
    Rackspace/OpenStack endpoint found in the tenant's catalog.
    """
    @wraps(request_func)
    def service_request(*args, **kwargs):
        """
        Perform an HTTP request similar to the request from
        :func:`get_request_func`, with the additional feature of being bound to
        a specific Rackspace/OpenStack service, so that the path can be
        relative to the service endpoint.
        """
        endpoint = public_endpoint_url(catalog, service_name, region)
        bound_request = add_bind_root(endpoint, request_func)
        return bound_request(*args, **kwargs)
    return service_request


def service_request(
        service_type, method, url, headers=None, data=None,
        params=None, log=None,
        reauth_codes=(401, 403),
        success_pred=has_code(200),
        json_response=True):
    """
    Make an HTTP request to a Rackspace service, with a bunch of awesome
    behavior!

    :param otter.constants.ServiceType service_type: The service against
        which the request should be made.
    :param bytes method: HTTP method
    :param url: partial URL (appended to service endpoint)
    :param dict headers: base headers; will have auth headers added.
    :param data: JSON-able object or None.
    :param params: dict of query param ids to lists of values, or a list of
        tuples of query key to query value.
    :param log: log to send request info to.
    :param sequence success_pred: A predicate of responses which determines if
        a response indicates success or failure.
    :param sequence reauth_codes: HTTP codes upon which to invalidate the
        auth cache.
    :param bool json_response: Specifies whether the response should be
        parsed as JSON.
    :param bool parse_errors: Whether to parse :class:`APIError`

    :raise APIError: Raised asynchronously when the response HTTP code is not
        in success_codes.
    :return: Effect of :obj:`ServiceRequest`, resulting in a JSON-parsed HTTP
        response body.
    """
    return Effect(ServiceRequest(
        service_type=service_type,
        method=method,
        url=url,
        headers=headers,
        data=data,
        params=params,
        log=log,
        reauth_codes=reauth_codes,
        success_pred=success_pred,
        json_response=json_response))


@attributes(["service_type", "method", "url", "headers", "data", "params",
             "log", "reauth_codes", "success_pred", "json_response"])
class ServiceRequest(object):
    """
    A request to a Rackspace/OpenStack service.

    Note that this intent does _not_ contain a tenant ID. To specify the tenant
    ID for any tree of effects that might contain a ServiceRequest, wrap the
    effect in a :obj:`TenantScope`.

    If you wrap :obj:`TenantScope` around effects of :obj:`ServiceRequest`,
    then you don't need to worry about including a performer for this
    :obj:`ServiceRequest` in your dispatcher -- :obj:`TenantScope`'s performer
    takes care of that.

    The result will be a two-tuple of a treq response object and the body
    of the response (either a json-compatible object or a string, depending
    on ``json_response``).
    """
    def intent_result_pred(self, result):
        """Check if the result looks like (treq response, body)."""
        # This type is not wide enough -- json objects can be strings and
        # numbers, too. It's also not *thin* enough, since this will allow
        # lists and dicts of *anything*. But it's a good approximation of what
        # rackspace/openstack services can return.
        return (isinstance(result, tuple) and
                isinstance(result[1],
                           (dict, list) if self.json_response else str))


@attributes(['effect', 'tenant_id'], apply_with_init=False)
class TenantScope(object):
    """
    An intent that specifies a tenant for any effect which might make
    :obj:`ServiceRequest`s.

    In other words, something like this::

        perform(dispatcher, TenantScope(Effect(ServiceRequest(...))))

    will make the ServiceRequest bound to the specified tenant.

    Use a partially-applied :func:`perform_tenant_scope` as the performer
    for this intent in your dispatcher.
    """
    def __init__(self, effect, tenant_id):
        self.effect = effect
        self.tenant_id = tenant_id


def concretize_service_request(
        authenticator, log, service_configs, throttler,
        tenant_id,
        service_request):
    """
    Translate a high-level :obj:`ServiceRequest` into a low-level :obj:`Effect`
    of :obj:`pure_http.Request`. This doesn't directly conform to the Intent
    performer interface, but it's intended to be used by a performer.

    :param ICachingAuthenticator authenticator: the caching authenticator
    :param BoundLog log: info about requests will be logged to this.
    :param dict service_configs: As returned by
        :func:`otter.constants.get_service_configs`.
    :param callable throttler: A function of ServiceType, HTTP method ->
        Deferred bracketer or None, used to throttle requests. See
        :obj:`_Throttle`.
    :param tenant_id: tenant ID.
    """
    auth_eff = Effect(Authenticate(authenticator, tenant_id, log))
    invalidate_eff = Effect(InvalidateToken(authenticator, tenant_id))
    if service_request.log is not None:
        log = service_request.log

    service_config = service_configs[service_request.service_type]
    region = service_config['region']
    service_name = service_config['name']

    def got_auth((token, catalog)):
        request_ = add_headers(otter_headers(token), request)
        request_ = add_effect_on_response(
            invalidate_eff, service_request.reauth_codes, request_)
        request_ = add_json_request_data(request_)
        if 'url' in service_config:
            request_ = add_bind_root(service_config['url'], request_)
        else:
            request_ = add_bind_service(
                catalog, service_name, region, log, request_)
        request_ = add_error_handling(
            service_request.success_pred, request_)
        if service_request.json_response:
            request_ = add_json_response(request_)

        return request_(
            service_request.method,
            service_request.url,
            headers=service_request.headers,
            data=service_request.data,
            params=service_request.params,
            log=log)

    eff = auth_eff.on(got_auth)
    bracket = throttler(service_request.service_type,
                        service_request.method.lower())
    if bracket is not None:
        return Effect(_Throttle(bracket=bracket, effect=eff))
    else:
        return eff


@attributes(['bracket', 'effect'])
class _Throttle(object):
    """
    A grody hack to allow using a Deferred concurrency limiter in Effectful
    code.

    A "Deferred bracket" is some function of type
    ``((f, *args, **kwargs) -> Deferred) -> Deferred``
    basically, something that "brackets" a call to some Deferred-returning
    function. This is the case for the ``run`` method of objects like
    :obj:`.DeferredSemaphore` and :obj:`.DeferredLock`.

    https://wiki.haskell.org/Bracket_pattern

    Ideally Effect would just have built-in concurrency limiters/idioms without
    relying on Twisted and Deferreds.

    :param callable bracket: The bracket to run the effect in
    :param Effect effect: The effect to perform inside the bracket
    """


@deferred_performer
def _perform_throttle(dispatcher, throttle):
    """
    Perform :obj:`_Throttle` by performing the effect after acquiring a lock
    and delaying but some period of time.
    """
    lock = throttle.bracket
    eff = throttle.effect
    return lock(twisted_perform, dispatcher, eff)


def _serialize_and_delay(clock, delay):
    """
    Return a function that when invoked with another function will run it
    serialized and after a delay.
    """
    lock = DeferredLock()
    return partial(lock.run, deferLater, clock, delay)


def _default_throttler(clock, stype, method):
    """Get a throttler function with default throttling policies."""
    # Serialize creation and deletion of cloud servers because the Compute team
    # has suggested we do this.

    # Compute suggested 150 deletion req/min. A delay of 0.4 should guarantee
    # no more than that are executed by a node, plus serialization of requests
    # will make it quite a bit lower than that.

    cloud_client_config = config_value('cloud_client')
    if cloud_client_config is None:
        cloud_client_config = {}
    throttling_config = cloud_client_config.get('throttling', {})
    create_server_delay = throttling_config.get('create_server_delay', 1)
    delete_server_delay = throttling_config.get('delete_server_delay', 0.4)

    policy = {
        (ServiceType.CLOUD_SERVERS, 'post'):
            _serialize_and_delay(clock, create_server_delay),
        (ServiceType.CLOUD_SERVERS, 'delete'):
            _serialize_and_delay(clock, delete_server_delay),
    }
    return policy.get((stype, method))


def perform_tenant_scope(
        authenticator, log, service_configs, throttler,
        dispatcher, tenant_scope, box,
        _concretize=concretize_service_request):
    """
    Perform a :obj:`TenantScope` by performing its :attr:`TenantScope.effect`,
    with a dispatcher extended with a performer for :obj:`ServiceRequest`
    intents. The performer will use the tenant provided by the
    :obj:`TenantScope`.

    The first arguments before (dispatcher, tenant_scope, box) are intended
    to be partially applied, and the result is a performer that can be put into
    a dispatcher.
    """
    @sync_performer
    def scoped_performer(dispatcher, service_request):
        return _concretize(
            authenticator, log, service_configs, throttler,
            tenant_scope.tenant_id, service_request)
    new_disp = ComposedDispatcher([
        TypeDispatcher({ServiceRequest: scoped_performer}),
        dispatcher])
    perform(new_disp, tenant_scope.effect.on(box.succeed, box.fail))


def get_cloud_client_dispatcher(reactor, authenticator, log, service_configs):
    """
    Get a dispatcher suitable for running :obj:`ServiceRequest` and
    :obj:`TenantScope` intents.
    """
    # this throttler could be parameterized but for now it's basically a hack
    # that we want to keep private to this module
    throttler = partial(_default_throttler, reactor)
    return TypeDispatcher({
        TenantScope: partial(perform_tenant_scope, authenticator, log,
                             service_configs, throttler),
        _Throttle: _perform_throttle,
    })


# ----- CLB requests and error parsing -----

_CLB_PENDING_UPDATE_PATTERN = re.compile(
    "^Load Balancer '\d+' has a status of 'PENDING_UPDATE' and is considered "
    "immutable\.$")
_CLB_DELETED_PATTERN = re.compile(
    "^(Load Balancer '\d+' has a status of 'PENDING_DELETE' and is|"
    "The load balancer is deleted and) considered immutable\.$")
_CLB_NO_SUCH_NODE_PATTERN = re.compile(
    "^Node with id #\d+ not found for loadbalancer #\d+$")
_CLB_NO_SUCH_LB_PATTERN = re.compile(
    "^Load balancer not found\.$")
_CLB_DUPLICATE_NODES_PATTERN = re.compile(
    "^Duplicate nodes detected. One or more nodes already configured "
    "on load balancer\.$")
_CLB_NODE_LIMIT_PATTERN = re.compile(
    "^Nodes must not exceed \d+ per load balancer\.$")


@attributes([Attribute('lb_id', instance_of=six.text_type)])
class CLBPendingUpdateError(Exception):
    """
    Error to be raised when the CLB is in PENDING_UPDATE status and is
    immutable (temporarily).
    """


@attributes([Attribute('lb_id', instance_of=six.text_type)])
class CLBDeletedError(Exception):
    """
    Error to be raised when the CLB has been deleted or is being deleted.
    This is distinct from it not existing.
    """


@attributes([Attribute('lb_id', instance_of=six.text_type)])
class NoSuchCLBError(Exception):
    """
    Error to be raised when the CLB never existed in the first place (or it
    has been deleted so long that there is no longer a record of it).
    """


@attributes([Attribute('lb_id', instance_of=six.text_type),
             Attribute('node_id', instance_of=six.text_type)])
class NoSuchCLBNodeError(Exception):
    """
    Error to be raised when attempting to modify a CLB node that no longer
    exists.
    """


@attributes([Attribute('lb_id', instance_of=six.text_type)])
class CLBRateLimitError(Exception):
    """
    Error to be raised when CLB returns 413 (rate limiting).
    """


<<<<<<< HEAD
@attributes([Attribute('lb_id', instance_of=six.text_type)])
class CLBDuplicateNodesError(Exception):
    """
    Error to be raised only when adding one or more nodes to a CLB whose
    address and port are mapped on the CLB.
    """


@attributes([Attribute('lb_id', instance_of=six.text_type)])
class CLBNodeLimitError(Exception):
    """
    Error to be raised only when adding one or more nodes to a CLB: adding
    that number of nodes would exceed the maximum number of nodes allowed on
    the CLB.
    """


def add_clb_nodes(lb_id, nodes):
    """
    Generate effect to add one or more nodes to a load balancer.

    Note: This is not correctly documented in the load balancer documentation -
    it is documented as "Add Node" (singular), but the examples show multiple
    nodes being added.

    :param str lb_id: The load balancer ID to add the nodes to
    :param list nodes: A list of node dictionaries that each look like::

        {
            "address": "valid ip address",
            "port": 80,
            "condition": "ENABLED",
            "weight": 1,
            "type": "PRIMARY"
        }

        (weight and type are optional)

    :return: :class:`ServiceRequest` effect

    :raises: :class:`CLBPendingUpdateError`, :class:`CLBDeletedError`,
        :class:`NoSuchCLBError`, :class:`CLBDuplicateNodesError`,
        :class:`APIError`
    """
    eff = service_request(
        ServiceType.CLOUD_LOAD_BALANCERS,
        'POST',
        append_segments('loadbalancers', lb_id, 'nodes'),
        data={'nodes': nodes},
        success_pred=has_code(202))

    def _check_other_errors(api_error_code, message):
        if (api_error_code == 422 and
                _CLB_DUPLICATE_NODES_PATTERN.match(message)):
            raise CLBDuplicateNodesError(lb_id=lb_id)
        elif api_error_code == 413 and _CLB_NODE_LIMIT_PATTERN.match(message):
            raise CLBNodeLimitError(lb_id=lb_id)

    parse_err = partial(_process_clb_api_error, lb_id=lb_id,
                        extra_parsing=_check_other_errors)

    return eff.on(error=catch(APIError, parse_err))
=======
def _match_errors(code_keys_exc_mapping, status_code, response_dict):
    """
    Take a list of tuples of:
    (status code, json keys, regex pattern (optional), exception callable),
    and attempt to match them against the given status code and response
    dict.  If a match is found raises the given exception type with the
    exception callable, passing along the message.
    """
    for code, keys, pattern, make_exc in code_keys_exc_mapping:
        if code == status_code:
            message = get_in(keys, response_dict, None)
            if message is not None and (not pattern or pattern.match(message)):
                raise make_exc(message)


def _only_json_api_errors(f):
    """
    Helper function so that we only catch APIErrors with bodies that can be
    parsed into JSON.

    Should decorate a function that expects two parameters: http status code
    and JSON body.

    If the decorated function cannot parse the error (either because it's not
    JSON or not recognized), reraise the error.
    """
    @wraps(f)
    def try_parsing(api_error_exc_info):
        api_error = api_error_exc_info[1]
        try:
            body = json.loads(api_error.body)
        except (ValueError, TypeError):
            pass
        else:
            f(api_error.code, body)

        six.reraise(*api_error_exc_info)

    return catch(APIError, try_parsing)
>>>>>>> f804e9b4


def change_clb_node(lb_id, node_id, condition, weight):
    """
    Generate effect to change a node on a load balancer.

    :param str lb_id: The load balancer ID to add the nodes to
    :param str node_id: The node id to change.
    :param str condition: The condition to change to: one of "ENABLED",
        "DRAINING", or "DISABLED"
    :param int weight: The weight to change to.

    Note: this does not support "type" yet, since it doesn't make sense to add
    autoscaled servers as secondary.

    :return: :class:`ServiceRequest` effect

    :raises: :class:`CLBPendingUpdateError`, :class:`CLBDeletedError`,
        :class:`NoSuchCLBError`, :class:`NoSuchCLBNodeError`, :class:`APIError`
    """
    eff = service_request(
        ServiceType.CLOUD_LOAD_BALANCERS,
        'PUT',
        append_segments('loadbalancers', lb_id, 'nodes', node_id),
        data={'condition': condition, 'weight': weight},
        success_pred=has_code(202))

<<<<<<< HEAD
    def _check_no_such_node(api_error_code, message):
        if api_error_code == 404 and _CLB_NO_SUCH_NODE_PATTERN.match(message):
            raise NoSuchCLBNodeError(lb_id=lb_id, node_id=node_id)

    parse_err = partial(_process_clb_api_error, lb_id=lb_id,
                        extra_parsing=_check_no_such_node)
=======
    @_only_json_api_errors
    def _parse_known_errors(code, json_body):
        _process_clb_api_error(code, json_body, lb_id)
        _match_errors(
            [(404, ("message",), _CLB_NO_SUCH_NODE_PATTERN,
              partial(NoSuchCLBNodeError, lb_id=lb_id, node_id=node_id))],
            code,
            json_body)
>>>>>>> f804e9b4

    return eff.on(error=_parse_known_errors)


def _process_clb_api_error(api_error_code, json_body, lb_id):
    """
    Attempt to parse generic CLB API error messages, and raise recognized
    exceptions in their place.

    :param int api_error_code: The status code from the HTTP request
    :param dict json_body: The error message, parsed as a JSON dict.
    :param string lb_id: The load balancer ID

    :raises: :class:`CLBPendingUpdateError`, :class:`CLBDeletedError`,
        :class:`NoSuchCLBError`, :class:`APIError` by itself
    """
<<<<<<< HEAD
    api_error = exc_info[1]
    message = try_json_with_keys(api_error.body, ['message'])

    if message:
        if (api_error.code == 413 and
                not _CLB_NODE_LIMIT_PATTERN.match(message)):
            raise CLBRateLimitError(message, lb_id=lb_id)

        generic_mappings = [
            (422, _CLB_DELETED_PATTERN, CLBDeletedError),
            (422, _CLB_PENDING_UPDATE_PATTERN, CLBPendingUpdateError),
            (404, _CLB_NO_SUCH_LB_PATTERN, NoSuchCLBError)
        ]
        for status, pattern, exc_type in generic_mappings:
            if status == api_error.code and pattern.match(message):
                raise exc_type(message, lb_id=lb_id)

        # No generic exceptions were raised - try the extra_parsing.
        extra_parsing(api_error.code, message)

    # No? Re-raise, then
    six.reraise(*exc_info)
=======
    mappings = [(413, None, CLBRateLimitError),
                (422, _CLB_DELETED_PATTERN, CLBDeletedError),
                (422, _CLB_PENDING_UPDATE_PATTERN, CLBPendingUpdateError),
                (404, _CLB_NO_SUCH_LB_PATTERN, NoSuchCLBError)]
    return _match_errors(
        [(code, ("message",), pattern, partial(exc, lb_id=lb_id))
         for code, pattern, exc in mappings],
        api_error_code,
        json_body)
>>>>>>> f804e9b4


# ----- Nova requests and error parsing -----

@attributes([Attribute('server_id', instance_of=six.text_type)])
class NoSuchServerError(Exception):
    """
    Exception to be raised when there is no such server in Nova.
    """


@attributes([Attribute('server_id', instance_of=six.text_type)])
class ServerMetadataOverLimitError(Exception):
    """
    Exception to be raised when there are too many metadata items on the
    server already.
    """


@attributes([])
class NovaRateLimitError(Exception):
    """
    Exception to be raised when Nova has rate-limited requests.
    """


@attributes([])
class NovaComputeFaultError(Exception):
    """
    Exception to be raised when there is a service failure from Nova.
    """


_MAX_METADATA_PATTERN = re.compile('^Maximum number of metadata items .*$')


def set_nova_metadata_item(server_id, key, value):
    """
    Set metadata key/value item on the given server.

    :ivar str server_id: a Nova server ID.
    :ivar str key: The metadata key to set (<=256 characters)
    :ivar str value: The value to assign to the metadata key (<=256 characters)

    Succeed on 200.

    :raise: :class:`NoSuchServer`, :class:`MetadataOverLimit`,
        :class:`NovaRateLimitError`, :class:`NovaComputeFaultError`,
        :class:`APIError`
    """
    eff = service_request(
        ServiceType.CLOUD_SERVERS,
        'PUT',
        append_segments('servers', server_id, 'metadata', key),
        data={'meta': {key: value}},
        reauth_codes=(401,),
        success_pred=has_code(200))

    @_only_json_api_errors
    def _parse_known_errors(code, json_body):
        other_errors = [
            (404, ('itemNotFound', 'message'), None,
             partial(NoSuchServerError, server_id=server_id)),
            (403, ('forbidden', 'message'), _MAX_METADATA_PATTERN,
             partial(ServerMetadataOverLimitError, server_id=server_id)),
        ]
        _match_errors(_nova_standard_errors + other_errors, code, json_body)

    return eff.on(error=_parse_known_errors)


def get_server_details(server_id):
    """
    Get details for one particular server.

    :ivar str server_id: a Nova server ID.

    Succeed on 200.

    :raise: :class:`NoSuchServer`, :class:`NovaRateLimitError`,
        :class:`NovaComputeFaultError`, :class:`APIError`
    """
    eff = service_request(
        ServiceType.CLOUD_SERVERS,
        'GET',
        append_segments('servers', server_id),
        success_pred=has_code(200))

    @_only_json_api_errors
    def _parse_known_errors(code, json_body):
        other_errors = [
            (404, ('itemNotFound', 'message'), None,
             partial(NoSuchServerError, server_id=server_id)),
        ]
        _match_errors(_nova_standard_errors + other_errors, code, json_body)

    return eff.on(error=_parse_known_errors)


_nova_standard_errors = [
    (413, ('overLimit', 'message'), None, NovaRateLimitError),
    (500, ('computeFault', 'message'), None, NovaComputeFaultError)
]<|MERGE_RESOLUTION|>--- conflicted
+++ resolved
@@ -380,7 +380,6 @@
     """
 
 
-<<<<<<< HEAD
 @attributes([Attribute('lb_id', instance_of=six.text_type)])
 class CLBDuplicateNodesError(Exception):
     """
@@ -398,52 +397,6 @@
     """
 
 
-def add_clb_nodes(lb_id, nodes):
-    """
-    Generate effect to add one or more nodes to a load balancer.
-
-    Note: This is not correctly documented in the load balancer documentation -
-    it is documented as "Add Node" (singular), but the examples show multiple
-    nodes being added.
-
-    :param str lb_id: The load balancer ID to add the nodes to
-    :param list nodes: A list of node dictionaries that each look like::
-
-        {
-            "address": "valid ip address",
-            "port": 80,
-            "condition": "ENABLED",
-            "weight": 1,
-            "type": "PRIMARY"
-        }
-
-        (weight and type are optional)
-
-    :return: :class:`ServiceRequest` effect
-
-    :raises: :class:`CLBPendingUpdateError`, :class:`CLBDeletedError`,
-        :class:`NoSuchCLBError`, :class:`CLBDuplicateNodesError`,
-        :class:`APIError`
-    """
-    eff = service_request(
-        ServiceType.CLOUD_LOAD_BALANCERS,
-        'POST',
-        append_segments('loadbalancers', lb_id, 'nodes'),
-        data={'nodes': nodes},
-        success_pred=has_code(202))
-
-    def _check_other_errors(api_error_code, message):
-        if (api_error_code == 422 and
-                _CLB_DUPLICATE_NODES_PATTERN.match(message)):
-            raise CLBDuplicateNodesError(lb_id=lb_id)
-        elif api_error_code == 413 and _CLB_NODE_LIMIT_PATTERN.match(message):
-            raise CLBNodeLimitError(lb_id=lb_id)
-
-    parse_err = partial(_process_clb_api_error, lb_id=lb_id,
-                        extra_parsing=_check_other_errors)
-
-    return eff.on(error=catch(APIError, parse_err))
-=======
 def _match_errors(code_keys_exc_mapping, status_code, response_dict):
     """
     Take a list of tuples of:
@@ -483,7 +436,54 @@
         six.reraise(*api_error_exc_info)
 
     return catch(APIError, try_parsing)
->>>>>>> f804e9b4
+
+
+def add_clb_nodes(lb_id, nodes):
+    """
+    Generate effect to add one or more nodes to a load balancer.
+
+    Note: This is not correctly documented in the load balancer documentation -
+    it is documented as "Add Node" (singular), but the examples show multiple
+    nodes being added.
+
+    :param str lb_id: The load balancer ID to add the nodes to
+    :param list nodes: A list of node dictionaries that each look like::
+
+        {
+            "address": "valid ip address",
+            "port": 80,
+            "condition": "ENABLED",
+            "weight": 1,
+            "type": "PRIMARY"
+        }
+
+        (weight and type are optional)
+
+    :return: :class:`ServiceRequest` effect
+
+    :raises: :class:`CLBPendingUpdateError`, :class:`CLBDeletedError`,
+        :class:`NoSuchCLBError`, :class:`CLBDuplicateNodesError`,
+        :class:`APIError`
+    """
+    eff = service_request(
+        ServiceType.CLOUD_LOAD_BALANCERS,
+        'POST',
+        append_segments('loadbalancers', lb_id, 'nodes'),
+        data={'nodes': nodes},
+        success_pred=has_code(202))
+
+    @_only_json_api_errors
+    def _parse_known_errors(code, json_body):
+        _match_errors(
+            [(422, ("message",), _CLB_DUPLICATE_NODES_PATTERN,
+              partial(CLBDuplicateNodesError, lb_id=lb_id)),
+             (413, ("message",), _CLB_NODE_LIMIT_PATTERN,
+              partial(CLBNodeLimitError(lb_id=lb_id)))],
+            code,
+            json_body)
+        _process_clb_api_error(code, json_body, lb_id)
+
+    return eff.on(error=_parse_known_errors)
 
 
 def change_clb_node(lb_id, node_id, condition, weight):
@@ -511,14 +511,6 @@
         data={'condition': condition, 'weight': weight},
         success_pred=has_code(202))
 
-<<<<<<< HEAD
-    def _check_no_such_node(api_error_code, message):
-        if api_error_code == 404 and _CLB_NO_SUCH_NODE_PATTERN.match(message):
-            raise NoSuchCLBNodeError(lb_id=lb_id, node_id=node_id)
-
-    parse_err = partial(_process_clb_api_error, lb_id=lb_id,
-                        extra_parsing=_check_no_such_node)
-=======
     @_only_json_api_errors
     def _parse_known_errors(code, json_body):
         _process_clb_api_error(code, json_body, lb_id)
@@ -527,7 +519,6 @@
               partial(NoSuchCLBNodeError, lb_id=lb_id, node_id=node_id))],
             code,
             json_body)
->>>>>>> f804e9b4
 
     return eff.on(error=_parse_known_errors)
 
@@ -544,31 +535,7 @@
     :raises: :class:`CLBPendingUpdateError`, :class:`CLBDeletedError`,
         :class:`NoSuchCLBError`, :class:`APIError` by itself
     """
-<<<<<<< HEAD
-    api_error = exc_info[1]
-    message = try_json_with_keys(api_error.body, ['message'])
-
-    if message:
-        if (api_error.code == 413 and
-                not _CLB_NODE_LIMIT_PATTERN.match(message)):
-            raise CLBRateLimitError(message, lb_id=lb_id)
-
-        generic_mappings = [
-            (422, _CLB_DELETED_PATTERN, CLBDeletedError),
-            (422, _CLB_PENDING_UPDATE_PATTERN, CLBPendingUpdateError),
-            (404, _CLB_NO_SUCH_LB_PATTERN, NoSuchCLBError)
-        ]
-        for status, pattern, exc_type in generic_mappings:
-            if status == api_error.code and pattern.match(message):
-                raise exc_type(message, lb_id=lb_id)
-
-        # No generic exceptions were raised - try the extra_parsing.
-        extra_parsing(api_error.code, message)
-
-    # No? Re-raise, then
-    six.reraise(*exc_info)
-=======
-    mappings = [(413, None, CLBRateLimitError),
+    mappings = [(413, None, CLBRateLimitError),  #TODO: add NOT node limit error
                 (422, _CLB_DELETED_PATTERN, CLBDeletedError),
                 (422, _CLB_PENDING_UPDATE_PATTERN, CLBPendingUpdateError),
                 (404, _CLB_NO_SUCH_LB_PATTERN, NoSuchCLBError)]
@@ -577,7 +544,6 @@
          for code, pattern, exc in mappings],
         api_error_code,
         json_body)
->>>>>>> f804e9b4
 
 
 # ----- Nova requests and error parsing -----
