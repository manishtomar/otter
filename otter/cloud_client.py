"""A general-ish purpose Rackspace cloud client API, using Effect."""
import json
import re
from functools import partial, wraps
from urlparse import parse_qs, urlparse

import attr

from characteristic import Attribute, attributes

from effect import (
    ComposedDispatcher,
    Effect,
    TypeDispatcher,
    catch,
    perform,
    sync_performer)

import six

from toolz.dicttoolz import get_in
from toolz.functoolz import identity
from toolz.itertoolz import concat

from twisted.internet.task import deferLater

from txeffect import deferred_performer, perform as twisted_perform

from otter.auth import Authenticate, InvalidateToken, public_endpoint_url
from otter.constants import ServiceType
from otter.log.intents import msg as msg_effect
from otter.util.config import config_value
from otter.util.http import APIError, append_segments, try_json_with_keys
from otter.util.http import headers as otter_headers
from otter.util.pure_http import (
    add_bind_root,
    add_effect_on_response,
    add_error_handling,
    add_headers,
    add_json_request_data,
    add_json_response,
    has_code,
    request,
)
from otter.util.weaklocks import WeakLocks


def add_bind_service(catalog, service_name, region, log, request_func):
    """
    Decorate a request function so requests are relative to a particular
    Rackspace/OpenStack endpoint found in the tenant's catalog.
    """
    @wraps(request_func)
    def service_request(*args, **kwargs):
        """
        Perform an HTTP request similar to the request from
        :func:`get_request_func`, with the additional feature of being bound to
        a specific Rackspace/OpenStack service, so that the path can be
        relative to the service endpoint.
        """
        endpoint = public_endpoint_url(catalog, service_name, region)
        bound_request = add_bind_root(endpoint, request_func)
        return bound_request(*args, **kwargs)
    return service_request


def service_request(
        service_type, method, url, headers=None, data=None,
        params=None, log=None,
        reauth_codes=(401, 403),
        success_pred=has_code(200),
        json_response=True):
    """
    Make an HTTP request to a Rackspace service, with a bunch of awesome
    behavior!

    :param otter.constants.ServiceType service_type: The service against
        which the request should be made.
    :param bytes method: HTTP method
    :param url: partial URL (appended to service endpoint)
    :param dict headers: base headers; will have auth headers added.
    :param data: JSON-able object or None.
    :param params: dict of query param ids to lists of values, or a list of
        tuples of query key to query value.
    :param log: log to send request info to.
    :param sequence success_pred: A predicate of responses which determines if
        a response indicates success or failure.
    :param sequence reauth_codes: HTTP codes upon which to invalidate the
        auth cache.
    :param bool json_response: Specifies whether the response should be
        parsed as JSON.
    :param bool parse_errors: Whether to parse :class:`APIError`

    :raise APIError: Raised asynchronously when the response HTTP code is not
        in success_codes.
    :return: Effect of :obj:`ServiceRequest`, resulting in a JSON-parsed HTTP
        response body.
    """
    return Effect(ServiceRequest(
        service_type=service_type,
        method=method,
        url=url,
        headers=headers,
        data=data,
        params=params,
        log=log,
        reauth_codes=reauth_codes,
        success_pred=success_pred,
        json_response=json_response))


@attributes(["service_type", "method", "url", "headers", "data", "params",
             "log", "reauth_codes", "success_pred", "json_response"])
class ServiceRequest(object):
    """
    A request to a Rackspace/OpenStack service.

    Note that this intent does _not_ contain a tenant ID. To specify the tenant
    ID for any tree of effects that might contain a ServiceRequest, wrap the
    effect in a :obj:`TenantScope`.

    If you wrap :obj:`TenantScope` around effects of :obj:`ServiceRequest`,
    then you don't need to worry about including a performer for this
    :obj:`ServiceRequest` in your dispatcher -- :obj:`TenantScope`'s performer
    takes care of that.

    The result will be a two-tuple of a treq response object and the body
    of the response (either a json-compatible object or a string, depending
    on ``json_response``).
    """
    def intent_result_pred(self, result):
        """Check if the result looks like (treq response, body)."""
        # This type is not wide enough -- json objects can be strings and
        # numbers, too. It's also not *thin* enough, since this will allow
        # lists and dicts of *anything*. But it's a good approximation of what
        # rackspace/openstack services can return.
        return (isinstance(result, tuple) and
                isinstance(result[1],
                           (dict, list) if self.json_response else str))


@attributes(['effect', 'tenant_id'], apply_with_init=False)
class TenantScope(object):
    """
    An intent that specifies a tenant for any effect which might make
    :obj:`ServiceRequest`s.

    In other words, something like this::

        perform(dispatcher, TenantScope(Effect(ServiceRequest(...))))

    will make the ServiceRequest bound to the specified tenant.

    Use a partially-applied :func:`perform_tenant_scope` as the performer
    for this intent in your dispatcher.
    """
    def __init__(self, effect, tenant_id):
        self.effect = effect
        self.tenant_id = tenant_id


def concretize_service_request(
        authenticator, log, service_configs, throttler,
        tenant_id,
        service_request):
    """
    Translate a high-level :obj:`ServiceRequest` into a low-level :obj:`Effect`
    of :obj:`pure_http.Request`. This doesn't directly conform to the Intent
    performer interface, but it's intended to be used by a performer.

    :param ICachingAuthenticator authenticator: the caching authenticator
    :param BoundLog log: info about requests will be logged to this.
    :param dict service_configs: As returned by
        :func:`otter.constants.get_service_configs`.
    :param callable throttler: A function of ServiceType, HTTP method ->
        Deferred bracketer or None, used to throttle requests. See
        :obj:`_Throttle`.
    :param tenant_id: tenant ID.
    """
    auth_eff = Effect(Authenticate(authenticator, tenant_id, log))
    invalidate_eff = Effect(InvalidateToken(authenticator, tenant_id))
    if service_request.log is not None:
        log = service_request.log

    service_config = service_configs[service_request.service_type]
    region = service_config['region']
    service_name = service_config['name']

    def got_auth((token, catalog)):
        request_ = add_headers(otter_headers(token), request)
        request_ = add_effect_on_response(
            invalidate_eff, service_request.reauth_codes, request_)
        request_ = add_json_request_data(request_)
        if 'url' in service_config:
            request_ = add_bind_root(service_config['url'], request_)
        else:
            request_ = add_bind_service(
                catalog, service_name, region, log, request_)
        request_ = add_error_handling(
            service_request.success_pred, request_)
        if service_request.json_response:
            request_ = add_json_response(request_)

        return request_(
            service_request.method,
            service_request.url,
            headers=service_request.headers,
            data=service_request.data,
            params=service_request.params,
            log=log)

    eff = auth_eff.on(got_auth)
    bracket = throttler(service_request.service_type,
                        service_request.method.lower(),
                        tenant_id)
    if bracket is not None:
        return Effect(_Throttle(bracket=bracket, effect=eff))
    else:
        return eff


@attributes(['bracket', 'effect'])
class _Throttle(object):
    """
    A grody hack to allow using a Deferred concurrency limiter in Effectful
    code.

    A "Deferred bracket" is some function of type
    ``((f, *args, **kwargs) -> Deferred) -> Deferred``
    basically, something that "brackets" a call to some Deferred-returning
    function. This is the case for the ``run`` method of objects like
    :obj:`.DeferredSemaphore` and :obj:`.DeferredLock`.

    https://wiki.haskell.org/Bracket_pattern

    Ideally Effect would just have built-in concurrency limiters/idioms without
    relying on Twisted and Deferreds.

    :param callable bracket: The bracket to run the effect in
    :param Effect effect: The effect to perform inside the bracket
    """


@deferred_performer
def _perform_throttle(dispatcher, throttle):
    """
    Perform :obj:`_Throttle` by performing the effect after acquiring a lock
    and delaying but some period of time.
    """
    lock = throttle.bracket
    eff = throttle.effect
    return lock(twisted_perform, dispatcher, eff)


<<<<<<< HEAD
_CFG_NAMES = {
    (ServiceType.CLOUD_SERVERS, 'post'): 'create_server_delay',
    (ServiceType.CLOUD_SERVERS, 'delete'): 'delete_server_delay',
}
=======
CFG_NAMES = {
    (ServiceType.CLOUD_SERVERS, 'post'): 'create_server_delay',
    (ServiceType.CLOUD_SERVERS, 'delete'): 'delete_server_delay',
}

>>>>>>> b78c13da

CFG_NAMES_PER_TENANT = {
    (ServiceType.CLOUD_LOAD_BALANCERS, 'get'): 'get_clb_delay',
    (ServiceType.CLOUD_LOAD_BALANCERS, 'post'): 'post_clb_delay',
    (ServiceType.CLOUD_LOAD_BALANCERS, 'put'): 'put_clb_delay',
    (ServiceType.CLOUD_LOAD_BALANCERS, 'delete'): 'delete_clb_delay',
}

<<<<<<< HEAD
def _default_throttler(locks, clock, stype, method):
    """
    Get a throttler function with throttling policies based on configuration.
    """
    cfg_name = _CFG_NAMES.get((stype, method))
=======

def _default_throttler(locks, clock, stype, method, tenant_id):
    """
    Get a throttler function with throttling policies based on configuration.
    """
    cfg_name = CFG_NAMES.get((stype, method))
>>>>>>> b78c13da
    if cfg_name is not None:
        delay = config_value('cloud_client.throttling.' + cfg_name)
        if delay is not None:
            lock = locks.get_lock((stype, method))
            return partial(lock.run, deferLater, clock, delay)
<<<<<<< HEAD
=======

    # Okay, so maybe it's a per-tenant lock.
    cfg_name = CFG_NAMES_PER_TENANT.get((stype, method))
    if cfg_name is not None:
        delay = config_value('cloud_client.throttling.' + cfg_name)
        if delay is not None:
            lock = locks.get_lock((stype, method, tenant_id))
            return partial(lock.run, deferLater, clock, delay)
>>>>>>> b78c13da


def perform_tenant_scope(
        authenticator, log, service_configs, throttler,
        dispatcher, tenant_scope, box,
        _concretize=concretize_service_request):
    """
    Perform a :obj:`TenantScope` by performing its :attr:`TenantScope.effect`,
    with a dispatcher extended with a performer for :obj:`ServiceRequest`
    intents. The performer will use the tenant provided by the
    :obj:`TenantScope`.

    The first arguments before (dispatcher, tenant_scope, box) are intended
    to be partially applied, and the result is a performer that can be put into
    a dispatcher.
    """
    @sync_performer
    def scoped_performer(dispatcher, service_request):
        return _concretize(
            authenticator, log, service_configs, throttler,
            tenant_scope.tenant_id, service_request)
    new_disp = ComposedDispatcher([
        TypeDispatcher({ServiceRequest: scoped_performer}),
        dispatcher])
    perform(new_disp, tenant_scope.effect.on(box.succeed, box.fail))


def get_cloud_client_dispatcher(reactor, authenticator, log, service_configs):
    """
    Get a dispatcher suitable for running :obj:`ServiceRequest` and
    :obj:`TenantScope` intents.
    """
    # this throttler could be parameterized but for now it's basically a hack
    # that we want to keep private to this module
    throttler = partial(_default_throttler, WeakLocks(), reactor)
    return TypeDispatcher({
        TenantScope: partial(perform_tenant_scope, authenticator, log,
                             service_configs, throttler),
        _Throttle: _perform_throttle,
    })


# ----- Logging responses -----


def log_success_response(msg_type, response_body_filter, log_as_json=True):
    """
    :param str msg_type: A string representing the message type of the log
        message
    :param callable response_body_filter: A callable that takes a the response
        body and returns a version of the body that should be logged - this
        should not mutate the original response body.
    :param bool log_as_json: Should the body be logged as JSON string or
        as dict?
    :return: a function that accepts success result from a `ServiceRequest` and
        log the response body.  This assumes a JSON response, which is a
        tuple of (response, response_content).  (non-JSON responses do not
        currently include the original response)
    """
    def _log_it(result):
        resp, json_body = result
        # So we can link it to any non-cloud_client logs
        request_id = resp.request.headers.getRawHeaders(
            'x-otter-request-id', [None])[0]
        resp_body = (
            json.dumps(response_body_filter(json_body), sort_keys=True)
            if log_as_json else json_body)
        eff = msg_effect(
            msg_type,
            method=resp.request.method,
            url=resp.request.absoluteURI,
            response_body=resp_body,
            request_id=request_id)
        return eff.on(lambda _: result)

    return _log_it


# ----- CLB requests and error parsing -----
def _regex(pattern):
    """
    Compile a case-insensitive pattern.
    """
    return re.compile(pattern, re.I)


_CLB_IMMUTABLE_PATTERN = _regex(
    "Load\s*Balancer '\d+' has a status of '[^']+' and is considered "
    "immutable")
_CLB_NOT_ACTIVE_PATTERN = _regex("Load\s*Balancer is not ACTIVE")
_CLB_DELETED_PATTERN = _regex(
    "(Load\s*Balancer '\d+' has a status of 'PENDING_DELETE' and is|"
    "The load balancer is deleted and) considered immutable")
_CLB_MARKED_DELETED_PATTERN = _regex(
    "The load\s*balancer is marked as deleted")
_CLB_NO_SUCH_NODE_PATTERN = _regex(
    "Node with id #\d+ not found for load\s*balancer #\d+$")
_CLB_NO_SUCH_LB_PATTERN = _regex(
    "Load\s*balancer not found")
_CLB_DUPLICATE_NODES_PATTERN = _regex(
    "Duplicate nodes detected. One or more nodes already configured "
    "on load\s*balancer")
_CLB_NODE_LIMIT_PATTERN = _regex(
    "Nodes must not exceed (\d+) per load\s*balancer")
_CLB_NODE_REMOVED_PATTERN = _regex(
    "Node ids ((?:\d+,)*(?:\d+)) are not a part of your load\s*balancer")
_CLB_OVER_LIMIT_PATTERN = _regex("OverLimit Retry\.{3}")


@attr.s(these={"message": attr.ib()}, init=False)
class ExceptionWithMessage(Exception):
    """
    The builtin `Exception` doesn't have equality (it tests for identity).
    ``attr`` provides equality based on the attributes.

    But letting ``attr`` generate the `__init__` function for you means that
    means extra kwargs do not get passed to the superclass's
    ``__init__``.

    So this gives us a base class that does both.  By using providing
    our own ``__init__`` function, we can make this compatible with the builtin
    Exception and also get the Python27 Exception's ``__str__`` function
    automatically.

    Also useful to note that Python 3 does not store the message on the
    Exception, it just stores the args passed to it, so this lets us have a
    message attribute in Python 3 as well.
    """
    def __init__(self, message):
        """
        Set ``self.message`` and also call the base class's ``__init__``.
        """
        super(ExceptionWithMessage, self).__init__(message)
        self.message = message


@attributes([Attribute('lb_id', instance_of=six.text_type)])
class CLBImmutableError(Exception):
    """
    Error to be raised when the CLB is in some status that causes is to be
    temporarily immutable.

    This exception is _not_ used when the status is PENDING_DELETE. See
    :obj:`CLBDeletedError`.
    """


@attributes([Attribute('lb_id', instance_of=six.text_type)])
class CLBNotFoundError(Exception):
    """A CLB doesn't exist. Superclass of other, more specific exceptions."""


class CLBDeletedError(CLBNotFoundError):
    """
    Error to be raised when the CLB has been deleted or is being deleted.
    This is distinct from it not existing.
    """


class NoSuchCLBError(CLBNotFoundError):
    """
    Error to be raised when the CLB never existed in the first place (or it
    has been deleted so long that there is no longer a record of it).
    """


@attributes([Attribute('lb_id', instance_of=six.text_type),
             Attribute('node_id', instance_of=six.text_type)])
class NoSuchCLBNodeError(Exception):
    """
    Error to be raised when attempting to modify a CLB node that no longer
    exists.
    """


@attributes([Attribute('lb_id', instance_of=six.text_type)])
class CLBNotActiveError(Exception):
    """
    Error to be raised when a CLB is not ACTIVE (and we have no more
    information about what its actual state is).
    """


@attributes([Attribute('lb_id', instance_of=six.text_type)])
class CLBRateLimitError(Exception):
    """
    Error to be raised when CLB returns 413 (rate limiting).
    """


@attributes([Attribute('lb_id', instance_of=six.text_type)])
class CLBDuplicateNodesError(Exception):
    """
    Error to be raised only when adding one or more nodes to a CLB whose
    address and port are mapped on the CLB.
    """


@attributes([Attribute('lb_id', instance_of=six.text_type),
             Attribute("node_limit", instance_of=int)])
class CLBNodeLimitError(Exception):
    """
    Error to be raised only when adding one or more nodes to a CLB: adding
    that number of nodes would exceed the maximum number of nodes allowed on
    the CLB.
    """


def _match_errors(code_keys_exc_mapping, status_code, response_dict):
    """
    Take a list of tuples of:
    (status code, json keys, regex pattern (optional), exception callable),
    and attempt to match them against the given status code and response
    dict.  If a match is found raises the given exception type with the
    exception callable, passing along the message.
    """
    for code, keys, pattern, make_exc in code_keys_exc_mapping:
        if code == status_code:
            message = get_in(keys, response_dict, None)
            if message is not None and (not pattern or pattern.match(message)):
                raise make_exc(message)


def _only_json_api_errors(f):
    """
    Helper function so that we only catch APIErrors with bodies that can be
    parsed into JSON.

    Should decorate a function that expects two parameters: http status code
    and JSON body.

    If the decorated function cannot parse the error (either because it's not
    JSON or not recognized), reraise the error.
    """
    @wraps(f)
    def try_parsing(api_error_exc_info):
        api_error = api_error_exc_info[1]
        try:
            body = json.loads(api_error.body)
        except (ValueError, TypeError):
            pass
        else:
            f(api_error.code, body)

        six.reraise(*api_error_exc_info)

    return catch(APIError, try_parsing)


def add_clb_nodes(lb_id, nodes):
    """
    Generate effect to add one or more nodes to a load balancer.

    Note: This is not correctly documented in the load balancer documentation -
    it is documented as "Add Node" (singular), but the examples show multiple
    nodes being added.

    :param str lb_id: The load balancer ID to add the nodes to
    :param list nodes: A list of node dictionaries that each look like::

        {
            "address": "valid ip address",
            "port": 80,
            "condition": "ENABLED",
            "weight": 1,
            "type": "PRIMARY"
        }

        (weight and type are optional)

    :return: :class:`ServiceRequest` effect

    :raises: :class:`CLBImmutableError`, :class:`CLBDeletedError`,
        :class:`NoSuchCLBError`, :class:`CLBDuplicateNodesError`,
        :class:`APIError`
    """
    eff = service_request(
        ServiceType.CLOUD_LOAD_BALANCERS,
        'POST',
        append_segments('loadbalancers', lb_id, 'nodes'),
        data={'nodes': nodes},
        success_pred=has_code(202))

    @_only_json_api_errors
    def _parse_known_errors(code, json_body):
        mappings = _expand_clb_matches(
            [(422, _CLB_DUPLICATE_NODES_PATTERN, CLBDuplicateNodesError)],
            lb_id)
        _match_errors(mappings, code, json_body)
        _process_clb_api_error(code, json_body, lb_id)
        process_nodelimit_error(code, json_body, lb_id)

    return eff.on(error=_parse_known_errors).on(
        log_success_response('request-add-clb-nodes', identity))


def process_nodelimit_error(code, json_body, lb_id):
    """
    Parse error that causes CLBNodeLimitError along with limit and raise it
    """
    if code != 413:
        return
    match = _CLB_NODE_LIMIT_PATTERN.match(json_body.get("message", ""))
    if match is not None:
        limit = int(match.group(1))
        raise CLBNodeLimitError(lb_id=six.text_type(lb_id), node_limit=limit)


def change_clb_node(lb_id, node_id, condition, weight, _type="PRIMARY"):
    """
    Generate effect to change a node on a load balancer.

    :param str lb_id: The load balancer ID to add the nodes to
    :param str node_id: The node id to change.
    :param str condition: The condition to change to: one of "ENABLED",
        "DRAINING", or "DISABLED"
    :param int weight: The weight to change to.
    :param str _type: The type to change the CLB node to.

    :return: :class:`ServiceRequest` effect

    :raises: :class:`CLBImmutableError`, :class:`CLBDeletedError`,
        :class:`NoSuchCLBError`, :class:`NoSuchCLBNodeError`, :class:`APIError`
    """
    eff = service_request(
        ServiceType.CLOUD_LOAD_BALANCERS,
        'PUT',
        append_segments('loadbalancers', lb_id, 'nodes', node_id),
        data={'node': {
            'condition': condition, 'weight': weight, 'type': _type}},
        success_pred=has_code(202))

    @_only_json_api_errors
    def _parse_known_errors(code, json_body):
        _process_clb_api_error(code, json_body, lb_id)
        _match_errors(
            _expand_clb_matches(
                [(404, _CLB_NO_SUCH_NODE_PATTERN, NoSuchCLBNodeError)],
                lb_id=lb_id, node_id=node_id),
            code,
            json_body)

    return eff.on(error=_parse_known_errors)
    # CLB 202 response here has no body, so no response logging needed


def remove_clb_nodes(lb_id, node_ids):
    """
    Remove multiple nodes from a load balancer.

    :param str lb_id: A load balancer ID.
    :param node_ids: iterable of node IDs.
    :return: Effect of None.

    Succeeds on 202.

    This function will handle the case where *some* of the nodes are valid and
    some aren't, by retrying deleting only the valid ones.
    """
    node_ids = map(str, node_ids)
    eff = service_request(
        ServiceType.CLOUD_LOAD_BALANCERS,
        'DELETE',
        append_segments('loadbalancers', lb_id, 'nodes'),
        params={'id': node_ids},
        success_pred=has_code(202))

    def check_invalid_nodes(exc_info):
        code = exc_info[1].code
        body = exc_info[1].body
        if code == 400:
            message = try_json_with_keys(
                body, ["validationErrors", "messages", 0])
            if message is not None:
                match = _CLB_NODE_REMOVED_PATTERN.match(message)
                if match:
                    removed = concat([group.split(',')
                                      for group in match.groups()])
                    return remove_clb_nodes(lb_id,
                                            set(node_ids) - set(removed))
        six.reraise(*exc_info)

    return eff.on(
        error=catch(APIError, check_invalid_nodes)
    ).on(
        error=_only_json_api_errors(
            lambda c, b: _process_clb_api_error(c, b, lb_id))
    ).on(success=lambda _: None)
    # CLB 202 responses here has no body, so no response logging needed.


def get_clb_nodes(lb_id):
    """
    Fetch the nodes of the given load balancer. Returns list of node JSON.
    """
    return service_request(
        ServiceType.CLOUD_LOAD_BALANCERS,
        'GET',
        append_segments('loadbalancers', str(lb_id), 'nodes'),
    ).on(
        error=_only_json_api_errors(
            lambda c, b: _process_clb_api_error(c, b, lb_id))
    ).on(
        log_success_response('request-list-clb-nodes', identity)
    ).on(
        success=lambda (response, body): body['nodes'])


def get_clbs():
    """Fetch all LBs for a tenant. Returns list of loadbalancer JSON."""
    return service_request(
        ServiceType.CLOUD_LOAD_BALANCERS, 'GET', 'loadbalancers',
    ).on(
        log_success_response('request-list-clbs', identity)
    ).on(
        success=lambda (response, body): body['loadBalancers'])


def get_clb_node_feed(lb_id, node_id):
    """Get the atom feed associated with a CLB node. Returns feed as str."""
    return service_request(
        ServiceType.CLOUD_LOAD_BALANCERS,
        'GET',
        append_segments('loadbalancers', str(lb_id), 'nodes',
                        '{}.atom'.format(node_id)),
        json_response=False
    ).on(
        error=_only_json_api_errors(
            lambda c, b: _process_clb_api_error(c, b, lb_id))
    ).on(
        log_success_response('request-get-clb-node-feed', identity)
    ).on(
        success=lambda (response, body): body)


def _expand_clb_matches(matches_tuples, lb_id, node_id=None):
    """
    All CLB messages have only the keys ("message",), and the exception tpye
    takes a load balancer ID and maybe a node ID.  So expand a tuple that looks
    like:

    (code, pattern, exc_type)

    to

    (code, ("message",), pattern, partial(exc_type, lb_id=lb_id))

    and maybe the partial will include the node ID too if it's provided.
    """
    params = {"lb_id": six.text_type(lb_id)}
    if node_id is not None:
        params["node_id"] = six.text_type(node_id)

    return [(m[0], ("message",), m[1], partial(m[2], **params))
            for m in matches_tuples]


def _process_clb_api_error(api_error_code, json_body, lb_id):
    """
    Attempt to parse generic CLB API error messages, and raise recognized
    exceptions in their place.

    :param int api_error_code: The status code from the HTTP request
    :param dict json_body: The error message, parsed as a JSON dict.
    :param string lb_id: The load balancer ID

    :raises: :class:`CLBImmutableError`, :class:`CLBDeletedError`,
        :class:`NoSuchCLBError`, :class:`APIError` by itself
    """
    mappings = (
        # overLimit is different than the other CLB messages because it's
        # produced by repose
        [(413, ("overLimit", "message"), _CLB_OVER_LIMIT_PATTERN,
          partial(CLBRateLimitError, lb_id=six.text_type(lb_id)))] +
        _expand_clb_matches(
            [(422, _CLB_DELETED_PATTERN, CLBDeletedError),
             (410, _CLB_MARKED_DELETED_PATTERN, CLBDeletedError),
             (422, _CLB_IMMUTABLE_PATTERN, CLBImmutableError),
             (422, _CLB_NOT_ACTIVE_PATTERN, CLBNotActiveError),
             (404, _CLB_NO_SUCH_LB_PATTERN, NoSuchCLBError)],
            lb_id))
    return _match_errors(mappings, api_error_code, json_body)


# ----- Nova requests and error parsing -----

def _forbidden_plaintext(message):
    return _regex(
        "403 Forbidden\s+Access was denied to this resource\.\s+({0})\s*$"
        .format(message))

_NOVA_403_NO_PUBLIC_NETWORK = _forbidden_plaintext(
    "Networks \(00000000-0000-0000-0000-000000000000\) not allowed")
_NOVA_403_PUBLIC_SERVICENET_BOTH_REQUIRED = _forbidden_plaintext(
    "Networks \(00000000-0000-0000-0000-000000000000,"
    "11111111-1111-1111-1111-111111111111\) required but missing")
_NOVA_403_RACKCONNECT_NETWORK_REQUIRED = _forbidden_plaintext(
    "Exactly 1 isolated network\(s\) must be attached")
_NOVA_403_QUOTA = _regex(
    "Quota exceeded for (\S+): Requested \d+, but already used \d+ of \d+ "
    "(\S+)")


@attributes([Attribute('server_id', instance_of=six.text_type)])
class NoSuchServerError(Exception):
    """
    Exception to be raised when there is no such server in Nova.
    """


@attributes([Attribute('server_id', instance_of=six.text_type)])
class ServerMetadataOverLimitError(Exception):
    """
    Exception to be raised when there are too many metadata items on the
    server already.
    """


class NovaRateLimitError(ExceptionWithMessage):
    """
    Exception to be raised when Nova has rate-limited requests.
    """


class NovaComputeFaultError(ExceptionWithMessage):
    """
    Exception to be raised when there is a service failure from Nova.
    """


class CreateServerConfigurationError(ExceptionWithMessage):
    """
    Exception to be raised when creating a server with invalid arguments.  The
    message to be returned is the message that comes back from Nova.
    """


class CreateServerOverQuoteError(ExceptionWithMessage):
    """
    Exception to be raised when unable to create a server because the quote for
    some item (e.g. RAM, instances, on-metal instances) has been exceeded.

    This could possibly be parsed down into more structured data eventually,
    since the string format is the same no matter what the quota is for.
    """


_MAX_METADATA_PATTERN = _regex('Maximum number of metadata items')


def set_nova_metadata_item(server_id, key, value):
    """
    Set metadata key/value item on the given server.

    :ivar str server_id: a Nova server ID.
    :ivar str key: The metadata key to set (<=256 characters)
    :ivar str value: The value to assign to the metadata key (<=256 characters)

    Succeed on 200.

    :return: a `tuple` of (:obj:`twisted.web.client.Response`, JSON `dict`)
    :raise: :class:`NoSuchServer`, :class:`MetadataOverLimit`,
        :class:`NovaRateLimitError`, :class:`NovaComputeFaultError`,
        :class:`APIError`
    """
    eff = service_request(
        ServiceType.CLOUD_SERVERS,
        'PUT',
        append_segments('servers', server_id, 'metadata', key),
        data={'meta': {key: value}},
        reauth_codes=(401,),
        success_pred=has_code(200))

    @_only_json_api_errors
    def _parse_known_errors(code, json_body):
        other_errors = [
            (404, ('itemNotFound', 'message'), None,
             partial(NoSuchServerError, server_id=six.text_type(server_id))),
            (403, ('forbidden', 'message'), _MAX_METADATA_PATTERN,
             partial(ServerMetadataOverLimitError,
                     server_id=six.text_type(server_id))),
        ]
        _match_errors(_nova_standard_errors + other_errors, code, json_body)

    return eff.on(error=_parse_known_errors).on(
        log_success_response('request-set-metadata-item', identity))


def get_server_details(server_id):
    """
    Get details for one particular server.

    :ivar str server_id: a Nova server ID.

    Succeed on 200.

    :return: a `tuple` of (:obj:`twisted.web.client.Response`, JSON `dict`)
    :raise: :class:`NoSuchServer`, :class:`NovaRateLimitError`,
        :class:`NovaComputeFaultError`, :class:`APIError`
    """
    eff = service_request(
        ServiceType.CLOUD_SERVERS,
        'GET',
        append_segments('servers', server_id),
        success_pred=has_code(200))

    @_only_json_api_errors
    def _parse_known_errors(code, json_body):
        other_errors = [
            (404, ('itemNotFound', 'message'), None,
             partial(NoSuchServerError, server_id=six.text_type(server_id))),
        ]
        _match_errors(_nova_standard_errors + other_errors, code, json_body)

    return eff.on(error=_parse_known_errors).on(
        log_success_response('request-one-server-details', identity))


def create_server(server_args):
    """
    Create a server using Nova.

    :ivar dict server_args:  The dictionary to pass to Nova specifying how
        the server should be built.

    Succeed on 202, and only reauthenticate on 401 because 403s may be terminal
    errors.

    :return: a `tuple` of (:obj:`twisted.web.client.Response`, JSON `dict`)
    :raise: :class:`CreateServerConfigurationError`,
        :class:`CreateServerOverQuoteError`, :class:`NovaRateLimitError`,
        :class:`NovaComputFaultError`, :class:`APIError`
    """
    eff = service_request(
        ServiceType.CLOUD_SERVERS,
        'POST',
        'servers',
        data=server_args,
        success_pred=has_code(202),
        reauth_codes=(401,))

    @_only_json_api_errors
    def _parse_known_json_errors(code, json_body):
        other_errors = [
            (400, ('badRequest', 'message'), None,
             CreateServerConfigurationError),
            (403, ('forbidden', 'message'), _NOVA_403_QUOTA,
             CreateServerOverQuoteError)
        ]
        _match_errors(_nova_standard_errors + other_errors, code, json_body)

    def _parse_known_string_errors(api_error_exc_info):
        api_error = api_error_exc_info[1]
        if api_error.code == 403:
            for pat in (_NOVA_403_RACKCONNECT_NETWORK_REQUIRED,
                        _NOVA_403_NO_PUBLIC_NETWORK,
                        _NOVA_403_PUBLIC_SERVICENET_BOTH_REQUIRED):
                m = pat.match(api_error.body)
                if m:
                    raise CreateServerConfigurationError(m.groups()[0])

        six.reraise(*api_error_exc_info)

    def _remove_admin_pass_for_logging(response):
        return {'server': {
            k: v for k, v in response['server'].items() if k != "adminPass"
        }}

    return (eff
            .on(error=catch(APIError, _parse_known_string_errors))
            .on(error=_parse_known_json_errors)
            .on(log_success_response('request-create-server',
                                     _remove_admin_pass_for_logging)))


def list_servers_details_page(parameters=None):
    """
    List a single page of servers details given filtering and pagination
    parameters.

    :ivar dict parameters: A dictionary with pagination information,
        changes-since filters, and name filters.

    Succeed on 200.

    :return: a `tuple` of (:obj:`twisted.web.client.Response`, JSON `dict`)
    :raise: :class:`NovaRateLimitError`, :class:`NovaComputeFaultError`,
        :class:`APIError`
    """
    @_only_json_api_errors
    def _parse_known_errors(code, json_body):
        _match_errors(_nova_standard_errors, code, json_body)

    return (
        service_request(
            ServiceType.CLOUD_SERVERS,
            'GET', append_segments('servers', 'detail'),
            params=parameters)
        .on(error=_parse_known_errors)
        .on(log_success_response('request-list-servers-details', identity,
                                 log_as_json=False))
    )


def list_servers_details_all(parameters=None):
    """
    List all pages of servers details, starting at the page specified by the
    given filtering and pagination parameters.

    :ivar dict parameters: A dictionary with pagination information,
        changes-since filters, and name filters.

    Succeed on 200.

    :return: a `list` of server details `dict`s
    :raise: :class:`NovaRateLimitError`, :class:`NovaComputeFaultError`,
        :class:`APIError`
    """
    last_link = []

    def continue_(result, servers_so_far=None):
        if servers_so_far is None:
            servers_so_far = []

        _response, body = result
        servers = servers_so_far + body['servers']

        # Only continue if pagination is supported and there is another page
        continuation = [link['href'] for link in body.get('servers_links', [])
                        if link['rel'] == 'next']
        if continuation:
            # blow up if we try to fetch the same link twice
            if last_link and last_link[-1] == continuation[0]:
                raise NovaComputeFaultError(
                    "When gathering server details, got the same 'next' link "
                    "twice from Nova: {0}".format(last_link[-1]))

            last_link[:] = [continuation[0]]
            parsed_query = parse_qs(urlparse(continuation[0]).query)
            return list_servers_details_page(parsed_query).on(
                partial(continue_, servers_so_far=servers))

        return servers

    return list_servers_details_page(parameters).on(continue_)


_nova_standard_errors = [
    (413, ('overLimit', 'message'), None, NovaRateLimitError),
    (500, ('computeFault', 'message'), None, NovaComputeFaultError)
]


# ----- Cloud feeds requests -----
def publish_to_cloudfeeds(event, log=None):
    """
    Publish an event dictionary to cloudfeeds.
    """
    return service_request(
        ServiceType.CLOUD_FEEDS, 'POST',
        append_segments('autoscale', 'events'),
        # note: if we actually wanted a JSON response instead of XML,
        # we'd have to pass the header:
        # 'accept': ['application/vnd.rackspace.atom+json'],
        headers={
            'content-type': ['application/vnd.rackspace.atom+json']},
        data=event, log=log, success_pred=has_code(201),
        json_response=False)<|MERGE_RESOLUTION|>--- conflicted
+++ resolved
@@ -252,56 +252,38 @@
     return lock(twisted_perform, dispatcher, eff)
 
 
-<<<<<<< HEAD
 _CFG_NAMES = {
     (ServiceType.CLOUD_SERVERS, 'post'): 'create_server_delay',
     (ServiceType.CLOUD_SERVERS, 'delete'): 'delete_server_delay',
 }
-=======
-CFG_NAMES = {
-    (ServiceType.CLOUD_SERVERS, 'post'): 'create_server_delay',
-    (ServiceType.CLOUD_SERVERS, 'delete'): 'delete_server_delay',
-}
-
->>>>>>> b78c13da
-
-CFG_NAMES_PER_TENANT = {
+
+# Throttling configs where locking is done per-tenant instead of globally
+_CFG_NAMES_PER_TENANT = {
     (ServiceType.CLOUD_LOAD_BALANCERS, 'get'): 'get_clb_delay',
     (ServiceType.CLOUD_LOAD_BALANCERS, 'post'): 'post_clb_delay',
     (ServiceType.CLOUD_LOAD_BALANCERS, 'put'): 'put_clb_delay',
     (ServiceType.CLOUD_LOAD_BALANCERS, 'delete'): 'delete_clb_delay',
 }
 
-<<<<<<< HEAD
-def _default_throttler(locks, clock, stype, method):
+
+def _default_throttler(locks, clock, stype, method, tenant_id):
     """
     Get a throttler function with throttling policies based on configuration.
     """
     cfg_name = _CFG_NAMES.get((stype, method))
-=======
-
-def _default_throttler(locks, clock, stype, method, tenant_id):
-    """
-    Get a throttler function with throttling policies based on configuration.
-    """
-    cfg_name = CFG_NAMES.get((stype, method))
->>>>>>> b78c13da
     if cfg_name is not None:
         delay = config_value('cloud_client.throttling.' + cfg_name)
         if delay is not None:
             lock = locks.get_lock((stype, method))
             return partial(lock.run, deferLater, clock, delay)
-<<<<<<< HEAD
-=======
-
-    # Okay, so maybe it's a per-tenant lock.
-    cfg_name = CFG_NAMES_PER_TENANT.get((stype, method))
+
+    # Could be a per-tenant lock
+    cfg_name = _CFG_NAMES_PER_TENANT.get((stype, method))
     if cfg_name is not None:
         delay = config_value('cloud_client.throttling.' + cfg_name)
         if delay is not None:
             lock = locks.get_lock((stype, method, tenant_id))
             return partial(lock.run, deferLater, clock, delay)
->>>>>>> b78c13da
 
 
 def perform_tenant_scope(
