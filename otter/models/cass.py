"""
Cassandra implementation of the store for the front-end scaling groups engine
"""
import time
import itertools
import uuid
import functools
import weakref

from zope.interface import implementer

from twisted.internet import defer
from jsonschema import ValidationError
from otter.models.interface import (
    GroupState, GroupNotEmptyError, IScalingGroup,
    IScalingGroupCollection, NoSuchScalingGroupError, NoSuchPolicyError,
    NoSuchWebhookError, UnrecognizedCapabilityError,
    IScalingScheduleCollection, IAdmin, ScalingGroupOverLimitError,
    WebhooksOverLimitError, PoliciesOverLimitError)
from otter.util.cqlbatch import Batch
from otter.util.hashkey import generate_capability, generate_key_str
from otter.util import timestamp
from otter.util.config import config_value
from otter.util.deferredutils import with_lock
from otter.scheduler import next_cron_occurrence
from otter.log import log as otter_log

from silverberg.client import ConsistencyLevel

import json
from datetime import datetime

from kazoo.protocol.states import KazooState


LOCK_PATH = '/locks'


def serialize_json_data(data, ver):
    """
    Serialize json data to cassandra by adding a version and dumping it to a
    string
    """
    dataOut = data.copy()
    dataOut["_ver"] = ver
    return json.dumps(dataOut)

# ACHTUNG LOOKENPEEPERS!
#
# Batch operations don't let you have semicolons between statements.  Regular
# operations require you to end them with a semicolon.
#
# If you are doing a INSERT or UPDATE query, it's going to be part of a batch.
# Otherwise it won't.
#
# Thus, selects have a semicolon, everything else doesn't.
_cql_view = ('SELECT {column}, created_at FROM {cf} WHERE "tenantId" = :tenantId AND '
             '"groupId" = :groupId;')
_cql_view_policy = ('SELECT data, version FROM {cf} '
                    'WHERE "tenantId" = :tenantId AND "groupId" = :groupId AND '
                    '"policyId" = :policyId;')
_cql_view_webhook = ('SELECT data, capability FROM {cf} WHERE "tenantId" = :tenantId AND '
                     '"groupId" = :groupId AND "policyId" = :policyId AND '
                     '"webhookId" = :webhookId;')
_cql_create_group = ('INSERT INTO {cf}("tenantId", "groupId", group_config, launch_config, active, '
                     'pending, "policyTouched", paused, desired, created_at) '
                     'VALUES (:tenantId, :groupId, :group_config, :launch_config, :active, '
                     ':pending, :policyTouched, :paused, :desired, :created_at) '
                     'USING TIMESTAMP :ts')
_cql_view_manifest = ('SELECT "tenantId", "groupId", group_config, launch_config, active, '
                      'pending, "groupTouched", "policyTouched", paused, desired, created_at '
                      'FROM {cf} WHERE "tenantId" = :tenantId AND "groupId" = :groupId')
_cql_insert_policy = (
    'INSERT INTO {cf}("tenantId", "groupId", "policyId", data, version) '
    'VALUES (:tenantId, :groupId, :{name}policyId, :{name}data, :{name}version)')
_cql_insert_group_state = ('INSERT INTO {cf}("tenantId", "groupId", active, pending, "groupTouched", '
                           '"policyTouched", paused, desired) VALUES(:tenantId, :groupId, :active, '
                           ':pending, :groupTouched, :policyTouched, :paused, :desired) '
                           'USING TIMESTAMP :ts')
_cql_view_group_state = ('SELECT "tenantId", "groupId", group_config, active, pending, "groupTouched", '
                         '"policyTouched", paused, desired, created_at FROM {cf} WHERE '
                         '"tenantId" = :tenantId AND "groupId" = :groupId;')

# --- Event related queries
_cql_insert_group_event = (
    'INSERT INTO {cf}(bucket, "tenantId", "groupId", "policyId", trigger, version) '
    'VALUES (:{name}bucket, :tenantId, :groupId, :{name}policyId, :{name}trigger, :{name}version)')
_cql_insert_group_event_with_cron = (
    'INSERT INTO {cf}(bucket, "tenantId", "groupId", "policyId", trigger, cron, version) '
    'VALUES (:{name}bucket, :tenantId, :groupId, :{name}policyId, :{name}trigger, '
    ':{name}cron, :{name}version)')
_cql_insert_cron_event = (
    'INSERT INTO {cf}(bucket, "tenantId", "groupId", "policyId", trigger, cron, version) '
    'VALUES (:{name}bucket, :{name}tenantId, :{name}groupId, :{name}policyId, '
    ':{name}trigger, :{name}cron, :{name}version);')
_cql_fetch_batch_of_events = (
    'SELECT "tenantId", "groupId", "policyId", "trigger", cron, version FROM {cf} '
    'WHERE bucket = :bucket AND trigger <= :now LIMIT :size;')
_cql_delete_bucket_event = ('DELETE FROM {cf} WHERE bucket = :bucket '
                            'AND trigger = :{name}trigger AND "policyId" = :{name}policyId;')
_cql_oldest_event = 'SELECT * from {cf} WHERE bucket=:bucket LIMIT 1;'

_cql_insert_webhook = (
    'INSERT INTO {cf}("tenantId", "groupId", "policyId", "webhookId", data, capability, '
    '"webhookKey") VALUES (:tenantId, :groupId, :policyId, :{name}Id, :{name}, '
    ':{name}Capability, :{name}Key)')
_cql_update = ('INSERT INTO {cf}("tenantId", "groupId", {column}) '
               'VALUES (:tenantId, :groupId, {name}) USING TIMESTAMP :ts')
_cql_update_webhook = ('INSERT INTO {cf}("tenantId", "groupId", "policyId", "webhookId", data) '
                       'VALUES (:tenantId, :groupId, :policyId, :webhookId, :data);')
_cql_delete_group = ('DELETE FROM {cf} USING TIMESTAMP :ts '
                     'WHERE "tenantId" = :tenantId AND "groupId" = :groupId')
_cql_delete_all_in_group = ('DELETE FROM {cf} WHERE "tenantId" = :tenantId AND '
                            '"groupId" = :groupId{name}')
_cql_delete_all_in_policy = ('DELETE FROM {cf} WHERE "tenantId" = :tenantId '
                             'AND "groupId" = :groupId AND "policyId" = :policyId')
_cql_delete_one_webhook = ('DELETE FROM {cf} WHERE "tenantId" = :tenantId AND '
                           '"groupId" = :groupId AND "policyId" = :policyId AND '
                           '"webhookId" = :webhookId')
_cql_list_states = ('SELECT "tenantId", "groupId", group_config, active, pending, "groupTouched", '
                    '"policyTouched", paused, desired, created_at FROM {cf} WHERE '
                    '"tenantId" = :tenantId;')
_cql_list_policy = ('SELECT "policyId", data FROM {cf} WHERE '
                    '"tenantId" = :tenantId AND "groupId" = :groupId;')
_cql_list_webhook = ('SELECT "webhookId", data, capability FROM {cf} '
                     'WHERE "tenantId" = :tenantId AND "groupId" = :groupId AND '
                     '"policyId" = :policyId;')
_cql_list_all_in_group = ('SELECT * FROM {cf} WHERE "tenantId" = :tenantId '
                          'AND "groupId" = :groupId {order_by};')

_cql_find_webhook_token = ('SELECT "tenantId", "groupId", "policyId" FROM {cf} WHERE '
                           '"webhookKey" = :webhookKey;')

_cql_count_for_tenant = ('SELECT COUNT(*) FROM {cf} WHERE "tenantId" = :tenantId;')
_cql_count_for_policy = ('SELECT COUNT(*) FROM {cf} WHERE '
                         '"tenantId" = :tenantId AND "groupId" = :groupId AND '
                         '"policyId" = :policyId;')
_cql_count_for_group = ('SELECT COUNT(*) FROM {cf} WHERE "tenantId" = :tenantId '
                        'AND "groupId" = :groupId;')
_cql_count_all = ('SELECT COUNT(*) FROM {cf};')

# seems to be pretty quick no matter the consistency - unfortunately this only checks
# connectability to cassandra, and not whether the otter keyspace is correct, etc.
_cql_health_check = ('SELECT now() FROM system.local;')


def _paginated_list(tenant_id, group_id=None, policy_id=None, limit=100,
                    marker=None):
    """
    :param tenant_id: the tenant ID - if this is all that is provided, this
        function returns cql to list all groups

    :param group_id: the group ID - if this and tenant ID are all that is
        provided, this function returns cql to list all policies.

    :param policy_id: the policyID - if this and gorupID and tenant ID are
        provided, this function returns cql to list all webhooks.  Note that
        if this is provided and groupID is not provided, the policy ID will be
        ignored and cql to list all groups will be returned.

    :param marker: the ID of the last column of the provided keys. (e.g.
        group_id, when listing groups, policy_id, when listing policies,
        and webhook_id, when listing webhooks)

    :param limit: is the number of items to fetch

    :returns: a tuple of cql and a dict of the parameters to provide when
        executing that CQL.

    The CQL will look like:

        SELECT "policyId", data FROM {cf} WHERE "tenantId" = :tenantId AND
        "groupId" = :groupId AND "policyId" > :marker LIMIT 100;

    Note that the column family name still has to be inserted.

    Also, no ``ORDER BY`` is in the CQL, since for these are all primary keys
    sorted by cluster order (e.g. if you get all scaling groups for a tenant,
    the groups will be returned in ascending order of group ID, and if you get
    all policies for a scaling group, they will be returned in ascending order
    of policy ID)

    See http://cassandra.apache.org/doc/cql3/CQL.html#createTableOptions
    """
    params = {'tenantId': tenant_id, 'limit': limit}
    marker_cql = ''

    if marker is not None:
        marker_cql = " AND {0} > :marker"
        params['marker'] = marker

    if group_id is not None:
        params['groupId'] = group_id

        if policy_id is not None:
            params['policyId'] = policy_id
            cql_parts = [_cql_list_webhook.rstrip(';'),
                         marker_cql.format('"webhookId"')]
        else:
            cql_parts = [_cql_list_policy.rstrip(';'),
                         marker_cql.format('"policyId"')]
    else:
        cql_parts = [_cql_list_states.rstrip(';'),
                     marker_cql.format('"groupId"')]

    cql_parts.append(" LIMIT :limit;")
    return (''.join(cql_parts), params)


# Store consistency levels
_consistency_levels = {'event': {'fetch': ConsistencyLevel.QUORUM,
                                 'insert': ConsistencyLevel.ONE,
                                 'delete': ConsistencyLevel.QUORUM},
                       'group': {'create': ConsistencyLevel.QUORUM},
                       'state': {'update': ConsistencyLevel.QUORUM}}


def get_consistency_level(operation, resource, default, mapping=None):
    """
    Get the consistency level for a particular operation.

    :param operation: one of (create, list, view, update, or delete)
    :type operation: ``str``

    :param resource: one of (group, partial, policy, webhook) -
        "partial" covers group views such as the config, the launch
        config, or the state
    :type resource: ``str``

    :param default: the default consistency level if one is not configured
        for the given operation and resource
    :type default: one of the consistency levels in :class:`ConsistencyLevel`

    :param mapping: the mapping of resource to mapping of operation to
        consistency level - a default mapping will be used if not provided
    :type mapping: ``dict`` of ``dict``

    :return: the consistency level
    :rtype: one of the consistency levels in :class:`ConsistencyLevel`
    """
    if mapping is None:
        mapping = _consistency_levels

    resource_operations = mapping.get(resource)
    if resource_operations:
        return resource_operations.get(operation, default)
    else:
        return default


def _build_policies(policies, policies_table, event_table, queries, data, buckets):
    """
    Because inserting many values into a table with compound keys with one
    insert statement is hard. This builds a bunch of insert statements and a
    dictionary matching different parameter names to different policies.

    :param policies: a list of policy data without ID
    :type policies: ``list`` of ``dict``

    :param policies_table: the name of the policies table
    :type policies_table: ``str``

    :param queries: a list of existing CQL queries to add to
    :type queries: ``list`` of ``str``

    :param data: the dictionary of named parameters and values passed in
        addition to the query to execute the query
    :type data: ``dict``

    :returns: a ``list`` of the created policies along with their generated IDs
    """
    outpolicies = []

    if policies is not None:
        for i, policy in enumerate(policies):
            polname = "policy{}".format(i)
            polId = generate_key_str('policy')
            queries.append(_cql_insert_policy.format(cf=policies_table,
                                                     name=polname))

            data[polname + 'data'] = serialize_json_data(policy, 1)
            data[polname + 'policyId'] = polId
            data[polname + 'version'] = uuid.uuid1()

            if policy.get("type") == 'schedule':
                _build_schedule_policy(policy, event_table, queries,
                                       data, polname, buckets)

            outpolicies.append(policy.copy())
            outpolicies[-1]['id'] = polId

    return outpolicies


def _build_schedule_policy(policy, event_table, queries, data, polname, buckets):
    """
    Build schedule-type policy
    """
    data[polname + 'bucket'] = buckets.next()
    if 'at' in policy["args"]:
        queries.append(_cql_insert_group_event.format(cf=event_table, name=polname))
        at_time = timestamp.from_timestamp(policy["args"]["at"])
        data[polname + "trigger"] = at_time
    elif 'cron' in policy["args"]:
        queries.append(
            _cql_insert_group_event_with_cron.format(cf=event_table, name=polname))
        cron = policy["args"]["cron"]
        data[polname + "trigger"] = next_cron_occurrence(cron)
        data[polname + 'cron'] = cron


def _build_webhooks(bare_webhooks, webhooks_table, queries, cql_parameters):
    """
    Because inserting many values into a table with compound keys with one
    insert statement is hard. This builds a bunch of insert statements and a
    dictionary matching different parameter names to different policies.

    :param bare_webhooks: a list of webhook data without ID or webhook keys,
        or any generated capability hash info
    :type bare_webhooks: ``list`` of ``dict``

    :param webhooks_table: the name of the webhooks table
    :type webhooks_table: ``str``

    :param queries: a list of existing CQL queries to add to
    :type queries: ``list`` of ``str``

    :param cql_parameters: the dictionary of named parameters and values passed
        in addition to the query to execute the query - additional parameters
        will be added to this dictionary
    :type cql_paramters: ``dict``

    :returns: ``list`` of the created webhooks along with their IDs
    """
    output = []
    for i, webhook in enumerate(bare_webhooks):
        name = "webhook{0}".format(i)
        webhook_id = generate_key_str('webhook')
        queries.append(_cql_insert_webhook.format(cf=webhooks_table,
                                                  name=name))

        # generate the real data that will be stored, which includes the webhook
        # token, the capability stuff, and metadata by default
        bare_webhooks[i].setdefault('metadata', {})
        version, cap_hash = generate_capability()

        cql_parameters[name] = serialize_json_data(webhook, 1)
        cql_parameters['{0}Id'.format(name)] = webhook_id
        cql_parameters['{0}Key'.format(name)] = cap_hash
        cql_parameters['{0}Capability'.format(name)] = serialize_json_data(
            {version: cap_hash}, 1)

        output.append(dict(id=webhook_id,
                           capability={'hash': cap_hash, 'version': version},
                           **webhook))
    return output


def _assemble_webhook_from_row(row, include_id=False):
    """
    Builds a webhook as per :data:`otter.json_schema.model_schemas.webhook`
    from the user-mutable user data (name and metadata) and the
    non-user-mutable capability data.

    :param dict row: a dictionary of cassandra data containing the key
        ``data`` (the user-mutable data) and the key ``capability`` (the
        capability info, stored in cassandra as: `{<version>: <capability hash>}`)

    :return: the webhook, as per :data:`otter.json_schema.model_schemas.webhook`
    :rtype: ``dict``
    """
    webhook_base = _jsonloads_data(row['data'])
    capability_data = _jsonloads_data(row['capability'])

    version, cap_hash = capability_data.iteritems().next()
    webhook_base['capability'] = {'version': version, 'hash': cap_hash}

    if include_id:
        webhook_base['id'] = row['webhookId']

    return webhook_base


def _check_empty_and_grab_data(results, exception_if_empty):
    if len(results) == 0:
        raise exception_if_empty
    return _jsonloads_data(results[0]['data'])


def _jsonloads_data(raw_data):
    data = json.loads(raw_data)
    if "_ver" in data:
        del data["_ver"]
    return data


def _unmarshal_state(state_dict):
    desired_capacity = state_dict['desired']
    if desired_capacity is None:
        desired_capacity = 0

    return GroupState(
        state_dict["tenantId"], state_dict["groupId"],
        _jsonloads_data(state_dict["group_config"])["name"],
        _jsonloads_data(state_dict["active"]),
        _jsonloads_data(state_dict["pending"]),
        state_dict["groupTouched"],
        _jsonloads_data(state_dict["policyTouched"]),
        bool(ord(state_dict["paused"])),
        desired=desired_capacity
    )


def assemble_webhooks_in_policies(policies, webhooks):
    """
    Assemble webhooks inside policies. 'webhooks' property will be added to
    each policy `dict` in `policies`. It will be list of webhooks taken from `webhooks`

    :param policies: list of policy `dict` sorted based on 'id' based on `group_schemas.policy`
    :param webhooks: list of webhook `dict` sorted based on 'policyId' and 'webhookId'
                     based on `model_schemas.webhook`

    :return: policies with webhooks in them
    """
    # Assuming policies and webhooks are sorted based on policyId and
    # (policyId, webhookId) respectively
    iwebhooks = iter(webhooks)
    ipolicies = iter(policies)
    try:
        webhook = iwebhooks.next()
        policy = ipolicies.next()
        while True:
            policy.setdefault('webhooks', [])
            if policy['id'] == webhook['policyId']:
                policy['webhooks'].append(
                    _assemble_webhook_from_row(webhook, include_id=True))
                webhook = iwebhooks.next()
            elif policy['id'] < webhook['policyId']:
                policy = ipolicies.next()
            else:
                webhook = iwebhooks.next()
    except StopIteration:
        # Add empty webhooks for remaining policies
        [p.update({'webhooks': []}) for p in ipolicies]
    return policies


def verified_view(connection, view_query, del_query, data, consistency, exception_if_empty, log):
    """
    Ensures the view query does not get resurrected row, i.e. one that does not have "created_at" in it.
    Any resurrected entry is deleted and `exception_if_empty` is raised.
    TODO: Should there be seperate argument for view_consistency and del_consistency
    """
    def _check_resurrection(result):
        if len(result) == 0:
            raise exception_if_empty
        if result[0].get('created_at'):
            return result[0]
        else:
            # resurrected row, trigger its deletion and raise empty exception
            log.msg('Resurrected row', row=result[0], row_params=data)
            connection.execute(del_query, data, consistency)
            raise exception_if_empty

    d = connection.execute(view_query, data, consistency)
    return d.addCallback(_check_resurrection)


class WeakLocks(object):
    """
    A cache of DeferredLocks mapped based on uuid that gets garbage collected
    after the lock has been utilized
    """

    def __init__(self):
        self._locks = weakref.WeakValueDictionary()

    def get_lock(self, uuid):
        """
        Get lock based on uuid

        :param str uuid: Lock's corresponding UUID
        :return `DeferredLock`
        """
        lock = self._locks.get(uuid)
        if not lock:
            lock = defer.DeferredLock()
            self._locks[uuid] = lock
        return lock


def get_client_ts(reactor):
    """
    Return EPOCH with microseconds precision as a `Deferred`
    """
    return defer.succeed(int(reactor.seconds() * 1000000))


@implementer(IScalingGroup)
class CassScalingGroup(object):
    """
    .. autointerface:: otter.models.interface.IScalingGroup

    :ivar tenant_id: the tenant ID of the scaling group - once set, should not
        be updated
    :type tenant_id: ``str``

    :ivar uuid: UUID of the scaling group - once set, cannot be updated
    :type uuid: ``str``

    :ivar connection: silverberg client used to connect to cassandra
    :type connection: :class:`silverberg.client.CQLClient`

    :ivar buckets: Scheduler buckets
    :type buckets: iterator of buckets that does not end

    :ivar kz_client: Kazoo client used for locking
    :type kz_client: :class:`txkazoo.TxKazooClient`

    :ivar reactor: Reactor used for time manipulations
    :type reactor: :class:`twisted.internet.reactor.IReactorTime` provider

    :ivar local_locks: Local locks used when modifying state
    :type local_locks: :class:`WeakLocks`

    :ivar default_consistency: the default consistency level if one is not
        configured for the given operation and resource
    :type default_consistency: one of the consistency levels in
        :class:`ConsistencyLevel`

    :ivar consistency_mapping: mapping of resource to a mapping of operations
        to consistency level to use to instead of the default consistency.
    :type consistency_mapping: ``dict`` of ``dict``

    IMPORTANT REMINDER: In CQL, update will create a new row if one doesn't
    exist.  Therefore, before doing an update, a read must be performed first
    else an entry is created where none should have been.

    Cassandra doesn't have atomic read-update.  You can't be guaranteed that the
    previous state (from the read) hasn't changed between when you got it back
    from Cassandra and when you are sending your new update/insert request.

    Also, because deletes are done as tombstones rather than actually deleting,
    deletes are also updates and hence a read must be performed before deletes.
    """
    def __init__(self, log, tenant_id, uuid, connection, buckets, kz_client, reactor,
                 local_locks, default_consistency=ConsistencyLevel.ONE,
                 consistency_mapping=None):
        """
        Creates a CassScalingGroup object.
        """
        self.log = log.bind(system=self.__class__.__name__,
                            tenant_id=tenant_id,
                            scaling_group_id=uuid)
        self.tenant_id = tenant_id
        self.uuid = uuid
        self.connection = connection
        self.buckets = buckets
        self.kz_client = kz_client
        self.reactor = reactor
        self.local_locks = local_locks

        self.group_table = "scaling_group"
        self.launch_table = "launch_config"
        self.policies_table = "scaling_policies"
        self.state_table = "group_state"
        self.webhooks_table = "policy_webhooks"
        self.event_table = "scaling_schedule_v2"

<<<<<<< HEAD
        self.default_consistency = default_consistency
        self.consistency_mapping = consistency_mapping
        self.get_consistency_level = functools.partial(
            get_consistency_level, default=default_consistency,
            mapping=consistency_mapping)
=======
    def with_timestamp(self, func):
        """
        Decorator that calls the given function with timestamp

        The timestamp returned is used when inserting/deleting/updating group.
        This is required because state updates very close in time can be corrupted
        (even if they are serial). This is because of small clock drifts in cass nodes.
        This ensures that state updates from same node is always serial. This however
        does not (yet) handle simultaneous executions from multiple nodes.
        """
        @functools.wraps(func)
        def wrapper(*args):
            d = get_client_ts(self.reactor)
            d.addCallback(lambda ts: func(ts, *args))
            return d
        return wrapper
>>>>>>> 03051e9d

    def view_manifest(self, with_webhooks=False):
        """
        see :meth:`otter.models.interface.IScalingGroup.view_manifest`
        """
        def _get_policies(group):
            d = self._naive_list_policies()
            return d.addCallback(lambda policies: (group, policies))

        def _get_policies_and_webhooks(group):
            d = defer.gatherResults(
                [self._naive_list_policies(),
                 self._naive_list_all_webhooks()], consumeErrors=True)
            return d.addCallback(lambda results: (group, results))

        def _assemble_webhooks((group, results)):
            policies, webhooks = results
            return group, assemble_webhooks_in_policies(policies, webhooks)

        def _generate_manifest((group, policies)):
            return {
                'groupConfiguration': _jsonloads_data(group['group_config']),
                'launchConfiguration': _jsonloads_data(group['launch_config']),
                'scalingPolicies': policies,
                'id': self.uuid,
                'state': _unmarshal_state(group)
            }

        view_query = _cql_view_manifest.format(cf=self.group_table)
        del_query = _cql_delete_all_in_group.format(cf=self.group_table, name='')
        d = verified_view(self.connection, view_query, del_query,
                          {"tenantId": self.tenant_id,
                           "groupId": self.uuid},
                          self.get_consistency_level('view', 'group'),
                          NoSuchScalingGroupError(self.tenant_id, self.uuid), self.log)
        if with_webhooks:
            d.addCallback(_get_policies_and_webhooks)
            d.addCallback(_assemble_webhooks)
        else:
            d.addCallback(_get_policies)
        d.addCallback(_generate_manifest)
        return d

    def view_config(self):
        """
        see :meth:`otter.models.interface.IScalingGroup.view_config`
        """
        view_query = _cql_view.format(cf=self.group_table, column='group_config')
        del_query = _cql_delete_all_in_group.format(cf=self.group_table, name='')
        d = verified_view(self.connection, view_query, del_query,
                          {"tenantId": self.tenant_id,
                           "groupId": self.uuid},
                          self.get_consistency_level('view', 'partial'),
                          NoSuchScalingGroupError(self.tenant_id, self.uuid), self.log)

        return d.addCallback(lambda group: _jsonloads_data(group['group_config']))

    def view_launch_config(self):
        """
        see :meth:`otter.models.interface.IScalingGroup.view_launch_config`
        """
        view_query = _cql_view.format(cf=self.group_table, column='launch_config')
        del_query = _cql_delete_all_in_group.format(cf=self.group_table, name='')
        d = verified_view(self.connection, view_query, del_query,
                          {"tenantId": self.tenant_id,
                           "groupId": self.uuid},
                          self.get_consistency_level('view', 'partial'),
                          NoSuchScalingGroupError(self.tenant_id, self.uuid), self.log)

        return d.addCallback(lambda group: _jsonloads_data(group['launch_config']))

    def view_state(self, consistency=None):
        """
        see :meth:`otter.models.interface.IScalingGroup.view_state`
        """
        if consistency is None:
            consistency = self.get_consistency_level('view', 'partial')

        view_query = _cql_view_group_state.format(cf=self.group_table)
        del_query = _cql_delete_all_in_group.format(cf=self.group_table, name='')
        d = verified_view(self.connection, view_query, del_query,
                          {"tenantId": self.tenant_id,
                           "groupId": self.uuid},
                          consistency,
                          NoSuchScalingGroupError(self.tenant_id, self.uuid), self.log)

        return d.addCallback(_unmarshal_state)

    def modify_state(self, modifier_callable, *args, **kwargs):
        """
        see :meth:`otter.models.interface.IScalingGroup.modify_state`
        """
        log = self.log.bind(system='CassScalingGroup.modify_state')
        consistency = self.get_consistency_level('update', 'state')

        @self.with_timestamp
        def _write_state(timestamp, new_state):
            assert (new_state.tenant_id == self.tenant_id and
                    new_state.group_id == self.uuid)
            params = {
                'tenantId': new_state.tenant_id,
                'groupId': new_state.group_id,
                'active': serialize_json_data(new_state.active, 1),
                'pending': serialize_json_data(new_state.pending, 1),
                'paused': new_state.paused,
                'desired': new_state.desired,
                'groupTouched': new_state.group_touched,
                'policyTouched': serialize_json_data(new_state.policy_touched, 1),
                'ts': timestamp
            }
            return self.connection.execute(
                _cql_insert_group_state.format(cf=self.group_table),
                params, consistency)

        def _modify_state():
            d = self.view_state(consistency)
            d.addCallback(lambda state: modifier_callable(self, state, *args, **kwargs))
            return d.addCallback(_write_state)

        lock = self.kz_client.Lock(LOCK_PATH + '/' + self.uuid)
        lock.acquire = functools.partial(lock.acquire, timeout=120)
        local_lock = self.local_locks.get_lock(self.uuid)
        return local_lock.run(with_lock, self.reactor, lock,
                              log.bind(category='locking'), _modify_state)

    def update_config(self, data):
        """
        see :meth:`otter.models.interface.IScalingGroup.update_config`
        """
        self.log.bind(updated_config=data).msg("Updating config")

        @self.with_timestamp
        def _do_update_config(ts, lastRev):
            queries = [_cql_update.format(cf=self.group_table, column='group_config',
                                          name=":scaling")]

            b = Batch(queries, {"tenantId": self.tenant_id,
                                "groupId": self.uuid,
<<<<<<< HEAD
                                "scaling": serialize_json_data(data, 1)},
                      consistency=self.get_consistency_level('update', 'partial'))
=======
                                "scaling": serialize_json_data(data, 1),
                                "ts": ts},
                      consistency=get_consistency_level('update', 'partial'))
>>>>>>> 03051e9d
            return b.execute(self.connection)

        d = self.view_config()
        d.addCallback(_do_update_config)
        return d

    def update_launch_config(self, data):
        """
        see :meth:`otter.models.interface.IScalingGroup.update_launch_config`
        """
        self.log.bind(updated_launch_config=data).msg("Updating launch config")

        @self.with_timestamp
        def _do_update_launch(ts, lastRev):
            queries = [_cql_update.format(cf=self.group_table, column='launch_config',
                                          name=":launch")]

            b = Batch(queries, {"tenantId": self.tenant_id,
                                "groupId": self.uuid,
<<<<<<< HEAD
                                "launch": serialize_json_data(data, 1)},
                      consistency=self.get_consistency_level('update', 'partial'))
=======
                                "launch": serialize_json_data(data, 1),
                                "ts": ts},
                      consistency=get_consistency_level('update', 'partial'))
>>>>>>> 03051e9d
            d = b.execute(self.connection)
            return d

        d = self.view_config()
        d.addCallback(_do_update_launch)
        return d

    def _naive_list_policies(self, limit=None, marker=None):
        """
        Like :meth:`otter.models.cass.CassScalingGroup.list_policies`, but gets
        all the policies associated with particular scaling group
        irregardless of whether the scaling group still exists.
        """
        def insert_id(rows):
            return [dict(id=row['policyId'], **_jsonloads_data(row['data']))
                    for row in rows]

        # TODO: this is just in place so that pagination in the manifest can
        # be handled elsewhere
        if limit is not None:
            cql, params = _paginated_list(self.tenant_id, self.uuid,
                                          limit=limit, marker=marker)
        else:
            cql = _cql_list_policy
            params = {"tenantId": self.tenant_id, "groupId": self.uuid}

        d = self.connection.execute(cql.format(cf=self.policies_table), params,
                                    self.get_consistency_level('list', 'policy'))
        d.addCallback(insert_id)
        return d

    def list_policies(self, limit=100, marker=None):
        """
        see :meth:`otter.models.interface.IScalingGroup.list_policies`
        """
        # If there are no policies - make sure it's not because the group
        # doesn't exist
        def _check_if_empty(policies_dict):
            if len(policies_dict) == 0:
                return self.view_config().addCallback(lambda _: policies_dict)
            return policies_dict

        d = self._naive_list_policies(limit=limit, marker=marker)
        return d.addCallback(_check_if_empty)

    def get_policy(self, policy_id, version=None):
        """
        see :meth:`otter.models.interface.IScalingGroup.get_policy`
        """
        query = _cql_view_policy.format(cf=self.policies_table)
        d = self.connection.execute(query,
                                    {"tenantId": self.tenant_id,
                                     "groupId": self.uuid,
                                     "policyId": policy_id},
                                    self.get_consistency_level('view', 'policy'))

        def _extract_policy(rows):
            if len(rows) == 0 or version and rows[0]['version'] != version:
                raise NoSuchPolicyError(self.tenant_id, self.uuid, policy_id)
            return _jsonloads_data(rows[0]['data'])

        return d.addCallback(_extract_policy)

    def create_policies(self, data):
        """
        see :meth:`otter.models.interface.IScalingGroup.create_policies`
        """
        self.log.bind(policies=data).msg("Creating policies")

        def _do_limits_check(lastRev):
            d = self.connection.execute(
                _cql_count_for_group.format(cf=self.policies_table),
                {"tenantId": self.tenant_id,
                 "groupId": self.uuid},
                self.get_consistency_level("count", "policies"))
            return d.addCallback(_check_limit).addCallback(lambda _: lastRev)

        def _check_limit(curr_policies):
            max_policies = config_value('limits.absolute.maxPoliciesPerGroup')
            curr_policies = curr_policies[0]['count']
            if curr_policies + len(data) > max_policies:
                raise PoliciesOverLimitError(
                    curr_policies=curr_policies,
                    max_policies=max_policies,
                    new_policies=len(data),
                    tenant_id=self.tenant_id,
                    group_id=self.uuid)

        def _do_create_pol(lastRev):
            queries = []
            cqldata = {"tenantId": self.tenant_id,
                       "groupId": self.uuid}

            outpolicies = _build_policies(data, self.policies_table,
                                          self.event_table, queries, cqldata,
                                          self.buckets)

            b = Batch(queries, cqldata,
                      consistency=self.get_consistency_level('create', 'policy'))
            d = b.execute(self.connection)
            return d.addCallback(lambda _: outpolicies)

        d = self.view_config()
        d.addCallback(_do_limits_check)
        d.addCallback(_do_create_pol)
        return d

    def update_policy(self, policy_id, data):
        """
        see :meth:`otter.models.interface.IScalingGroup.update_policy`
        """
        self.log.bind(updated_policy=data, policy_id=policy_id).msg("Updating policy")

        queries = []
        cqldata = {'tenantId': self.tenant_id, 'groupId': self.uuid, 'policyId': policy_id,
                   'version': uuid.uuid1()}

        def _do_update_schedule(lastRev):
            if "type" in lastRev:
                if lastRev["type"] != data["type"]:
                    raise ValidationError("Cannot change type of a scaling policy")
                if lastRev["type"] == 'schedule':
                    _build_schedule_policy(data, self.event_table, queries,
                                           cqldata, '', self.buckets)

        def _do_update_policy(_):
            queries.append(_cql_insert_policy.format(cf=self.policies_table, name=""))
            cqldata['data'] = serialize_json_data(data, 1)
            b = Batch(queries, cqldata,
                      consistency=self.get_consistency_level('update', 'policy'))
            return b.execute(self.connection)

        d = self.get_policy(policy_id)
        d.addCallback(_do_update_schedule)
        d.addCallback(_do_update_policy)
        return d

    def delete_policy(self, policy_id):
        """
        see :meth:`otter.models.interface.IScalingGroup.delete_policy`
        """
        self.log.bind(policy_id=policy_id).msg("Deleting policy")

        def _do_delete(_):
            queries = [
                _cql_delete_all_in_policy.format(cf=self.policies_table),
                _cql_delete_all_in_policy.format(cf=self.webhooks_table)]
            b = Batch(queries, {"tenantId": self.tenant_id,
                                "groupId": self.uuid,
                                "policyId": policy_id},
                      consistency=self.get_consistency_level('delete', 'policy'))
            return b.execute(self.connection)

        d = self.get_policy(policy_id)
        d.addCallback(_do_delete)
        return d

    def _naive_list_all_webhooks(self):
        """
        List all webhooks of a group. Does not check if group exists and
        does not paginate
        """
        d = self.connection.execute(
            _cql_list_all_in_group.format(cf=self.webhooks_table,
                                          order_by='ORDER BY "groupId", "policyId", "webhookId"'),
            {'tenantId': self.tenant_id, 'groupId': self.uuid},
            self.get_consistency_level('list', 'webhook'))
        return d

    def _naive_list_webhooks(self, policy_id, limit, marker):
        """
        Like :meth:`otter.models.cass.CassScalingGroup.list_webhooks`, but gets
        all the webhooks associated with particular scaling policy
        irregardless of whether the scaling policy still exists.
        """
        def _assemble_webhook_results(results):
            return [_assemble_webhook_from_row(row, include_id=True)
                    for row in results]

        cql, params = _paginated_list(self.tenant_id, self.uuid, policy_id,
                                      limit=limit, marker=marker)

        d = self.connection.execute(cql.format(cf=self.webhooks_table), params,
                                    self.get_consistency_level('list', 'webhook'))
        d.addCallback(_assemble_webhook_results)
        return d

    def list_webhooks(self, policy_id, limit=100, marker=None):
        """
        see :meth:`otter.models.interface.IScalingGroup.list_webhooks`
        """
        def _check_if_empty(webhooks_dict):
            if len(webhooks_dict) == 0:
                policy_there = self.get_policy(policy_id)
                return policy_there.addCallback(lambda _: webhooks_dict)
            return webhooks_dict

        d = self._naive_list_webhooks(policy_id, limit=limit, marker=marker)
        d.addCallback(_check_if_empty)
        return d

    def create_webhooks(self, policy_id, data):
        """
        see :meth:`otter.models.interface.IScalingGroup.create_webhooks`
        """
        self.log.bind(policy_id=policy_id, webhook=data).msg("Creating webhooks")

        main_params = {"tenantId": self.tenant_id,
                       "groupId": self.uuid,
                       "policyId": policy_id}

        d = self.get_policy(policy_id)  # check that policy exists first

        def _check_limit(curr_webhooks):
            max_webhooks = config_value('limits.absolute.maxWebhooksPerPolicy')
            curr_webhooks = curr_webhooks[0]['count']
            if curr_webhooks + len(data) > max_webhooks:
                raise WebhooksOverLimitError(
                    curr_webhooks=curr_webhooks,
                    max_webhooks=max_webhooks,
                    new_webhooks=len(data),
                    tenant_id=self.tenant_id,
                    group_id=self.uuid,
                    policy_id=policy_id)

        def _do_limits_check(lastRev):
            d = self.connection.execute(
                _cql_count_for_policy.format(cf=self.webhooks_table),
                main_params,
                self.get_consistency_level('count', 'webhook'))
            return d.addCallback(_check_limit).addCallback(lambda _: lastRev)

        d.addCallback(_do_limits_check)

        def _do_create(lastRev):
            queries = []
            cql_params = main_params.copy()
            output = _build_webhooks(data, self.webhooks_table, queries,
                                     cql_params)

            b = Batch(queries, cql_params,
                      consistency=self.get_consistency_level('create', 'webhook'))
            d = b.execute(self.connection)
            return d.addCallback(lambda _: output)

        d.addCallback(_do_create)
        return d

    def get_webhook(self, policy_id, webhook_id):
        """
        see :meth:`otter.models.interface.IScalingGroup.get_webhook`
        """
        def _assemble_webhook(cass_data):
            if len(cass_data) == 0:
                raise NoSuchWebhookError(self.tenant_id, self.uuid, policy_id,
                                         webhook_id)
            return _assemble_webhook_from_row(cass_data[0])

        query = _cql_view_webhook.format(cf=self.webhooks_table)
        d = self.connection.execute(query,
                                    {"tenantId": self.tenant_id,
                                     "groupId": self.uuid,
                                     "policyId": policy_id,
                                     "webhookId": webhook_id},
                                    self.get_consistency_level('view', 'webhook'))
        d.addCallback(_assemble_webhook)
        return d

    def update_webhook(self, policy_id, webhook_id, data):
        """
        see :meth:`otter.models.interface.IScalingGroup.update_webhook`
        """
        self.log.bind(policy_id=policy_id, webhook_id=webhook_id,
                      webhook=data).msg("Updating webhook")

        def _update_data(lastRev):
            data.setdefault('metadata', {})
            query = _cql_update_webhook.format(cf=self.webhooks_table)
            return self.connection.execute(
                query,
                {"tenantId": self.tenant_id,
                 "groupId": self.uuid,
                 "policyId": policy_id,
                 "webhookId": webhook_id,
                 "data": serialize_json_data(data, 1)},
                self.get_consistency_level('update', 'webhook'))

        d = self.get_webhook(policy_id, webhook_id)
        return d.addCallback(_update_data)

    def delete_webhook(self, policy_id, webhook_id):
        """
        see :meth:`otter.models.interface.IScalingGroup.delete_webhook`
        """
        self.log.bind(policy_id=policy_id, webhook_id=webhook_id).msg("Deleting webhook")

        def _do_delete(lastRev):
            query = _cql_delete_one_webhook.format(cf=self.webhooks_table)

            d = self.connection.execute(query,
                                        {"tenantId": self.tenant_id,
                                         "groupId": self.uuid,
                                         "policyId": policy_id,
                                         "webhookId": webhook_id},
                                        self.get_consistency_level('delete', 'webhook'))
            return d

        return self.get_webhook(policy_id, webhook_id).addCallback(_do_delete)

    def delete_group(self):
        """
        see :meth:`otter.models.interface.IScalingGroup.delete_group`
        """
        log = self.log.bind(system='CassScalingGroup.delete_group')

        # Events can only be deleted by policy id, since that and trigger are
        # the only parts of the compound key
        @self.with_timestamp
        def _delete_everything(ts, policies):
            params = {
                'tenantId': self.tenant_id,
                'groupId': self.uuid,
                'ts': ts
            }
            queries = [
                _cql_delete_all_in_group.format(cf=table, name='') for table in
                (self.policies_table, self.webhooks_table)]
            queries.append(_cql_delete_group.format(cf=self.group_table))

            b = Batch(queries, params,
                      consistency=self.get_consistency_level('delete', 'group'))

            return b.execute(self.connection)

        def _maybe_delete(state):
            if len(state.active) + len(state.pending) > 0:
                raise GroupNotEmptyError(self.tenant_id, self.uuid)

            d = self._naive_list_policies()
            d.addCallback(_delete_everything)
            return d

        def _delete_group():
            d = self.view_state()
            d.addCallback(_maybe_delete)
            return d

        lock = self.kz_client.Lock(LOCK_PATH + '/' + self.uuid)
        lock.acquire = functools.partial(lock.acquire, timeout=120)
        return with_lock(self.reactor, lock, log.bind(category='locking'), _delete_group)


@implementer(IScalingGroupCollection, IScalingScheduleCollection)
class CassScalingGroupCollection:
    """
    .. autointerface:: otter.models.interface.IScalingGroupCollection

    :param reactor: IReactorTime provider

    The Cassandra schema structure::

        Configs:
        CF = scaling_group
        RK = tenantId
        CK = groupID

        Launch Configs (mirrors config):
        CF = launch_config
        RK = tenantId
        CK = groupID

        Scaling Policies (doesn't mirror config):
        CF = policies
        RK = tenantId
        CK = groupID:policyId

    IMPORTANT REMINDER: In CQL, update will create a new row if one doesn't
    exist.  Therefore, before doing an update, a read must be performed first
    else an entry is created where none should have been.

    Cassandra doesn't have atomic read-update.  You can't be guaranteed that the
    previous state (from the read) hasn't changed between when you got it back
    from Cassandra and when you are sending your new update/insert request.

    Also, because deletes are done as tombstones rather than actually deleting,
    deletes are also updates and hence a read must be performed before deletes.

    :ivar default_consistency: the default consistency level if one is not
        configured for the given operation and resource
    :type default_consistency: one of the consistency levels in
        :class:`ConsistencyLevel`

    :ivar consistency_mapping: mapping of resource to a mapping of operations
        to consistency level to use to instead of the default consistency.
    :type consistency_mapping: ``dict`` of ``dict``
    """
    def __init__(self, connection, reactor,
                 default_consistency=ConsistencyLevel.ONE,
                 consistency_mapping=None):
        """
        Init

        :param connection: Thrift connection to use

        :param cflist: Column family list
        """
        self.connection = connection
        self.reactor = reactor
        self.local_locks = WeakLocks()
        self.group_table = "scaling_group"
        self.launch_table = "launch_config"
        self.policies_table = "scaling_policies"
        self.webhooks_table = "policy_webhooks"
        self.webhook_keys_table = "webhook_keys"
        self.state_table = "group_state"
        self.event_table = "scaling_schedule_v2"
        self.buckets = None
        self.kz_client = None

        self.default_consistency = default_consistency
        self.consistency_mapping = consistency_mapping
        self.get_consistency_level = functools.partial(
            get_consistency_level, default=default_consistency,
            mapping=consistency_mapping)

    def set_scheduler_buckets(self, buckets):
        """
        Set round-robin list of buckets that will be used to store scheduled events
        """
        self.buckets = itertools.cycle(buckets)

    def create_scaling_group(self, log, tenant_id, config, launch, policies=None):
        """
        see :meth:`otter.models.interface.IScalingGroupCollection.create_scaling_group`
        """
        scaling_group_id = generate_key_str('scalinggroup')
        log = log.bind(tenant_id=tenant_id, scaling_group_id=scaling_group_id)

        # obey limits
        max_groups = config_value('limits.absolute.maxGroups')
        d = self.connection.execute(_cql_count_for_tenant.format(
            cf="scaling_group"), {'tenantId': tenant_id},
            self.get_consistency_level('list', 'group'))

        def check_groups(cur_groups, max_groups):
            if cur_groups[0]['count'] >= max_groups:
                log.msg('client has reached maxGroups limit')
                raise ScalingGroupOverLimitError(tenant_id, max_groups)

        d.addCallback(check_groups, max_groups)

        def _create_group(ts):
            log.msg("Creating scaling group")
            queries = [_cql_create_group.format(cf=self.group_table)]

            data = {
                "tenantId": tenant_id,
                "groupId": scaling_group_id,
                "group_config": serialize_json_data(config, 1),
                "launch_config": serialize_json_data(launch, 1),
                "active": '{}',
                "pending": '{}',
                "created_at": datetime.utcnow(),
                "policyTouched": '{}',
                "paused": False,
                "desired": config.get('minEntities', 0),
                "ts": ts
            }

            scaling_group_state = GroupState(
                tenant_id,
                scaling_group_id,
                config['name'],
                {},
                {},
                data['created_at'],
                {},
                data['paused'],
                desired=data['desired']
            )
            outpolicies = _build_policies(policies, self.policies_table,
                                          self.event_table, queries, data, self.buckets)

            b = Batch(queries, data,
                      consistency=self.get_consistency_level('create', 'group'))

            bd = b.execute(self.connection)
            bd.addCallback(lambda _: {
                'groupConfiguration': config,
                'launchConfiguration': launch,
                'scalingPolicies': outpolicies,
                'id': scaling_group_id,
                'state': scaling_group_state
            })

            return bd

        d.addCallback(lambda _: get_client_ts(self.reactor))
        return d.addCallback(_create_group)

    def list_scaling_group_states(self, log, tenant_id, limit=100, marker=None):
        """
        see :meth:`otter.models.interface.IScalingGroupCollection.list_scaling_group_states`
        """
        def _build_states(group_states):
            return [_unmarshal_state(state) for state in group_states]

        def _filter_resurrected(groups):
            valid_groups, resurrected_groups = [], []
            for group in groups:
                if group['created_at']:
                    valid_groups.append(group)
                else:
                    resurrected_groups.append(group)
            # We can trigger deletion of resurrected groups and return valid_groups right away
            # We need not wait till deletion completes.
            _delete_resurrected_groups(resurrected_groups)
            return valid_groups

        def _delete_resurrected_groups(groups):
            if not groups:
                return None
            log.msg('Resurrected rows', rows=groups)

            queries = [
                _cql_delete_all_in_group.format(cf=table, name=i)
                for table in (self.group_table, self.policies_table, self.webhooks_table)
                for i in range(len(groups))]

            params = {'groupId{0}'.format(i): group['groupId']
                      for i, group in enumerate(groups)}
            params['tenantId'] = tenant_id

            b = Batch(queries, params, self.get_consistency_level('delete', 'group'))
            return b.execute(self.connection)

        log = log.bind(tenant_id=tenant_id)
        cql, params = _paginated_list(tenant_id, limit=limit, marker=marker)
        d = self.connection.execute(cql.format(cf=self.group_table), params,
                                    self.get_consistency_level('list', 'group'))
        d.addCallback(_filter_resurrected)
        d.addCallback(_build_states)
        return d

    def get_scaling_group(self, log, tenant_id, scaling_group_id):
        """
        see :meth:`otter.models.interface.IScalingGroupCollection.get_scaling_group`
        """
        return CassScalingGroup(log, tenant_id, scaling_group_id,
                                self.connection, self.buckets, self.kz_client, self.reactor,
                                self.local_locks,
                                default_consistency=self.default_consistency,
                                consistency_mapping=self.consistency_mapping)

    def fetch_and_delete(self, bucket, now, size=100):
        """
        Fetch events to be occurring now or before in a bucket
        and delete them after fetching
        """
        def delete_events(events):
            if not events:
                return events
            data = {'bucket': bucket}
            queries = []
            for i, event in enumerate(events):
                event_name = 'event{}'.format(i)
                queries.append(
                    _cql_delete_bucket_event.format(cf=self.event_table,
                                                    name=event_name))
                data[event_name + 'policyId'] = event['policyId']
                data[event_name + 'trigger'] = event['trigger']
            b = Batch(queries, data, self.get_consistency_level('delete', 'event'))
            return b.execute(self.connection).addCallback(lambda _: events)

        d = self.connection.execute(_cql_fetch_batch_of_events.format(cf=self.event_table),
                                    {"size": size, "now": now, "bucket": bucket},
                                    self.get_consistency_level('fetch', 'event'))
        return d.addCallback(delete_events)

    def add_cron_events(self, cron_events):
        """
        Add cron events to event table
        """
        queries, data = list(), dict()
        for i, event in enumerate(cron_events):
            event_name = 'event{}'.format(i)
            queries.append(_cql_insert_cron_event.format(cf=self.event_table,
                                                         name=event_name))
            data[event_name + 'bucket'] = self.buckets.next()
            data.update({event_name + key: event[key] for key in event})
        b = Batch(queries, data, self.get_consistency_level('insert', 'event'))
        return b.execute(self.connection)

    def get_oldest_event(self, bucket):
        """
        see :meth:`otter.models.interface.IScalingScheduleCollection.get_oldest_event`
        """
        d = self.connection.execute(_cql_oldest_event.format(cf=self.event_table),
                                    {'bucket': bucket},
                                    self.get_consistency_level('check', 'event'))
        d.addCallback(lambda r: r[0] if len(r) > 0 else None)
        return d

    def webhook_info_by_hash(self, log, capability_hash):
        """
        see :meth:`otter.models.interface.IScalingGroupCollection.webhook_info_by_hash`
        """
        d = self._webhook_info_from_table(log, capability_hash)

        def not_found(f):
            if not f.check(UnrecognizedCapabilityError):
                log.err(f, 'Error getting webhook info from table')
            return self._webhook_info_by_index(log, capability_hash)

        d.addErrback(not_found)
        return d

    def _webhook_info_from_table(self, log, capability_hash):
        """
        Get webhook info based on hash by using the new webhook_keys table
        """
        d = self.connection.execute(
            _cql_find_webhook_token.format(cf=self.webhook_keys_table),
            {"webhookKey": capability_hash}, self.get_consistency_level('list', 'policy'))

        def extract_info(rows):
            if len(rows) == 0:
                raise UnrecognizedCapabilityError(capability_hash, 1)
            r = rows[0]
            return (r['tenantId'], r['groupId'], r['policyId'])

        d.addCallback(extract_info)
        return d

    def _webhook_info_by_index(self, log, capability_hash):
        """
        Get webhook info based on hash by using the INDEX
        """
        def _do_webhook_lookup(webhook_rec):
            res = webhook_rec
            if len(res) == 0:
                raise UnrecognizedCapabilityError(capability_hash, 1)
            res = res[0]
            return (res['tenantId'], res['groupId'], res['policyId'])

        query = _cql_find_webhook_token.format(cf=self.webhooks_table)
        d = self.connection.execute(query,
                                    {"webhookKey": capability_hash},
                                    self.get_consistency_level('list', 'group'))
        d.addCallback(_do_webhook_lookup)
        return d

    def get_counts(self, log, tenant_id):
        """
        see :meth:`otter.models.interface.IScalingGroupCollection.get_counts`
        """

        fields = ['scaling_group', 'scaling_policies', 'policy_webhooks']
        deferred = [self.connection.execute(_cql_count_for_tenant.format(cf=field),
                                            {'tenantId': tenant_id},
                                            self.get_consistency_level('count', 'group'))
                    for field in fields]

        d = defer.gatherResults(deferred)
        d.addCallback(lambda results: [r[0]['count'] for r in results])
        d.addCallback(lambda results: dict(zip(
            ('groups', 'policies', 'webhooks'), results)))
        return d

    def kazoo_health_check(self):
        """
        Checks zookeer connection status and acquires a temporary lock to see if that
        recipe is working fine

        return is same as described in
        :meth:`otter.models.interface.IScalingGroupCollection.health_check`
        """
        if self.kz_client is None:
            return False, {'reason': 'No client yet'}
        elif not self.kz_client.connected:
            return False, {'reason': 'Not connected yet'}
        elif self.kz_client.state != KazooState.CONNECTED:
            return False, {'zookeeper_state': self.kz_client.state}

        # check if sample lock can be acquired
        lock_path = LOCK_PATH + '/test_{}'.format(uuid.uuid1())
        lock = self.kz_client.Lock(lock_path)
        lock.acquire = functools.partial(lock.acquire, timeout=5)
        start_time = self.reactor.seconds()
        d = with_lock(self.reactor, lock,
                      otter_log.bind(system='health_check'), lambda: None)

        d.addCallback(lambda _: self.kz_client.delete(lock_path, recursive=True))
        d.addCallback(lambda _: (True, {'total_time': self.reactor.seconds() - start_time}))
        return d

    def health_check(self):
        """
        see :meth:`otter.models.interface.IScalingGroupCollection.health_check`

        In addition to ``healthy`` and ``time``, returns whether it can
        connect to cassandra
        """
        start_time = self.reactor.seconds()

        d = self.connection.execute(
            _cql_health_check.format(cf=self.group_table), {},
            self.get_consistency_level('health', 'check'))

        d.addCallback(
            lambda _: (True, {'cassandra_time': (self.reactor.seconds() - start_time)}))
        return d


@implementer(IAdmin)
class CassAdmin(object):
    """
    .. autointerface:: otter.models.interface.IAdmin
    """

    def __init__(self, connection, default_consistency=ConsistencyLevel.ONE):
        self.connection = connection
        self.default_consistency = default_consistency
        self.get_consistency_level = functools.partial(
            get_consistency_level, default=default_consistency)

    def get_metrics(self, log):
        """
        see :meth:`otter.models.interface.IAdmin.get_metrics`
        """
        def _get_metric(table, label):
            """
            Execute a CQL statement and return a formatted result
            """
            def _format_result(result, label):
                """
                :param result: Result from metric collection
                :param label: Label for the metric

                :return: dict of metric label, value and time
                """
                return dict(
                    id="otter.metrics.{0}".format(label),
                    value=result[0]['count'],
                    time=int(time.time()))

            dc = self.connection.execute(_cql_count_all.format(cf=table), {},
                                         self.get_consistency_level('count', 'group'))
            dc.addCallback(_format_result, label)
            return dc

        tables = ['scaling_group', 'scaling_policies', 'policy_webhooks']
        labels = ['groups', 'policies', 'webhooks']
        mapping = zip(tables, labels)

        deferreds = [_get_metric(table, label) for table, label in mapping]
        return defer.gatherResults(deferreds, consumeErrors=True)<|MERGE_RESOLUTION|>--- conflicted
+++ resolved
@@ -567,13 +567,12 @@
         self.webhooks_table = "policy_webhooks"
         self.event_table = "scaling_schedule_v2"
 
-<<<<<<< HEAD
         self.default_consistency = default_consistency
         self.consistency_mapping = consistency_mapping
         self.get_consistency_level = functools.partial(
             get_consistency_level, default=default_consistency,
             mapping=consistency_mapping)
-=======
+
     def with_timestamp(self, func):
         """
         Decorator that calls the given function with timestamp
@@ -590,7 +589,6 @@
             d.addCallback(lambda ts: func(ts, *args))
             return d
         return wrapper
->>>>>>> 03051e9d
 
     def view_manifest(self, with_webhooks=False):
         """
@@ -729,14 +727,9 @@
 
             b = Batch(queries, {"tenantId": self.tenant_id,
                                 "groupId": self.uuid,
-<<<<<<< HEAD
-                                "scaling": serialize_json_data(data, 1)},
-                      consistency=self.get_consistency_level('update', 'partial'))
-=======
                                 "scaling": serialize_json_data(data, 1),
                                 "ts": ts},
-                      consistency=get_consistency_level('update', 'partial'))
->>>>>>> 03051e9d
+                      consistency=self.get_consistency_level('update', 'partial'))
             return b.execute(self.connection)
 
         d = self.view_config()
@@ -756,14 +749,9 @@
 
             b = Batch(queries, {"tenantId": self.tenant_id,
                                 "groupId": self.uuid,
-<<<<<<< HEAD
-                                "launch": serialize_json_data(data, 1)},
-                      consistency=self.get_consistency_level('update', 'partial'))
-=======
                                 "launch": serialize_json_data(data, 1),
                                 "ts": ts},
-                      consistency=get_consistency_level('update', 'partial'))
->>>>>>> 03051e9d
+                      consistency=self.get_consistency_level('update', 'partial'))
             d = b.execute(self.connection)
             return d
 
