"""
Cassandra implementation of the store for the front-end scaling groups engine
"""

import functools
import itertools
import json
import time
import uuid
import weakref
from datetime import datetime

from characteristic import attributes

from effect import Effect, parallel
from effect.twisted import deferred_performer

from jsonschema import ValidationError

from kazoo.protocol.states import KazooState

from pyrsistent import freeze

from silverberg.client import ConsistencyLevel

from toolz.dicttoolz import keymap

from twisted.internet import defer

from zope.interface import implementer

from otter.log import log as otter_log
from otter.models.interface import (
    GroupNotEmptyError,
    GroupState,
    IAdmin,
    IScalingGroup,
    IScalingGroupCollection,
    IScalingScheduleCollection,
    NoSuchPolicyError,
    NoSuchScalingGroupError,
    NoSuchWebhookError,
    PoliciesOverLimitError,
    ScalingGroupOverLimitError,
    ScalingGroupStatus,
    UnrecognizedCapabilityError,
    WebhooksOverLimitError,
    next_cron_occurrence)
from otter.util import timestamp
from otter.util.config import config_value
from otter.util.cqlbatch import Batch, batch
from otter.util.deferredutils import with_lock
from otter.util.hashkey import generate_capability, generate_key_str
from otter.util.retry import repeating_interval, retry, retry_times


LOCK_PATH = '/locks'


@attributes(['query', 'params', 'consistency_level'])
class CQLQueryExecute(object):
    """
    An intent to execute CQL query
    """


@deferred_performer
def perform_cql_query(conn, disp, intent):
    """
    Perform CQLQueryExecute intent using given silverberg connection
    """
    return conn.execute(
        intent.query, intent.params, intent.consistency_level)


def serialize_json_data(data, ver):
    """
    Serialize json data to cassandra by adding a version and dumping it to a
    string
    """
    dataOut = data.copy()
    dataOut["_ver"] = ver
    return json.dumps(dataOut)

# ACHTUNG LOOKENPEEPERS!
#
# Batch operations don't let you have semicolons between statements.  Regular
# operations require you to end them with a semicolon.
#
# If you are doing a INSERT or UPDATE query, it's going to be part of a batch.
# Otherwise it won't.
#
# Thus, selects have a semicolon, everything else doesn't.
_cql_view = ('SELECT {column}, created_at FROM {cf} '
             'WHERE "tenantId" = :tenantId AND "groupId" = :groupId '
             'AND deleting=false;')
_cql_view_policy = (
    'SELECT data, version FROM {cf} '
    'WHERE "tenantId" = :tenantId AND "groupId" = :groupId '
    'AND "policyId" = :policyId;')
_cql_view_webhook = (
    'SELECT data, capability FROM {cf} '
    'WHERE "tenantId" = :tenantId AND '
    '"groupId" = :groupId AND "policyId" = :policyId AND '
    '"webhookId" = :webhookId;')
_cql_create_group = (
    'INSERT INTO {cf}("tenantId", "groupId", group_config, '
    'launch_config, active, pending, "policyTouched", paused, '
    'desired, created_at, deleting) '
    'VALUES (:tenantId, :groupId, :group_config, '
    ':launch_config, :active, :pending, :policyTouched, '
    ':paused, :desired, :created_at, false) '
    'USING TIMESTAMP :ts')
_cql_view_manifest = (
    'SELECT "tenantId", "groupId", group_config, '
    'launch_config, active, pending, "groupTouched", '
    '"policyTouched", paused, desired, created_at, status, deleting '
    'FROM {cf} '
    'WHERE "tenantId" = :tenantId AND "groupId" = :groupId')
_cql_insert_policy = (
    'INSERT INTO {cf}("tenantId", "groupId", "policyId", data, version) '
    'VALUES (:tenantId, :groupId, :{name}policyId, :{name}data, '
    ':{name}version)')
_cql_insert_group_state = (
    'INSERT INTO {cf}("tenantId", "groupId", active, pending, "groupTouched", '
    '"policyTouched", paused, desired) VALUES(:tenantId, :groupId, :active, '
    ':pending, :groupTouched, :policyTouched, :paused, :desired) '
    'USING TIMESTAMP :ts')
_cql_view_group_state = (
    'SELECT "tenantId", "groupId", group_config, active, pending, '
    '"groupTouched", "policyTouched", paused, desired, created_at, status '
    'FROM {cf} '
    'WHERE "tenantId"=:tenantId AND "groupId"=:groupId AND deleting=false;')

# --- Event related queries
_cql_insert_group_event = (
    'INSERT INTO {cf}(bucket, "tenantId", "groupId", "policyId", trigger, '
    'version) '
    'VALUES (:{name}bucket, :tenantId, :groupId, :{name}policyId, '
    ':{name}trigger, :{name}version)')
_cql_insert_group_event_with_cron = (
    'INSERT INTO {cf}(bucket, "tenantId", "groupId", "policyId", trigger, '
    'cron, version) '
    'VALUES (:{name}bucket, :tenantId, :groupId, :{name}policyId, '
    ':{name}trigger, :{name}cron, :{name}version)')
_cql_insert_cron_event = (
    'INSERT INTO {cf}(bucket, "tenantId", "groupId", "policyId", trigger, '
    'cron, version) '
    'VALUES (:{name}bucket, :{name}tenantId, :{name}groupId, :{name}policyId, '
    ':{name}trigger, :{name}cron, :{name}version);')
_cql_fetch_batch_of_events = (
    'SELECT "tenantId", "groupId", "policyId", "trigger", cron, version '
    'FROM {cf} '
    'WHERE bucket = :bucket AND trigger <= :now LIMIT :size;')
_cql_delete_bucket_event = (
    'DELETE FROM {cf} WHERE bucket = :bucket '
    'AND trigger = :{name}trigger AND "policyId" = :{name}policyId;')
_cql_oldest_event = 'SELECT * from {cf} WHERE bucket=:bucket LIMIT 1;'

_cql_insert_webhook = (
    'INSERT INTO {cf}("tenantId", "groupId", "policyId", "webhookId", data, '
    'capability, '
    '"webhookKey") VALUES (:tenantId, :groupId, :policyId, :{name}Id, '
    ':{name}, :{name}Capability, :{name}Key)')
_cql_update = (
    'INSERT INTO {cf}("tenantId", "groupId", {column}) '
    'VALUES (:tenantId, :groupId, {name}) USING TIMESTAMP :ts')
_cql_update_webhook = (
    'INSERT INTO {cf}("tenantId", "groupId", "policyId", "webhookId", data) '
    'VALUES (:tenantId, :groupId, :policyId, :webhookId, :data);')
_cql_delete_group = (
    'DELETE FROM {cf} USING TIMESTAMP :ts '
    'WHERE "tenantId" = :tenantId AND "groupId" = :groupId')
_cql_delete_all_in_group = (
    'DELETE FROM {cf} WHERE "tenantId" = :tenantId AND '
    '"groupId" = :groupId{name}')
_cql_delete_all_in_policy = (
    'DELETE FROM {cf} WHERE "tenantId" = :tenantId '
    'AND "groupId" = :groupId AND "policyId" = :policyId')
_cql_delete_one_webhook = (
    'DELETE FROM {cf} WHERE "tenantId" = :tenantId AND '
    '"groupId" = :groupId AND "policyId" = :policyId AND '
    '"webhookId" = :webhookId')
_cql_list_states = (
    'SELECT "tenantId", "groupId", group_config, active, pending, '
    '"groupTouched", "policyTouched", paused, desired, created_at '
    'FROM {cf} WHERE "tenantId"=:tenantId AND deleting=false;')
_cql_list_policy = (
    'SELECT "policyId", data FROM {cf} WHERE '
    '"tenantId" = :tenantId AND "groupId" = :groupId;')
_cql_list_webhook = (
    'SELECT "webhookId", data, capability FROM {cf} '
    'WHERE "tenantId" = :tenantId AND "groupId" = :groupId '
    'AND "policyId" = :policyId;')
_cql_list_all_in_group = ('SELECT * FROM {cf} WHERE "tenantId" = :tenantId '
                          'AND "groupId" = :groupId {order_by};')

# Webhook keys table
_cql_insert_webhook_key = (
    'INSERT INTO {cf}("webhookKey", "tenantId", "groupId", "policyId") '
    'VALUES (:{name}Key, :tenantId, :groupId, :policyId)')
_cql_find_webhook_token = (
    'SELECT "tenantId", "groupId", "policyId" FROM {cf} '
    'WHERE "webhookKey" = :webhookKey;')
_cql_del_on_key = 'DELETE FROM {cf} WHERE "webhookKey"=:{name}webhookKey'

_cql_count_for_tenant = (
    'SELECT COUNT(*) FROM {cf} '
    'WHERE "tenantId"=:tenantId {deleting};')
_cql_count_for_policy = (
    'SELECT COUNT(*) FROM {cf} '
    'WHERE "tenantId" = :tenantId AND "groupId" = :groupId '
    'AND "policyId" = :policyId;')
_cql_count_for_group = (
    'SELECT COUNT(*) FROM {cf} WHERE "tenantId" = :tenantId '
    'AND "groupId" = :groupId;')
_cql_count_all = ('SELECT COUNT(*) FROM {cf};')

# seems to be pretty quick no matter the consistency - unfortunately this only
# checks we can connect to Cassandra, and not whether the otter keyspace is
# correct, etc.
_cql_health_check = ('SELECT now() FROM system.local;')


def _paginated_list(tenant_id, group_id=None, policy_id=None, limit=100,
                    marker=None):
    """
    :param tenant_id: the tenant ID - if this is all that is provided, this
        function returns cql to list all groups

    :param group_id: the group ID - if this and tenant ID are all that is
        provided, this function returns cql to list all policies.

    :param policy_id: the policyID - if this and gorupID and tenant ID are
        provided, this function returns cql to list all webhooks.  Note that
        if this is provided and groupID is not provided, the policy ID will be
        ignored and cql to list all groups will be returned.

    :param marker: the ID of the last column of the provided keys. (e.g.
        group_id, when listing groups, policy_id, when listing policies,
        and webhook_id, when listing webhooks)

    :param limit: is the number of items to fetch

    :returns: a tuple of cql and a dict of the parameters to provide when
        executing that CQL.

    The CQL will look like:

        SELECT "policyId", data FROM {cf} WHERE "tenantId" = :tenantId AND
        "groupId" = :groupId AND "policyId" > :marker LIMIT 100;

    Note that the column family name still has to be inserted.

    Also, no ``ORDER BY`` is in the CQL, since for these are all primary keys
    sorted by cluster order (e.g. if you get all scaling groups for a tenant,
    the groups will be returned in ascending order of group ID, and if you get
    all policies for a scaling group, they will be returned in ascending order
    of policy ID)

    See http://cassandra.apache.org/doc/cql3/CQL.html#createTableOptions
    """
    params = {'tenantId': tenant_id, 'limit': limit}
    marker_cql = ''

    if marker is not None:
        marker_cql = " AND {0} > :marker"
        params['marker'] = marker

    if group_id is not None:
        params['groupId'] = group_id

        if policy_id is not None:
            params['policyId'] = policy_id
            cql_parts = [_cql_list_webhook.rstrip(';'),
                         marker_cql.format('"webhookId"')]
        else:
            cql_parts = [_cql_list_policy.rstrip(';'),
                         marker_cql.format('"policyId"')]
    else:
        cql_parts = [_cql_list_states.rstrip(';'),
                     marker_cql.format('"groupId"')]

    cql_parts.append(" LIMIT :limit;")
    return (''.join(cql_parts), params)


DEFAULT_CONSISTENCY = ConsistencyLevel.QUORUM

QUERY_LIMIT = 10000


def _build_policies(policies, policies_table, event_table, queries, data,
                    buckets):
    """
    Because inserting many values into a table with compound keys with one
    insert statement is hard. This builds a bunch of insert statements and a
    dictionary matching different parameter names to different policies.

    :param policies: a list of policy data without ID
    :type policies: ``list`` of ``dict``

    :param policies_table: the name of the policies table
    :type policies_table: ``str``

    :param queries: a list of existing CQL queries to add to
    :type queries: ``list`` of ``str``

    :param data: the dictionary of named parameters and values passed in
        addition to the query to execute the query
    :type data: ``dict``

    :returns: a ``list`` of the created policies along with their generated IDs
    """
    outpolicies = []

    if policies is not None:
        for i, policy in enumerate(policies):
            polname = "policy{}".format(i)
            polId = generate_key_str('policy')
            queries.append(_cql_insert_policy.format(cf=policies_table,
                                                     name=polname))

            data[polname + 'data'] = serialize_json_data(policy, 1)
            data[polname + 'policyId'] = polId
            data[polname + 'version'] = uuid.uuid1()

            if policy.get("type") == 'schedule':
                _build_schedule_policy(policy, event_table, queries,
                                       data, polname, buckets)

            outpolicies.append(policy.copy())
            outpolicies[-1]['id'] = polId

    return outpolicies


def _build_schedule_policy(policy, event_table, queries, data, polname,
                           buckets):
    """
    Build schedule-type policy
    """
    data[polname + 'bucket'] = buckets.next()
    if 'at' in policy["args"]:
        queries.append(_cql_insert_group_event
                       .format(cf=event_table, name=polname))
        at_time = timestamp.from_timestamp(policy["args"]["at"])
        data[polname + "trigger"] = at_time
    elif 'cron' in policy["args"]:
        queries.append(_cql_insert_group_event_with_cron
                       .format(cf=event_table, name=polname))
        cron = policy["args"]["cron"]
        data[polname + "trigger"] = next_cron_occurrence(cron)
        data[polname + 'cron'] = cron


def _build_webhooks(bare_webhooks, webhooks_table, webhooks_keys_table,
                    queries, cql_parameters):
    """
    Because inserting many values into a table with compound keys with one
    insert statement is hard. This builds a bunch of insert statements and a
    dictionary matching different parameter names to different policies.

    :param bare_webhooks: a list of webhook data without ID or webhook keys,
        or any generated capability hash info
    :type bare_webhooks: ``list`` of ``dict``

    :param webhooks_table: the name of the webhooks table
    :type webhooks_table: ``str``

    :param queries: a list of existing CQL queries to add to
    :type queries: ``list`` of ``str``

    :param cql_parameters: the dictionary of named parameters and values passed
        in addition to the query to execute the query - additional parameters
        will be added to this dictionary
    :type cql_paramters: ``dict``

    :returns: ``list`` of the created webhooks along with their IDs
    """
    output = []
    for i, webhook in enumerate(bare_webhooks):
        name = "webhook{0}".format(i)
        webhook_id = generate_key_str('webhook')
        queries.append(_cql_insert_webhook.format(cf=webhooks_table,
                                                  name=name))
        queries.append(_cql_insert_webhook_key.format(cf=webhooks_keys_table,
                                                      name=name))

        # generate the real data that will be stored, which includes the
        # webhook token, the capability stuff, and metadata by default
        bare_webhooks[i].setdefault('metadata', {})
        version, cap_hash = generate_capability()

        cql_parameters[name] = serialize_json_data(webhook, 1)
        cql_parameters['{0}Id'.format(name)] = webhook_id
        cql_parameters['{0}Key'.format(name)] = cap_hash
        cql_parameters['{0}Capability'.format(name)] = serialize_json_data(
            {version: cap_hash}, 1)

        output.append(dict(id=webhook_id,
                           capability={'hash': cap_hash, 'version': version},
                           **webhook))
    return output


def _assemble_webhook_from_row(row, include_id=False):
    """
    Builds a webhook as per :data:`otter.json_schema.model_schemas.webhook`
    from the user-mutable user data (name and metadata) and the
    non-user-mutable capability data.

    :param dict row: a dictionary of cassandra data containing the key
        ``data`` (the user-mutable data) and the key ``capability`` (the
        capability info, stored in cassandra as:
        ``{<version>: <capability hash>}``)

    :return: the webhook, as per webhook schema
    :rtype: ``dict``
    """
    webhook_base = _jsonloads_data(row['data'])
    capability_data = _jsonloads_data(row['capability'])

    version, cap_hash = capability_data.iteritems().next()
    webhook_base['capability'] = {'version': version, 'hash': cap_hash}

    if include_id:
        webhook_base['id'] = row['webhookId']

    return webhook_base


def _check_empty_and_grab_data(results, exception_if_empty):
    if len(results) == 0:
        raise exception_if_empty
    return _jsonloads_data(results[0]['data'])


def _jsonloads_data(raw_data):
    data = json.loads(raw_data)
    if "_ver" in data:
        del data["_ver"]
    return data


def _group_status(status, deleting):
    if deleting:
        return ScalingGroupStatus.DELETING
    else:
        # TODO: #1304
        if status is None:
            return ScalingGroupStatus.ACTIVE
        elif status == 'DISABLED':
            return ScalingGroupStatus.ERROR
        else:
            return ScalingGroupStatus.lookupByName(status)


def _unmarshal_state(state_dict):
    desired_capacity = state_dict['desired']
    if desired_capacity is None:
        desired_capacity = 0

    status = _group_status(state_dict['status'],
                           state_dict.get('deleting', False))

    return GroupState(
        state_dict["tenantId"], state_dict["groupId"],
        _jsonloads_data(state_dict["group_config"])["name"],
        _jsonloads_data(state_dict["active"]),
        _jsonloads_data(state_dict["pending"]),
        state_dict["groupTouched"],
        _jsonloads_data(state_dict["policyTouched"]),
        state_dict["paused"],
<<<<<<< HEAD
        status,
        desired=desired_capacity
=======
        ScalingGroupStatus.ACTIVE,
        desired=desired_capacity,
>>>>>>> b5e3eb13
    )


def assemble_webhooks_in_policies(policies, webhooks):
    """
    Assemble webhooks inside policies.

    'webhooks' property will be added to each policy `dict` in `policies`. It
    will be list of webhooks taken from `webhooks`.

    :param policies: list of policy `dict` sorted based on 'id' based on
        `group_schemas.policy`
    :param webhooks: list of webhook `dict` sorted based on 'policyId' and
        'webhookId' based on `model_schemas.webhook`
    :return: policies with webhooks in them

    """
    # Assuming policies and webhooks are sorted based on policyId and
    # (policyId, webhookId) respectively
    iwebhooks = iter(webhooks)
    ipolicies = iter(policies)
    try:
        webhook = iwebhooks.next()
        policy = ipolicies.next()
        while True:
            policy.setdefault('webhooks', [])
            if policy['id'] == webhook['policyId']:
                policy['webhooks'].append(
                    _assemble_webhook_from_row(webhook, include_id=True))
                webhook = iwebhooks.next()
            elif policy['id'] < webhook['policyId']:
                policy = ipolicies.next()
            else:
                webhook = iwebhooks.next()
    except StopIteration:
        # Add empty webhooks for remaining policies
        [p.update({'webhooks': []}) for p in ipolicies]
    return policies


def verified_view(connection, view_query, del_query, data, consistency,
                  exception_if_empty, log):
    """
    Ensures the view query on the group does not get resurrected row,
    i.e. one that does not have "created_at" in it.  Any resurrected entry is
    deleted and `exception_if_empty` is raised. Also raises
    `exception_if_empty` if group's status is DELETING

    :return: Deferred that fires with result of executing view query
    """
    def _check_resurrection(result):
        if len(result) == 0:
            raise exception_if_empty
        group = result[0]
        if group.get('created_at') is None:
            # resurrected row, trigger its deletion and raise empty exception
            log.msg('Resurrected row', row=result[0], row_params=data)
            connection.execute(del_query, data, consistency)
            raise exception_if_empty
        return group

    d = connection.execute(view_query, data, consistency)
    return d.addCallback(_check_resurrection)


def _del_webhook_queries(table, webhooks):
    """
    Return queries and params to delete webhooks from webhook_keys table
    """
    queries, params = [], {}
    for i, webhook in enumerate(webhooks):
        name = 'key{}'.format(i)
        queries.append(_cql_del_on_key.format(cf=table, name=name))
        params[name + 'webhookKey'] = webhook['webhookKey']
    return queries, params


class WeakLocks(object):
    """
    A cache of DeferredLocks mapped based on uuid that gets garbage collected
    after the lock has been utilized
    """

    def __init__(self):
        self._locks = weakref.WeakValueDictionary()

    def get_lock(self, uuid):
        """
        Get lock based on uuid

        :param str uuid: Lock's corresponding UUID
        :return: :class:`~defer.DeferredLock`
        """
        lock = self._locks.get(uuid)
        if not lock:
            lock = defer.DeferredLock()
            self._locks[uuid] = lock
        return lock


def get_client_ts(reactor):
    """
    Return EPOCH with microseconds precision as a `Deferred`
    """
    return defer.succeed(int(reactor.seconds() * 1000000))


@implementer(IScalingGroup)
class CassScalingGroup(object):
    """
    .. autointerface:: otter.models.interface.IScalingGroup

    :ivar tenant_id: the tenant ID of the scaling group - once set, should not
        be updated
    :type tenant_id: ``str``

    :ivar uuid: UUID of the scaling group - once set, cannot be updated
    :type uuid: ``str``

    :ivar connection: silverberg client used to connect to cassandra
    :type connection: :class:`silverberg.client.CQLClient`

    :ivar buckets: Scheduler buckets
    :type buckets: iterator of buckets that does not end

    :ivar kz_client: Kazoo client used for locking
    :type kz_client: :class:`txkazoo.TxKazooClient`

    :ivar reactor: Reactor used for time manipulations
    :type reactor: :class:`twisted.internet.reactor.IReactorTime` provider

    :ivar local_locks: Local locks used when modifying state
    :type local_locks: :class:`WeakLocks`

    IMPORTANT REMINDER: In CQL, update will create a new row if one doesn't
    exist.  Therefore, before doing an update, a read must be performed first
    else an entry is created where none should have been.

    Cassandra doesn't have atomic read-update.  You can't be guaranteed that
    the previous state (from the read) hasn't changed between when you got it
    back from Cassandra and when you are sending your new update/insert
    request.

    Also, because deletes are done as tombstones rather than actually deleting,
    deletes are also updates and hence a read must be performed before deletes.

    """
    def __init__(self, log, tenant_id, uuid, connection, buckets, kz_client,
                 reactor, local_locks):
        """
        Creates a CassScalingGroup object.
        """
        self.log = log.bind(system=self.__class__.__name__,
                            tenant_id=tenant_id,
                            scaling_group_id=uuid)
        self.tenant_id = tenant_id
        self.uuid = uuid
        self.connection = connection
        self.buckets = buckets
        self.kz_client = kz_client
        self.reactor = reactor
        self.local_locks = local_locks

        self.group_table = "scaling_group"
        self.launch_table = "launch_config"
        self.policies_table = "scaling_policies"
        self.state_table = "group_state"
        self.webhooks_table = "policy_webhooks"
        self.webhooks_keys_table = "webhook_keys"
        self.event_table = "scaling_schedule_v2"

    def with_timestamp(self, func):
        """
        Decorator that calls the given function with timestamp

        The timestamp returned is used when inserting/deleting/updating group.
        This is required because state updates very close in time can be
        corrupted (even if they are serial). This is because of small clock
        drifts in cass nodes.  This ensures that state updates from same node
        is always serial. This however does not (yet) handle simultaneous
        executions from multiple nodes.
        """
        @functools.wraps(func)
        def wrapper(*args):
            d = get_client_ts(self.reactor)
            d.addCallback(lambda ts: func(ts, *args))
            return d
        return wrapper

    def view_manifest(self, with_policies=True, with_webhooks=False,
                      get_deleting=False):
        """
        see :meth:`otter.models.interface.IScalingGroup.view_manifest`
        """
        def _set_policies_on_group(policies, group):
            group['scalingPolicies'] = policies
            return group

        def _get_policies(group):
            d = self._naive_list_policies()
            return d.addCallback(_set_policies_on_group, group)

        def _get_policies_and_webhooks(group):
            d = defer.gatherResults(
                [self._naive_list_policies(),
                 self._naive_list_all_webhooks()], consumeErrors=True)
            return d.addCallback(lambda results: (group, results))

        def _assemble_webhooks((group, results)):
            policies, webhooks = results
            return _set_policies_on_group(
                assemble_webhooks_in_policies(policies, webhooks),
                group)

        def _generate_manifest_group_part(group):
            m = {
                'groupConfiguration': _jsonloads_data(group['group_config']),
                'launchConfiguration': _jsonloads_data(group['launch_config']),
                'id': self.uuid,
                'state': _unmarshal_state(group),
            }
            return m

        def check_deleting(group):
            if not get_deleting and group['deleting']:
                raise NoSuchScalingGroupError(self.tenant_id, self.uuid)
            return group

        view_query = _cql_view_manifest.format(
            cf=self.group_table)
        del_query = _cql_delete_all_in_group.format(
            cf=self.group_table, name='')
        d = verified_view(self.connection, view_query, del_query,
                          {"tenantId": self.tenant_id,
                           "groupId": self.uuid},
                          DEFAULT_CONSISTENCY,
                          NoSuchScalingGroupError(self.tenant_id, self.uuid),
                          self.log)
        d.addCallback(check_deleting)
        d.addCallback(_generate_manifest_group_part)

        if with_policies:
            if with_webhooks:
                d.addCallback(_get_policies_and_webhooks)
                d.addCallback(_assemble_webhooks)
            else:
                d.addCallback(_get_policies)

        return d

    def view_config(self):
        """
        see :meth:`otter.models.interface.IScalingGroup.view_config`
        """
        view_query = _cql_view.format(
            cf=self.group_table, column='group_config')
        del_query = _cql_delete_all_in_group.format(
            cf=self.group_table, name='')
        d = verified_view(self.connection, view_query, del_query,
                          {"tenantId": self.tenant_id,
                           "groupId": self.uuid},
                          DEFAULT_CONSISTENCY,
                          NoSuchScalingGroupError(self.tenant_id, self.uuid),
                          self.log)

        return d.addCallback(lambda group:
                             _jsonloads_data(group['group_config']))

    def view_launch_config(self):
        """
        see :meth:`otter.models.interface.IScalingGroup.view_launch_config`
        """
        view_query = _cql_view.format(
            cf=self.group_table, column='launch_config')
        del_query = _cql_delete_all_in_group.format(
            cf=self.group_table, name='')
        d = verified_view(self.connection, view_query, del_query,
                          {"tenantId": self.tenant_id,
                           "groupId": self.uuid},
                          DEFAULT_CONSISTENCY,
                          NoSuchScalingGroupError(self.tenant_id, self.uuid),
                          self.log)

        return d.addCallback(lambda group:
                             _jsonloads_data(group['launch_config']))

    def view_state(self, consistency=None):
        """
        see :meth:`otter.models.interface.IScalingGroup.view_state`
        """
        if consistency is None:
            consistency = DEFAULT_CONSISTENCY

        view_query = _cql_view_group_state.format(cf=self.group_table)
        del_query = _cql_delete_all_in_group.format(
            cf=self.group_table, name='')
        d = verified_view(self.connection, view_query, del_query,
                          {"tenantId": self.tenant_id,
                           "groupId": self.uuid},
                          consistency,
                          NoSuchScalingGroupError(self.tenant_id, self.uuid),
                          self.log)

        return d.addCallback(_unmarshal_state)

    def modify_state(self, modifier_callable, *args, **kwargs):
        """
        see :meth:`otter.models.interface.IScalingGroup.modify_state`
        """
        log = self.log.bind(system='CassScalingGroup.modify_state')
        consistency = DEFAULT_CONSISTENCY

        @self.with_timestamp
        def _write_state(timestamp, new_state):
            assert (new_state.tenant_id == self.tenant_id and
                    new_state.group_id == self.uuid)
            params = {
                'tenantId': new_state.tenant_id,
                'groupId': new_state.group_id,
                'active': serialize_json_data(new_state.active, 1),
                'pending': serialize_json_data(new_state.pending, 1),
                'paused': new_state.paused,
                'desired': new_state.desired,
                'groupTouched': new_state.group_touched,
                'policyTouched': serialize_json_data(new_state.policy_touched,
                                                     1),
                'ts': timestamp
            }
            return self.connection.execute(
                _cql_insert_group_state.format(cf=self.group_table),
                params, consistency)

        def _modify_state():
            d = self.view_state(consistency)
            d.addCallback(lambda state: modifier_callable(
                self, state, *args, **kwargs))
            return d.addCallback(_write_state)

        lock = self.kz_client.Lock(LOCK_PATH + '/' + self.uuid)
        lock.acquire = functools.partial(lock.acquire, timeout=120)
        local_lock = self.local_locks.get_lock(self.uuid)
        return local_lock.run(
            with_lock, self.reactor, lock, _modify_state,
            log.bind(category='locking'), acquire_timeout=150,
            release_timeout=30)

    def update_status(self, status):
        """
        see :meth:`otter.models.interface.IScalingGroup.update_status`
        """
        self.log.bind(status=status).msg("Updating status")

        @self.with_timestamp
        def _do_update(ts, _):
            return self.connection.execute(
                _cql_update.format(cf=self.group_table,
                                   column='status',
                                   name=':status'),
                {'tenantId': self.tenant_id,
                 'groupId': self.uuid,
                 'ts': ts,
                 'status': status.name},
                DEFAULT_CONSISTENCY)

        @self.with_timestamp
        def set_deleting(ts, _):
            return self.connection.execute(
                _cql_update.format(cf=self.group_table,
                                   column='deleting',
                                   name=':deleting'),
                {'tenantId': self.tenant_id,
                 'groupId': self.uuid,
                 'ts': ts,
                 'deleting': True},
                DEFAULT_CONSISTENCY)

        d = self.view_config()
        if status == ScalingGroupStatus.DELETING:
            d.addCallback(set_deleting)
        else:
            d.addCallback(_do_update)
        return d

    def update_config(self, data):
        """
        see :meth:`otter.models.interface.IScalingGroup.update_config`
        """
        self.log.bind(updated_config=data).msg("Updating config")

        @self.with_timestamp
        def _do_update_config(ts, lastRev):
            queries = [_cql_update.format(
                cf=self.group_table, column='group_config', name=":scaling")]

            b = Batch(queries, {"tenantId": self.tenant_id,
                                "groupId": self.uuid,
                                "scaling": serialize_json_data(data, 1),
                                "ts": ts},
                      consistency=DEFAULT_CONSISTENCY)
            return b.execute(self.connection)

        d = self.view_config()
        d.addCallback(_do_update_config)
        return d

    def update_launch_config(self, data):
        """
        see :meth:`otter.models.interface.IScalingGroup.update_launch_config`
        """
        self.log.bind(updated_launch_config=data).msg("Updating launch config")

        @self.with_timestamp
        def _do_update_launch(ts, lastRev):
            queries = [_cql_update.format(
                cf=self.group_table, column='launch_config', name=":launch")]

            b = Batch(queries, {"tenantId": self.tenant_id,
                                "groupId": self.uuid,
                                "launch": serialize_json_data(data, 1),
                                "ts": ts},
                      consistency=DEFAULT_CONSISTENCY)
            d = b.execute(self.connection)
            return d

        d = self.view_config()
        d.addCallback(_do_update_launch)
        return d

    def _naive_list_policies(self, limit=None, marker=None):
        """
        Like :meth:`otter.models.cass.CassScalingGroup.list_policies`, but gets
        all the policies associated with particular scaling group
        irregardless of whether the scaling group still exists.
        """
        def insert_id(rows):
            return [dict(id=row['policyId'], **_jsonloads_data(row['data']))
                    for row in rows]

        # TODO: this is just in place so that pagination in the manifest can
        # be handled elsewhere
        if limit is not None:
            cql, params = _paginated_list(self.tenant_id, self.uuid,
                                          limit=limit, marker=marker)
        else:
            cql = _cql_list_policy
            params = {"tenantId": self.tenant_id, "groupId": self.uuid}

        d = self.connection.execute(cql.format(cf=self.policies_table), params,
                                    DEFAULT_CONSISTENCY)
        d.addCallback(insert_id)
        return d

    def list_policies(self, limit=100, marker=None):
        """
        see :meth:`otter.models.interface.IScalingGroup.list_policies`
        """
        # If there are no policies - make sure it's not because the group
        # doesn't exist
        def _check_if_empty(policies_dict):
            if len(policies_dict) == 0:
                return self.view_config().addCallback(lambda _: policies_dict)
            return policies_dict

        d = self._naive_list_policies(limit=limit, marker=marker)
        return d.addCallback(_check_if_empty)

    def get_policy(self, policy_id, version=None):
        """
        see :meth:`otter.models.interface.IScalingGroup.get_policy`
        """
        def fetch_policy(_):
            query = _cql_view_policy.format(cf=self.policies_table)
            d = self.connection.execute(query,
                                        {"tenantId": self.tenant_id,
                                         "groupId": self.uuid,
                                         "policyId": policy_id},
                                        DEFAULT_CONSISTENCY)
            return d.addCallback(_extract_policy)

        def _extract_policy(rows):
            if len(rows) == 0 or version and rows[0]['version'] != version:
                raise NoSuchPolicyError(self.tenant_id, self.uuid, policy_id)
            return _jsonloads_data(rows[0]['data'])

        d = self.view_config()  # Ensure group exists
        return d.addCallback(fetch_policy)

    def create_policies(self, data):
        """
        see :meth:`otter.models.interface.IScalingGroup.create_policies`
        """
        self.log.bind(policies=data).msg("Creating policies")

        def _do_limits_check(lastRev):
            d = self.connection.execute(
                _cql_count_for_group.format(cf=self.policies_table),
                {"tenantId": self.tenant_id,
                 "groupId": self.uuid},
                DEFAULT_CONSISTENCY)
            return d.addCallback(_check_limit).addCallback(lambda _: lastRev)

        def _check_limit(curr_policies):
            max_policies = config_value('limits.absolute.maxPoliciesPerGroup')
            curr_policies = curr_policies[0]['count']
            if curr_policies + len(data) > max_policies:
                raise PoliciesOverLimitError(
                    curr_policies=curr_policies,
                    max_policies=max_policies,
                    new_policies=len(data),
                    tenant_id=self.tenant_id,
                    group_id=self.uuid)

        def _do_create_pol(lastRev):
            queries = []
            cqldata = {"tenantId": self.tenant_id,
                       "groupId": self.uuid}

            outpolicies = _build_policies(data, self.policies_table,
                                          self.event_table, queries, cqldata,
                                          self.buckets)

            b = Batch(queries, cqldata,
                      consistency=DEFAULT_CONSISTENCY)
            d = b.execute(self.connection)
            return d.addCallback(lambda _: outpolicies)

        d = self.view_config()
        d.addCallback(_do_limits_check)
        d.addCallback(_do_create_pol)
        return d

    def update_policy(self, policy_id, data):
        """
        see :meth:`otter.models.interface.IScalingGroup.update_policy`
        """
        bound_log = self.log.bind(updated_policy=data, policy_id=policy_id)
        bound_log.msg("Updating policy")

        queries = []
        cqldata = {'tenantId': self.tenant_id,
                   'groupId': self.uuid,
                   'policyId': policy_id,
                   'version': uuid.uuid1()}

        def _do_update_schedule(lastRev):
            if "type" in lastRev:
                if lastRev["type"] != data["type"]:
                    raise ValidationError("Cannot change type of "
                                          "a scaling policy")
                if lastRev["type"] == 'schedule':
                    _build_schedule_policy(data, self.event_table, queries,
                                           cqldata, '', self.buckets)

        def _do_update_policy(_):
            queries.append(_cql_insert_policy.format(
                cf=self.policies_table, name=""))
            cqldata['data'] = serialize_json_data(data, 1)
            b = Batch(queries, cqldata,
                      consistency=DEFAULT_CONSISTENCY)
            return b.execute(self.connection)

        d = self.get_policy(policy_id)
        d.addCallback(_do_update_schedule)
        d.addCallback(_do_update_policy)
        return d

    def delete_policy(self, policy_id):
        """
        see :meth:`otter.models.interface.IScalingGroup.delete_policy`
        """
        self.log.bind(policy_id=policy_id).msg("Deleting policy")

        def _do_delete(webhooks):
            # delete webhook keys
            queries, params = _del_webhook_queries(
                self.webhooks_keys_table,
                [{'webhookKey': w['id']} for w in webhooks])
            queries.extend([
                _cql_delete_all_in_policy.format(cf=self.policies_table),
                _cql_delete_all_in_policy.format(cf=self.webhooks_table)])
            params.update({"tenantId": self.tenant_id, "groupId": self.uuid,
                           "policyId": policy_id})
            b = Batch(queries, params,
                      consistency=DEFAULT_CONSISTENCY)
            return b.execute(self.connection)

        d = self.get_policy(policy_id)
        d.addCallback(
            lambda _: self._naive_list_webhooks(policy_id, QUERY_LIMIT, None))
        d.addCallback(_do_delete)
        return d

    def _naive_list_all_webhooks(self):
        """
        List all webhooks of a group. Does not check if group exists and
        does not paginate
        """
        d = self.connection.execute(
            _cql_list_all_in_group.format(
                cf=self.webhooks_table,
                order_by='ORDER BY "groupId", "policyId", "webhookId"'),
            {'tenantId': self.tenant_id, 'groupId': self.uuid},
            DEFAULT_CONSISTENCY)
        return d

    def _naive_list_webhooks(self, policy_id, limit, marker):
        """
        Like :meth:`otter.models.cass.CassScalingGroup.list_webhooks`, but gets
        all the webhooks associated with particular scaling policy
        irregardless of whether the scaling policy still exists.
        """
        def _assemble_webhook_results(results):
            return [_assemble_webhook_from_row(row, include_id=True)
                    for row in results]

        cql, params = _paginated_list(self.tenant_id, self.uuid, policy_id,
                                      limit=limit, marker=marker)

        d = self.connection.execute(cql.format(cf=self.webhooks_table), params,
                                    DEFAULT_CONSISTENCY)
        d.addCallback(_assemble_webhook_results)
        return d

    def list_webhooks(self, policy_id, limit=100, marker=None):
        """
        see :meth:`otter.models.interface.IScalingGroup.list_webhooks`
        """
        def _check_if_empty(webhooks_dict):
            if len(webhooks_dict) == 0:
                policy_there = self.get_policy(policy_id)
                return policy_there.addCallback(lambda _: webhooks_dict)
            return webhooks_dict

        d = self._naive_list_webhooks(policy_id, limit=limit, marker=marker)
        d.addCallback(_check_if_empty)
        return d

    def create_webhooks(self, policy_id, data):
        """
        see :meth:`otter.models.interface.IScalingGroup.create_webhooks`
        """
        bound_log = self.log.bind(policy_id=policy_id, webhook=data)
        bound_log.msg("Creating webhooks")

        main_params = {"tenantId": self.tenant_id,
                       "groupId": self.uuid,
                       "policyId": policy_id}

        d = self.get_policy(policy_id)  # check that policy exists first

        def _check_limit(curr_webhooks):
            max_webhooks = config_value('limits.absolute.maxWebhooksPerPolicy')
            curr_webhooks = curr_webhooks[0]['count']
            if curr_webhooks + len(data) > max_webhooks:
                raise WebhooksOverLimitError(
                    curr_webhooks=curr_webhooks,
                    max_webhooks=max_webhooks,
                    new_webhooks=len(data),
                    tenant_id=self.tenant_id,
                    group_id=self.uuid,
                    policy_id=policy_id)

        def _do_limits_check(lastRev):
            d = self.connection.execute(
                _cql_count_for_policy.format(cf=self.webhooks_table),
                main_params,
                DEFAULT_CONSISTENCY)
            return d.addCallback(_check_limit).addCallback(lambda _: lastRev)

        d.addCallback(_do_limits_check)

        def _do_create(lastRev):
            queries = []
            cql_params = main_params.copy()
            output = _build_webhooks(
                data, self.webhooks_table, self.webhooks_keys_table,
                queries, cql_params)

            b = Batch(queries, cql_params,
                      consistency=DEFAULT_CONSISTENCY)
            d = b.execute(self.connection)
            return d.addCallback(lambda _: output)

        d.addCallback(_do_create)
        return d

    def get_webhook(self, policy_id, webhook_id):
        """
        see :meth:`otter.models.interface.IScalingGroup.get_webhook`
        """
        def _assemble_webhook(cass_data):
            if len(cass_data) == 0:
                raise NoSuchWebhookError(self.tenant_id, self.uuid, policy_id,
                                         webhook_id)
            return _assemble_webhook_from_row(cass_data[0])

        def fetch_webhook(_):
            query = _cql_view_webhook.format(cf=self.webhooks_table)
            d = self.connection.execute(query,
                                        {"tenantId": self.tenant_id,
                                         "groupId": self.uuid,
                                         "policyId": policy_id,
                                         "webhookId": webhook_id},
                                        DEFAULT_CONSISTENCY)
            d.addCallback(_assemble_webhook)
            return d

        # Ensure group is there since it can be deleting group and its
        # corresponding policy and webhook entries will remain.
        # We need not check if policy exists since corresponding
        # webhook row will not be there if policy is not there
        return self.view_config().addCallback(fetch_webhook)

    def update_webhook(self, policy_id, webhook_id, data):
        """
        see :meth:`otter.models.interface.IScalingGroup.update_webhook`
        """
        self.log.bind(policy_id=policy_id, webhook_id=webhook_id,
                      webhook=data).msg("Updating webhook")

        def _update_data(lastRev):
            data.setdefault('metadata', {})
            query = _cql_update_webhook.format(cf=self.webhooks_table)
            return self.connection.execute(
                query,
                {"tenantId": self.tenant_id,
                 "groupId": self.uuid,
                 "policyId": policy_id,
                 "webhookId": webhook_id,
                 "data": serialize_json_data(data, 1)},
                DEFAULT_CONSISTENCY)

        d = self.get_webhook(policy_id, webhook_id)
        return d.addCallback(_update_data)

    def delete_webhook(self, policy_id, webhook_id):
        """
        see :meth:`otter.models.interface.IScalingGroup.delete_webhook`
        """
        bound_log = self.log.bind(policy_id=policy_id, webhook_id=webhook_id)
        bound_log.msg("Deleting webhook")

        def _do_delete(lastRev):
            queries = [
                _cql_delete_one_webhook.format(cf=self.webhooks_table),
                _cql_del_on_key.format(cf=self.webhooks_keys_table, name='')]

            d = self.connection.execute(
                batch(queries),
                {"tenantId": self.tenant_id,
                 "groupId": self.uuid,
                 "policyId": policy_id,
                 "webhookId": webhook_id,
                 "webhookKey": lastRev['capability']['hash']},
                DEFAULT_CONSISTENCY)
            return d

        return self.get_webhook(policy_id, webhook_id).addCallback(_do_delete)

    def delete_group(self):
        """
        see :meth:`otter.models.interface.IScalingGroup.delete_group`
        """
        log = self.log.bind(system='CassScalingGroup.delete_group')

        @self.with_timestamp
        def _delete_everything(ts, webhooks):
            # delete webhook keys
            queries, params = _del_webhook_queries(
                self.webhooks_keys_table, webhooks)

            queries.extend([
                _cql_delete_all_in_group.format(cf=table, name='') for table in
                (self.policies_table, self.webhooks_table)])
            queries.append(_cql_delete_group.format(cf=self.group_table))
            params.update({'tenantId': self.tenant_id,
                           'groupId': self.uuid,
                           'ts': ts})

            b = Batch(queries, params,
                      consistency=DEFAULT_CONSISTENCY)

            return b.execute(self.connection)

        def _maybe_delete(state):
            if len(state.active) + len(state.pending) > 0:
                raise GroupNotEmptyError(self.tenant_id, self.uuid)

            d = self._naive_list_all_webhooks()
            d.addCallback(_delete_everything)
            return d

        def _delete_group():
            d = self.view_state()
            d.addCallback(_maybe_delete)
            return d

        def _delete_lock_znode(result):
            # retry every 5 seconds for 5 minutes
            d = retry(
                lambda: self.kz_client.delete(LOCK_PATH + '/' + self.uuid),
                can_retry=retry_times(60),
                next_interval=repeating_interval(5),
                clock=self.reactor,
            )
            d.addErrback(
                lambda f: self.log.msg(
                    "Error cleaning up lock path (when deleting group)",
                    exc=f.value,
                    otter_msg_type="ignore-delete-lock-error"))

        lock = self.kz_client.Lock(LOCK_PATH + '/' + self.uuid)
        lock.acquire = functools.partial(lock.acquire, timeout=120)
        d = with_lock(self.reactor, lock, _delete_group,
                      log.bind(category='locking'),
                      acquire_timeout=150,
                      release_timeout=30)
        # Cleanup /locks/<groupID> znode as it will not be required anymore
        d.addCallback(_delete_lock_znode)
        d.addCallback(lambda _: None)
        return d


@implementer(IScalingGroupCollection, IScalingScheduleCollection)
class CassScalingGroupCollection:
    """
    .. autointerface:: otter.models.interface.IScalingGroupCollection

    :param reactor: IReactorTime provider

    The Cassandra schema structure::

        Configs:
        CF = scaling_group
        RK = tenantId
        CK = groupID

        Launch Configs (mirrors config):
        CF = launch_config
        RK = tenantId
        CK = groupID

        Scaling Policies (doesn't mirror config):
        CF = policies
        RK = tenantId
        CK = groupID:policyId

    IMPORTANT REMINDER: In CQL, update will create a new row if one doesn't
    exist.  Therefore, before doing an update, a read must be performed first
    else an entry is created where none should have been.

    Cassandra doesn't have atomic read-update.  You can't be guaranteed that
    the previous state (from the read) hasn't changed between when you got it
    back from Cassandra and when you are sending your new update/insert
    request.

    Also, because deletes are done as tombstones rather than actually deleting,
    deletes are also updates and hence a read must be performed before deletes.
    """
    def __init__(self, connection, reactor, max_groups):
        """
        Init

        :param CQLClient connection: Silverberg client implementation
        :param reactor: Twisted reactor
        :param int max_groups: Maximum number of groups allowed per tenant
        """
        self.connection = connection
        self.reactor = reactor
        self.max_groups = max_groups
        self.local_locks = WeakLocks()
        self.group_table = "scaling_group"
        self.launch_table = "launch_config"
        self.policies_table = "scaling_policies"
        self.webhooks_table = "policy_webhooks"
        self.webhook_keys_table = "webhook_keys"
        self.state_table = "group_state"
        self.event_table = "scaling_schedule_v2"
        self.buckets = None
        self.kz_client = None

    def set_scheduler_buckets(self, buckets):
        """
        Set round-robin list of buckets that will be used to store scheduled
        events.
        """
        self.buckets = itertools.cycle(buckets)

    def create_scaling_group(self, log, tenant_id, config, launch,
                             policies=None):
        """
        see :meth:`IScalingGroupCollection.create_scaling_group`
        """
        scaling_group_id = generate_key_str('scalinggroup')
        log = log.bind(tenant_id=tenant_id, scaling_group_id=scaling_group_id)

        # obey limits
        d = self.get_groups_count(log, tenant_id)

        def check_groups(cur_count):
            if cur_count >= self.max_groups:
                log.msg('client has reached maxGroups limit')
                raise ScalingGroupOverLimitError(tenant_id, self.max_groups)

        d.addCallback(check_groups)

        def _create_group(ts):
            log.msg("Creating scaling group")
            queries = [_cql_create_group.format(cf=self.group_table)]

            data = {
                "tenantId": tenant_id,
                "groupId": scaling_group_id,
                "group_config": serialize_json_data(config, 1),
                "launch_config": serialize_json_data(launch, 1),
                "active": '{}',
                "pending": '{}',
                "created_at": datetime.utcnow(),
                "policyTouched": '{}',
                "paused": False,
                "desired": config.get('minEntities', 0),
                "ts": ts
            }

            scaling_group_state = GroupState(
                tenant_id,
                scaling_group_id,
                config['name'],
                {},
                {},
                data['created_at'],
                {},
                data['paused'],
                ScalingGroupStatus.ACTIVE,
                desired=data['desired']
            )
            outpolicies = _build_policies(
                policies, self.policies_table,
                self.event_table, queries, data, self.buckets)

            b = Batch(queries, data,
                      consistency=DEFAULT_CONSISTENCY)

            bd = b.execute(self.connection)
            bd.addCallback(lambda _: {
                'groupConfiguration': config,
                'launchConfiguration': launch,
                'scalingPolicies': outpolicies,
                'id': scaling_group_id,
                'state': scaling_group_state
            })

            return bd

        d.addCallback(lambda _: get_client_ts(self.reactor))
        return d.addCallback(_create_group)

    def list_scaling_group_states(self, log, tenant_id, limit=100,
                                  marker=None):
        """
        see :meth:`IScalingGroupCollection.list_scaling_group_states`.
        """
        def _build_states(group_states):
            return [_unmarshal_state(state) for state in group_states]

        def _filter_resurrected(groups):
            valid_groups, resurrected_groups = [], []
            for group in groups:
                if group['created_at']:
                    valid_groups.append(group)
                else:
                    resurrected_groups.append(group)
            # We can trigger deletion of resurrected groups and return
            # valid_groups right away We need not wait till deletion
            # completes.
            _delete_resurrected_groups(resurrected_groups)
            return valid_groups

        def _delete_resurrected_groups(groups):
            if not groups:
                return None
            log.msg('Resurrected rows', rows=groups)

            queries = [
                _cql_delete_all_in_group.format(cf=table, name=i)
                for table in (self.group_table,
                              self.policies_table,
                              self.webhooks_table)
                for i in range(len(groups))]

            params = {'groupId{0}'.format(i): group['groupId']
                      for i, group in enumerate(groups)}
            params['tenantId'] = tenant_id

            b = Batch(queries, params, DEFAULT_CONSISTENCY)
            return b.execute(self.connection)

        log = log.bind(tenant_id=tenant_id)
        cql, params = _paginated_list(tenant_id, limit=limit, marker=marker)
        d = self.connection.execute(cql.format(cf=self.group_table), params,
                                    DEFAULT_CONSISTENCY)
        d.addCallback(_filter_resurrected)
        d.addCallback(_build_states)
        return d

    def get_scaling_group(self, log, tenant_id, scaling_group_id):
        """
        see :meth:`IScalingGroupCollection.get_scaling_group`
        """
        return CassScalingGroup(log, tenant_id, scaling_group_id,
                                self.connection, self.buckets, self.kz_client,
                                self.reactor, self.local_locks)

    def fetch_and_delete(self, bucket, now, size=100):
        """
        Fetch events to be occurring now or before in a bucket
        and delete them after fetching
        """
        def delete_events(events):
            if not events:
                return events
            data = {'bucket': bucket}
            queries = []
            for i, event in enumerate(events):
                event_name = 'event{}'.format(i)
                queries.append(
                    _cql_delete_bucket_event.format(cf=self.event_table,
                                                    name=event_name))
                data[event_name + 'policyId'] = event['policyId']
                data[event_name + 'trigger'] = event['trigger']
            b = Batch(queries, data, DEFAULT_CONSISTENCY)
            return b.execute(self.connection).addCallback(lambda _: events)

        d = self.connection.execute(
            _cql_fetch_batch_of_events.format(cf=self.event_table),
            {"size": size, "now": now, "bucket": bucket}, DEFAULT_CONSISTENCY)
        return d.addCallback(delete_events)

    def add_cron_events(self, cron_events):
        """
        Add cron events to event table
        """
        queries, data = list(), dict()
        for i, event in enumerate(cron_events):
            event_name = 'event{}'.format(i)
            queries.append(_cql_insert_cron_event.format(cf=self.event_table,
                                                         name=event_name))
            data[event_name + 'bucket'] = self.buckets.next()
            data.update({event_name + key: event[key] for key in event})
        b = Batch(queries, data, ConsistencyLevel.ONE)
        return b.execute(self.connection)

    def get_oldest_event(self, bucket):
        """
        see :meth:`IScalingScheduleCollection.get_oldest_event`
        """
        d = self.connection.execute(
            _cql_oldest_event.format(cf=self.event_table),
            {'bucket': bucket}, ConsistencyLevel.ONE)
        d.addCallback(lambda r: r[0] if len(r) > 0 else None)
        return d

    def webhook_info_by_hash(self, log, capability_hash):
        """
        see :meth:`IScalingGroupCollection.webhook_info_by_hash`
        """
        d = self.connection.execute(
            _cql_find_webhook_token.format(cf=self.webhook_keys_table),
            {"webhookKey": capability_hash}, ConsistencyLevel.ONE)

        def extract_info(rows):
            if len(rows) == 0:
                raise UnrecognizedCapabilityError(capability_hash, 1)
            r = rows[0]
            return (r['tenantId'], r['groupId'], r['policyId'])

        d.addCallback(extract_info)
        return d

    def get_webhook_index_only(self):
        """
        Get webhook info that is there in webhook index but is not there in
        webhook_keys table

        :return: Effect of list of pmap. The pmap contains tenantId, groupId,
            policyId and webhookKey
        """
        query = ('SELECT "tenantId", "groupId", "policyId", "webhookKey" '
                 'FROM {cf}')
        eff = parallel(
            [Effect(
                CQLQueryExecute(query=query.format(cf=self.webhooks_table),
                                params={},
                                consistency_level=ConsistencyLevel.ONE)),
             Effect(
                CQLQueryExecute(query=query.format(cf=self.webhook_keys_table),
                                params={},
                                consistency_level=ConsistencyLevel.ONE))])
        return eff.on(
            lambda (whooks, wkeys): set(freeze(whooks)) - set(freeze(wkeys)))

    def add_webhook_keys(self, webhook_keys):
        """
        Add webhook keys to webhook_keys table.

        :param dict webhook_keys: It must have tenantId, groupId, policyId
            and webhookKey

        :return: Effect of None
        """
        query = (
            'INSERT INTO {cf} ("tenantId", "groupId", "policyId", '
            '"webhookKey")'
            'VALUES (:tenantId{i}, :groupId{i}, :policyId{i}, :webhookKey{i})')
        stmts = []
        data = {}
        for i, wkey in enumerate(webhook_keys):
            data.update(keymap(lambda k: k + str(i), wkey))
            stmts.append(query.format(cf=self.webhook_keys_table, i=i))
        return Effect(
            CQLQueryExecute(query=batch(stmts), params=data,
                            consistency_level=ConsistencyLevel.ONE))

    def _extract_count(self, r):
        return r[0]['count']

    def get_groups_count(self, log, tenant_id):
        """
        Return number of valid (non-deleting) groups of the tenant
        """
        d = self.connection.execute(
            _cql_count_for_tenant.format(cf='scaling_group',
                                         deleting='AND deleting=false'),
            {'tenantId': tenant_id}, ConsistencyLevel.ONE)
        return d.addCallback(self._extract_count)

    def get_counts(self, log, tenant_id):
        """
        see :meth:`otter.models.interface.IScalingGroupCollection.get_counts`
        """
        deferreds = []
        for table in ['scaling_policies', 'policy_webhooks']:
            d = self.connection.execute(
                _cql_count_for_tenant.format(cf=table, deleting=''),
                {'tenantId': tenant_id}, ConsistencyLevel.ONE)
            d.addCallback(self._extract_count)
            deferreds.append(d)

        deferreds = [self.get_groups_count(log, tenant_id)] + deferreds
        d = defer.gatherResults(deferreds)
        d.addCallback(lambda results: dict(zip(
            ('groups', 'policies', 'webhooks'), results)))
        return d

    def kazoo_health_check(self):
        """
        Checks zookeer connection status and acquires a temporary lock to see
        if that recipe is working fine.

        return is same as described in
        :meth:`otter.models.interface.IScalingGroupCollection.health_check`
        """
        if self.kz_client is None:
            return False, {'reason': 'No client yet'}
        elif not self.kz_client.connected:
            return False, {'reason': 'Not connected yet'}
        elif self.kz_client.state != KazooState.CONNECTED:
            return False, {'zookeeper_state': self.kz_client.state}

        # check if sample lock can be acquired
        lock_path = LOCK_PATH + '/test_{}'.format(uuid.uuid1())
        lock = self.kz_client.Lock(lock_path)
        lock.acquire = functools.partial(lock.acquire, timeout=5)
        start_time = self.reactor.seconds()
        d = with_lock(self.reactor, lock, lambda: None,
                      otter_log.bind(system='health_check'))

        d.addCallback(lambda _:
                      self.kz_client.delete(lock_path, recursive=True))
        d.addCallback(lambda _:
                      (True, {'total_time':
                              self.reactor.seconds() - start_time}))
        return d

    def health_check(self):
        """
        see :meth:`otter.models.interface.IScalingGroupCollection.health_check`

        In addition to ``healthy`` and ``time``, returns whether it can
        connect to cassandra
        """
        start_time = self.reactor.seconds()

        d = self.connection.execute(
            _cql_health_check.format(cf=self.group_table), {},
            ConsistencyLevel.ONE)

        d.addCallback(lambda _:
                      (True, {'cassandra_time':
                              self.reactor.seconds() - start_time}))
        return d


@implementer(IAdmin)
class CassAdmin(object):
    """
    .. autointerface:: otter.models.interface.IAdmin
    """

    def __init__(self, connection):
        self.connection = connection

    def get_metrics(self, log):
        """
        see :meth:`otter.models.interface.IAdmin.get_metrics`
        """
        def _get_metric(table, label):
            """
            Execute a CQL statement and return a formatted result
            """
            def _format_result(result, label):
                """
                :param result: Result from metric collection
                :param label: Label for the metric

                :return: dict of metric label, value and time
                """
                return dict(
                    id="otter.metrics.{0}".format(label),
                    value=result[0]['count'],
                    time=int(time.time()))

            dc = self.connection.execute(_cql_count_all.format(cf=table), {},
                                         ConsistencyLevel.QUORUM)
            dc.addCallback(_format_result, label)
            return dc

        tables = ['scaling_group', 'scaling_policies', 'policy_webhooks']
        labels = ['groups', 'policies', 'webhooks']
        mapping = zip(tables, labels)

        deferreds = [_get_metric(table, label) for table, label in mapping]
        return defer.gatherResults(deferreds, consumeErrors=True)<|MERGE_RESOLUTION|>--- conflicted
+++ resolved
@@ -472,13 +472,8 @@
         state_dict["groupTouched"],
         _jsonloads_data(state_dict["policyTouched"]),
         state_dict["paused"],
-<<<<<<< HEAD
         status,
-        desired=desired_capacity
-=======
-        ScalingGroupStatus.ACTIVE,
         desired=desired_capacity,
->>>>>>> b5e3eb13
     )
 
 
