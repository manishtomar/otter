"""
Errors mapped to http status codes in the rest module
"""

from jsonschema import ValidationError

from otter.controller import CannotExecutePolicyError

from otter.models.interface import (
    GroupNotEmptyError, NoSuchScalingGroupError,
    NoSuchPolicyError, NoSuchWebhookError)

from otter.rest.decorators import InvalidJsonError


exception_codes = {
    ValidationError: 400,
    InvalidJsonError: 400,
    NoSuchScalingGroupError: 404,
    NoSuchPolicyError: 404,
    NoSuchWebhookError: 404,
    GroupNotEmptyError: 409,
<<<<<<< HEAD
    CannotExecutePolicyError: 409
=======
    NotImplementedError: 501
>>>>>>> fe749da3
}<|MERGE_RESOLUTION|>--- conflicted
+++ resolved
@@ -20,9 +20,6 @@
     NoSuchPolicyError: 404,
     NoSuchWebhookError: 404,
     GroupNotEmptyError: 409,
-<<<<<<< HEAD
-    CannotExecutePolicyError: 409
-=======
+    CannotExecutePolicyError: 409,
     NotImplementedError: 501
->>>>>>> fe749da3
 }