--- conflicted
+++ resolved
@@ -161,13 +161,6 @@
                   {
                     "href": "https://dfw.autoscale.api.rackspacecloud.com/v1.0/010101/groups/{groupId}/"
                     "rel": "self"
-<<<<<<< HEAD
-                  },
-                  {
-                    "href": "https://dfw.autoscale.api.rackspacecloud.com/010101/groups/{groupId}/"
-                    "rel": "bookmark"
-=======
->>>>>>> 1f4b388e
                   }
                 ],
                 "groupConfiguration": {
@@ -269,13 +262,6 @@
                   {
                     "href": "https://dfw.autoscale.api.rackspacecloud.com/v1.0/010101/groups/{groupId}/"
                     "rel": "self"
-<<<<<<< HEAD
-                  },
-                  {
-                    "href": "https://dfw.autoscale.api.rackspacecloud.com/010101/groups/{groupId}/"
-                    "rel": "bookmark"
-=======
->>>>>>> 1f4b388e
                   }
                 ],
                 "groupConfiguration": {
@@ -326,13 +312,6 @@
                           {
                             "href": "{url_root}/v1.0/010101/groups/{groupId}/policies/{policyId1}/"
                             "rel": "self"
-<<<<<<< HEAD
-                          },
-                          {
-                            "href": "{url_root}/010101/groups/{groupId}/policies/{policyId1}/"
-                            "rel": "bookmark"
-=======
->>>>>>> 1f4b388e
                           }
                         ],
                         "name": "scale up by 10",
@@ -345,13 +324,6 @@
                           {
                             "href": "{url_root}/v1.0/010101/groups/{groupId}/policies/{policyId2}/"
                             "rel": "self"
-<<<<<<< HEAD
-                          },
-                          {
-                            "href": "{url_root}/010101/groups/{groupId}/policies/{policyId2}/"
-                            "rel": "bookmark"
-=======
->>>>>>> 1f4b388e
                           }
                         ],
                         "name": 'scale down 5.5 percent',
@@ -364,13 +336,6 @@
                           {
                             "href": "{url_root}/v1.0/010101/groups/{groupId}/policies/{policyId3}/"
                             "rel": "self"
-<<<<<<< HEAD
-                          },
-                          {
-                            "href": "{url_root}/010101/groups/{groupId}/policies/{policyId3}/"
-                            "rel": "bookmark"
-=======
->>>>>>> 1f4b388e
                           }
                         ],
                         "name": 'set number of servers to 10',
