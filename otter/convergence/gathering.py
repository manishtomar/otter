--- conflicted
+++ resolved
@@ -203,12 +203,9 @@
     return NovaServer(id=server_json['id'],
                       state=ServerState.lookupByName(server_json['state']),
                       created=timestamp_to_epoch(server_json['created']),
-<<<<<<< HEAD
                       image_id=server_json.get('image', {}).get('id'),
                       flavor_id=server_json['flavor']['id'],
-=======
                       desired_lbs=_lb_configs_from_metadata(server_json),
->>>>>>> 0db7c7bf
                       servicenet_address=_servicenet_address(server_json))
 
 
