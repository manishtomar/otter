"""Code related to gathering data to inform convergence."""
import json
<<<<<<< HEAD
from collections import defaultdict
from operator import itemgetter
=======
>>>>>>> 85a9f644
from urllib import urlencode

from effect import parallel

from pyrsistent import pmap

from toolz.curried import filter, groupby, map
from toolz.dicttoolz import get_in
from toolz.functoolz import compose, identity

from otter.constants import ServiceType
from otter.convergence.model import (
    CLBDescription,
    CLBNode,
    CLBNodeCondition,
    CLBNodeType,
    NovaServer,
    ServerState)
from otter.http import service_request
from otter.indexer import atom
from otter.util.http import append_segments
from otter.util.retry import (
    exponential_backoff_interval, retry_effect, retry_times)
from otter.util.timestamp import timestamp_to_epoch


def get_all_server_details(batch_size=100):
    """
    Return all servers of a tenant.

    :param batch_size: number of servers to fetch *per batch*.
    :return: list of server objects as returned by Nova.

    NOTE: This really screams to be a independent fxcloud-type API
    """
    url = append_segments('servers', 'detail')

    def get_server_details(marker):
        # sort based on query name to make the tests predictable
        query = {'limit': batch_size}
        if marker is not None:
            query.update({'marker': marker})
        urlparams = sorted(query.items())
        eff = retry_effect(
            service_request(
                ServiceType.CLOUD_SERVERS,
                'GET', '{}?{}'.format(url, urlencode(urlparams))),
            retry_times(5), exponential_backoff_interval(2))
        return eff.on(continue_)

    def continue_(response):
        servers = response['servers']
        if len(servers) < batch_size:
            return servers
        else:
            more_eff = get_server_details(servers[-1]['id'])
            return more_eff.on(lambda more_servers: servers + more_servers)

    return get_server_details(marker=None)


def get_scaling_group_servers(server_predicate=identity):
    """
    Return tenant's servers that belong to a scaling group as
    {group_id: [server1, server2]} ``dict``. No specific ordering is guaranteed

    :param server_predicate: function of server -> bool that determines whether
        the server should be included in the result.
    :return: dict mapping group IDs to lists of Nova servers.
    """

    def has_group_id(s):
        return 'metadata' in s and 'rax:auto_scaling_group_id' in s['metadata']

    def group_id(s):
        return s['metadata']['rax:auto_scaling_group_id']

    servers_apply = compose(groupby(group_id),
                            filter(server_predicate),
                            filter(has_group_id))

    eff = get_all_server_details()
    return eff.on(servers_apply)


def get_clb_contents():
    """
    Get Rackspace Cloud Load Balancer contents as list of `CLBNode`.
    """

    def lb_req(method, url, json_response=True):
        """Make a request to the LB service with retries."""
        return retry_effect(
            service_request(
                ServiceType.CLOUD_LOAD_BALANCERS,
                method, url, json_response=json_response),
            retry_times(5), exponential_backoff_interval(2))

    def fetch_nodes(result):
        lbs = result['loadBalancers']
        lb_ids = [lb['id'] for lb in lbs]
        return parallel(
            [lb_req('GET',
                    append_segments('loadbalancers', str(lb_id), 'nodes'))
             for lb_id in lb_ids]).on(lambda all_nodes: (lb_ids, all_nodes))

    def fetch_drained_feeds((ids, all_lb_nodes)):
        nodes = [
            CLBNode(node_id=str(node['id']), address=node['address'],
                    description=CLBDescription(
                        lb_id=str(_id), port=node['port'], weight=node['weight'],
                        condition=CLBNodeCondition.lookupByName(node['condition']),
                        type=CLBNodeType.lookupByName(node['type'])))
            for _id, nodes in zip(ids, all_lb_nodes)
            for node in nodes]
        draining = [n for n in nodes if n.description.condition == CLBNodeCondition.DRAINING]
        return parallel(
            [lb_req(
                'GET',
                append_segments('loadbalancers', str(n.description.lb_id), 'nodes',
                                '{}.atom'.format(n.node_id)),
                json_response=False)
             for n in draining]).on(lambda feeds: (nodes, draining, feeds))

    def fill_drained_at((nodes, draining, feeds)):
        for node, feed in zip(draining, feeds):
            node.drained_at = extract_CLB_drained_at(feed)
        return nodes

    return lb_req('GET', 'loadbalancers').on(
        fetch_nodes).on(fetch_drained_feeds).on(fill_drained_at)


def extract_CLB_drained_at(feed):
    """
    Extract time when node was changed to DRAINING from a CLB atom feed.

    :param str feed: Atom feed of the node

    :returns: EPOCH in seconds
    :rtype: float
    """
    # TODO: This function temporarily only looks at last entry assuming that
    # it was draining operation. May need to look at all entries in reverse order
    # and check for draining operation. This could include paging to further entries
    entry = atom.entries(atom.parse(feed))[0]
    summary = atom.summary(entry)
    if 'Node successfully updated' in summary and 'DRAINING' in summary:
        return timestamp_to_epoch(atom.updated(entry))
    else:
        raise ValueError('Unexpected summary: {}'.format(summary))


def _private_ipv4_addresses(server):
    """
    Get all private IPv4 addresses from the addresses section of a server.

    :param dict server: A server dict.
    :return: List of IP addresses as strings.
    """
    private_addresses = get_in(["addresses", "private"], server, [])
    return [addr['addr'] for addr in private_addresses if addr['version'] == 4]


def _servicenet_address(server):
    """
    Find the ServiceNet address for the given server.
    """
    return next((ip for ip in _private_ipv4_addresses(server)
                 if ip.startswith("10.")), "")


_key_prefix = 'rax:autoscale:lb:'


def _lb_configs_from_metadata(server):
    """
    Construct a mapping of load balancer ID to :class:`ILBDescription` based
    on the server metadata.
    """
    desired_lbs = defaultdict(list)

    # throw away any value that is malformed

    def parse_config(config, key):
        if config.get('type') != 'RackConnectV3':
            lbid = k[len(_key_prefix):]
            try:
                desired_lbs[lbid].append(
                    CLBDescription(lb_id=lbid, port=config['port']))
            except (KeyError, TypeError):
                pass

    for k in server.get('metadata', {}):
        if k.startswith(_key_prefix):
            try:
                configs = json.loads(server['metadata'][k])
                for config in configs:
                    parse_config(config, k)
            except (ValueError, AttributeError):
                pass

    return pmap(desired_lbs)


def to_nova_server(server_json):
    """
    Convert from JSON format to :obj:`NovaServer` instance.
    """
    return NovaServer(id=server_json['id'],
                      state=ServerState.lookupByName(server_json['state']),
                      created=timestamp_to_epoch(server_json['created']),
                      image_id=server_json.get('image', {}).get('id'),
                      flavor_id=server_json['flavor']['id'],
                      desired_lbs=_lb_configs_from_metadata(server_json),
                      servicenet_address=_servicenet_address(server_json))


def get_all_convergence_data(
        group_id,
        get_scaling_group_servers=get_scaling_group_servers,
        get_clb_contents=get_clb_contents):
    """
    Gather all data relevant for convergence, in parallel where
    possible.

    Returns an Effect of ([NovaServer], [LBNode]).
    """
    eff = parallel(
        [get_scaling_group_servers()
         .on(lambda servers: servers.get(group_id, []))
         .on(map(to_nova_server)).on(list),
         get_clb_contents()]
    ).on(tuple)
    return eff<|MERGE_RESOLUTION|>--- conflicted
+++ resolved
@@ -1,10 +1,6 @@
 """Code related to gathering data to inform convergence."""
 import json
-<<<<<<< HEAD
 from collections import defaultdict
-from operator import itemgetter
-=======
->>>>>>> 85a9f644
 from urllib import urlencode
 
 from effect import parallel
