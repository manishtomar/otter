--- conflicted
+++ resolved
@@ -139,23 +139,11 @@
             results=zip(steps, results),
             worst_status=worst_status)
 
-<<<<<<< HEAD
-    if worst_status == StepResult.SUCCESS:
-        if group_status == ScalingGroupStatus.DELETING:
+    if (worst_status == StepResult.SUCCESS and
+        group_status == ScalingGroupStatus.DELETING):
             # servers have been deleted. Delete the group for real
-            yield Effect(DeleteGroup(tenant_id=tenant_id, group_id=group_id))
-        else:
-            # Do one last gathering + writing to `active` so we get updated
-            # based on any DELETEs or other stuff that happened.
-            (servers, lb_nodes) = yield gather_eff
-            active = determine_active(servers, lb_nodes)
-            yield _update_active(scaling_group, active)
-            # given that we're gathering in this case, wouldn't it make sense
-            # to also plan, and then to execute that plan if something
-            # is found...?
-
-=======
->>>>>>> 7d6c1008
+        yield Effect(DeleteGroup(tenant_id=tenant_id, group_id=group_id))
+
     yield do_return(worst_status)
 
 
