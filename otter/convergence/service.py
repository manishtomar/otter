"""Converger service"""

import time

from functools import partial

from effect import Effect
from effect.twisted import perform

<<<<<<< HEAD
=======
from pyrsistent import thaw

from toolz.itertoolz import concat

>>>>>>> 00488ceb
from twisted.application.service import Service

from otter.constants import CONVERGENCE_LOCK_PATH
from otter.convergence.composition import get_desired_group_state
from otter.convergence.effecting import steps_to_effect
from otter.convergence.gathering import get_all_convergence_data
from otter.convergence.model import ServerState
from otter.convergence.planning import plan
from otter.http import TenantScope
from otter.models.intents import ModifyGroupState
from otter.util.deferredutils import with_lock
from otter.util.fp import assoc_obj


def server_to_json(server):
    """
    Convert a NovaServer to a dict representation suitable for returning to the
    end-user as a part of group state.
    """
    return {'id': server.id, 'links': thaw(server.links)}


def determine_active(servers, lb_nodes):
    """
    Given the current NovaServers and LB nodes, determine which servers are
    completely built.

    :param servers: sequence of :obj:`NovaServer`.
    :param lb_nodes: sequence of :obj:`ILBNode`.

    :return: list of servers that are active.
    """

    def all_met(server, current_lb_nodes):
        """Determine if a server is in all the LBs it wants to be in."""
        desired_lbs = server.desired_lbs
        met_desireds = set([
            desired for desired in desired_lbs
            for node in current_lb_nodes
            if desired.equivalent_definition(node.description)])
        return desired_lbs == met_desireds

    return [s for s in servers
            if s.state == ServerState.ACTIVE
            and all_met(s, [node for node in lb_nodes if node.matches(s)])]


def execute_convergence(
        scaling_group, desired_capacity, launch_config, now, log,
        get_all_convergence_data=get_all_convergence_data):
    """
    Gather data, plan a convergence, save active and pending servers to the
    group state, and then execute the convergence.

    :param IScalingGroup scaling_group: The scaling group object.
    :param GroupState group_state: The group state.
    :param launch_config: An otter launch config.
    :param now: The current time in seconds.
    :param log: A bound logger.
    :param get_all_convergence_data: The :func`get_all_convergence_data` to use
        for testing.

    :return: An Effect of a list containing the individual step results.
    """
    all_data_eff = get_all_convergence_data(scaling_group.uuid)

    def got_all_data((servers, lb_nodes)):
        active = determine_active(servers, lb_nodes)
        desired_group_state = get_desired_group_state(
            scaling_group.uuid, launch_config, desired_capacity)
        steps = plan(desired_group_state, servers, lb_nodes, now)
        active = {server.id: server_to_json(server) for server in active}

        def update_group_state(group, old_state):
            return assoc_obj(old_state, active=active)

        eff = Effect(ModifyGroupState(scaling_group=scaling_group,
                                      modifier=update_group_state))
        return eff.on(lambda _: steps_to_effect(steps))

    return all_data_eff.on(got_all_data)


class Converger(Service, object):
    """Converger service"""

    def __init__(self, reactor, kz_client, dispatcher):
        self._reactor = reactor
        self._kz_client = kz_client
        self._dispatcher = dispatcher

    def _get_lock(self, group_id):
        """Get a ZooKeeper-backed lock for converging the group."""
        path = CONVERGENCE_LOCK_PATH.format(group_id=group_id)
        lock = self._kz_client.Lock(path)
        lock.acquire = partial(lock.acquire, timeout=120)
        return lock

    def start_convergence(self, log, scaling_group, group_state,
                          launch_config,
                          perform=perform,
                          execute_convergence=execute_convergence):
        """
        Converge a group to a capacity with a launch config.

        :param log: a bound logger.
        :param IScalingGroup scaling_group: The scaling group object.
        :param GroupState group_state: The group state.
        :param launch_config: An otter launch config.
        :param perform: :func:`perform` function to use for testing.
        :param execute_convergence: :func:`execute_convergence` function to use
            for testing.
        """
        def exec_convergence():
            eff = execute_convergence(scaling_group, group_state.desired,
                                      launch_config, time.time(), log)
            eff = Effect(TenantScope(eff, group_state.tenant_id))
            d = perform(self._dispatcher, eff)
            return d.addErrback(log.err, "Error when performing convergence",
                                otter_msg_type='convergence-perform-error')
        return with_lock(
            self._reactor,
            self._get_lock(group_state.group_id),
            exec_convergence,
            acquire_timeout=150,
            release_timeout=150)


# We're using a global for now because it's difficult to thread a new parameter
# all the way through the REST objects to the controller code, where this
# service is used.
_converger = None


def get_converger():
    """Return global converger service"""
    return _converger


def set_converger(converger):
    """Set global converger service"""
    global _converger
    _converger = converger<|MERGE_RESOLUTION|>--- conflicted
+++ resolved
@@ -7,13 +7,8 @@
 from effect import Effect
 from effect.twisted import perform
 
-<<<<<<< HEAD
-=======
 from pyrsistent import thaw
 
-from toolz.itertoolz import concat
-
->>>>>>> 00488ceb
 from twisted.application.service import Service
 
 from otter.constants import CONVERGENCE_LOCK_PATH
