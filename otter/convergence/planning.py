--- conflicted
+++ resolved
@@ -246,16 +246,12 @@
 
 def get_destiny(server):
     """Get the obj:`Destiny` of a server."""
-<<<<<<< HEAD
     metadata = server.json.get('metadata', {})
     if (server.state in (ServerState.ACTIVE, ServerState.BUILD) and
             metadata.get(DRAINING_METADATA[0]) == DRAINING_METADATA[1]):
         return Destiny.DRAIN
 
-    return STATE_TO_DESTINY.get(server.state)
-=======
     return _STATE_TO_DESTINY.get(server.state)
->>>>>>> f2c85506
 
 
 def converge(desired_state, servers_with_cheese, load_balancer_contents, now,
