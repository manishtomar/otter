--- conflicted
+++ resolved
@@ -93,13 +93,13 @@
     return desired_state
 
 
-<<<<<<< HEAD
-def prepare_server_launch_config(group_id, server_args, lb_args):
+def prepare_server_launch_config(group_id, server_config, lb_args):
     """
-    Prepare a launch config with any necessary dynamic data.
+    Prepares a server config (the server part of the Group's launch config)
+    with any necessary dynamic data.
 
     :param str group_id: The group ID
-    :param PMap launch_config: The server part of the Group's launch config,
+    :param PMap server_config: The server part of the Group's launch config,
         as per :obj:`otter.json_schema.group_schemas.server` except as the
         value of a one-element PMap with key "server".
     :param PMap lb_args: The load balancer part of the Group's launch_config
@@ -111,7 +111,7 @@
     NOTE: Currently this ignores RCv3 settings and draining timeout settings,
     since they haven't been implemented yet.
     """
-    server_args = server_args.set_in(
+    server_config = server_config.set_in(
         ('server', 'metadata', 'rax:auto_scaling_group_id'), group_id)
 
     for config in lb_args:
@@ -120,19 +120,9 @@
             # provide a default type
             sanitized.setdefault('type', 'CloudLoadBalancer')
 
-            server_args = server_args.set_in(
+            server_config = server_config.set_in(
                 ('server', 'metadata',
                  'rax:autoscale:lb:{0}'.format(config['loadBalancerId'])),
                 json.dumps(sanitized))
 
-    return server_args
-=======
-def prepare_server_launch_config(group_id, server_config):
-    """
-    Prepares a server config (the server part of the Group's launch config)
-    with any necessary dynamic data.
-    """
-    return server_config.set_in(
-        ('server', 'metadata', 'rax:auto_scaling_group_id'),
-        group_id)
->>>>>>> 79b19dbb
+    return server_config