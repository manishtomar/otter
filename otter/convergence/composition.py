"""
Code for composing all of the convergence functionality together.
"""
import time

from collections import defaultdict

from pyrsistent import freeze

from otter.convergence.effecting import steps_to_effect
from otter.convergence.gathering import get_all_convergence_data
from otter.convergence.model import CLBDescription, DesiredGroupState
from otter.convergence.planning import plan


def execute_convergence(group_id, desired_group_state,
                        get_all_convergence_data=get_all_convergence_data):
    """
    Execute convergence. This function will do following:
    1. Get state of the nova, CLB and RCv3.
    2. Get a plan for convergence
    3. Return an Effect representing the execution of the steps in the plan.

    This is in effect single cycle execution. A layer above this is expected
    to keep calling this until this function returns False

    :param bytes group_id: Tenant's group
    :param DesiredGroupState desired_group_state: the desired state

    :return: Effect of bool specifying if the effect should be performed again
    :rtype: :class:`effect.Effect`
    """
    eff = get_all_convergence_data(group_id)
    conv_eff = eff.on(
        lambda (servers, lb_nodes): plan(desired_group_state, servers,
                                         lb_nodes, time.time()))
    return conv_eff.on(steps_to_effect).on(bool)


def tenant_is_enabled(tenant_id, get_config_value):
    """
    Feature-flag test: is the given tenant enabled for convergence?

    :param str tenant_id: A tenant's ID, which may or may not be present in the
        "convergence-tenants" portion of the configuration file.
    :param callable get_config_value: config key -> config value.
    """
    enabled_tenant_ids = get_config_value("convergence-tenants")
    if enabled_tenant_ids is not None:
        return (tenant_id in enabled_tenant_ids)
    return False


def json_to_LBConfigs(lbs_json):
    """
    Convert load balancer config from JSON to :obj:`CLBDescription`

    :param list lbs_json: List of load balancer configs
    :return: `dict` of LBid -> [LBDescription] mapping

    NOTE: Currently ignores RackConnectV3 configs. Will add them when it gets
    implemented in convergence
    """
    lbd = defaultdict(list)
    for lb in lbs_json:
        if lb.get('type') != 'RackConnectV3':
            lbd[lb['loadBalancerId']].append(CLBDescription(
                lb_id=str(lb['loadBalancerId']), port=lb['port']))
    return lbd


def get_desired_group_state(group_id, launch_config, desired):
    """
    Create a :obj:`DesiredGroupState` from a group details.

    :param str group_id: The group ID
    :param dict launch_config: Group's launch config as per
        :obj:`otter.json_schema.group_schemas.launch_config`
    :param int desired: Group's desired capacity
    """
    server_lc = prepare_server_launch_config(
        group_id,
        freeze({'server': launch_config['args']['server']}))
    lbs = json_to_LBConfigs(launch_config['args']['loadBalancers'])
    desired_state = DesiredGroupState(
        launch_config=server_lc,
        desired=desired, desired_lbs=lbs)
    return desired_state


<<<<<<< HEAD
class Converger(Service, object):
    """
    Converger service
    """
    def __init__(self, reactor, authenticator, service_mapping, region, log,
                 kz_client, store, clock=None):
        self._reactor = reactor
        self._authentictor = authenticator
        self._service_mapping = service_mapping
        self._region = region
        self._kz_client = kz_client
        self._store = store
        self._clock = clock or reactor
        self._log = log.bind('otter.converger')

    def startService(self):
        """
        Setup partitioning / locking of any kind
        """
        pass

    def stopService(self):
        """
        Return deferred that callbacks after currently executing
        convergence cycles complete
        """
        pass

    def _get_lock(self, group_id):
        """
        Return group lock
        """
        pass

    def set_desired_capacity(self, tenant_id, group_id,
                             desired, launch_config):
        """
        Set desired capacity and launch config for given group
        """
        request_func = get_request_func(authenticator, tenant_id, self._log,
                                        service_mapping, region)
        desired_group_state = get_desired_group_state(
            group_id, launch_config, desired)
        lock = self._get_lock(group_id)
        # TODO: Call this again at some interval until
        # execute_convergence returns False
        return with_lock(
            self._reactor, lock,
            partial(self._exec_convergence, request_func,
                    group_id, desired_group_state),
            acquire_timeout=150, release_timeout=150)

    def _exec_convergence(self, request_func, group_id, desired_group_state):
        # the desired and launch config can change in between the
        # executions. So, this should probably take the latest desired & config
        eff = execute_convergence(request_func, desired, launch_config)
        return perform(self._reactor, eff)


# Single converger service
_converger = None


def get_converger():
    """
    Return global converger service
    """
    return _converger

def set_converger(converger):
    """
    Set global converger service
    """
    _converger = converger
=======
def prepare_server_launch_config(group_id, launch_config):
    """Prepare a launch config with any necessary dynamic data."""
    return launch_config.set_in(
        ('server', 'metadata', 'rax:auto_scaling_group_id'),
        group_id)
>>>>>>> 24c9d325
<|MERGE_RESOLUTION|>--- conflicted
+++ resolved
@@ -88,7 +88,13 @@
     return desired_state
 
 
-<<<<<<< HEAD
+def prepare_server_launch_config(group_id, launch_config):
+    """Prepare a launch config with any necessary dynamic data."""
+    return launch_config.set_in(
+        ('server', 'metadata', 'rax:auto_scaling_group_id'),
+        group_id)
+
+
 class Converger(Service, object):
     """
     Converger service
@@ -162,11 +168,4 @@
     """
     Set global converger service
     """
-    _converger = converger
-=======
-def prepare_server_launch_config(group_id, launch_config):
-    """Prepare a launch config with any necessary dynamic data."""
-    return launch_config.set_in(
-        ('server', 'metadata', 'rax:auto_scaling_group_id'),
-        group_id)
->>>>>>> 24c9d325
+    _converger = converger