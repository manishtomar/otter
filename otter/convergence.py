--- conflicted
+++ resolved
@@ -18,7 +18,6 @@
 from zope.interface import Interface, implementer
 
 from twisted.python.constants import Names, NamedConstant
-from twisted.python.constants import Values, ValueConstant
 
 import effect
 
@@ -26,11 +25,7 @@
 from toolz.functoolz import compose
 from toolz.itertoolz import concat, concatv, mapcat
 
-<<<<<<< HEAD
-from otter.http import get_request_func, bind_service
-=======
 from otter.constants import ServiceType
->>>>>>> 0b324f04
 from otter.log import log as default_log
 from otter.util.http import append_segments, check_success, headers
 from otter.util.fp import partition_bool, partition_groups
@@ -780,16 +775,6 @@
     omg_optimized = concat(_optimizers[step_type](steps)
                            for step_type, steps in steps_by_type.iteritems())
     return pbag(concatv(omg_optimized, unoptimizable))
-<<<<<<< HEAD
-
-
-class ServiceType(Values):
-    """Constants representing Rackspace cloud services."""
-    CLOUD_SERVERS = ValueConstant('cloudServersOpenStack')
-    CLOUD_LOAD_BALANCERS = ValueConstant('cloudLoadBalancers')
-    RACKCONNECT_V3 = ValueConstant('rackconnect')
-=======
->>>>>>> 0b324f04
 
 
 @attributes(['service', 'method', 'path', 'headers', 'data'],
@@ -816,69 +801,6 @@
     """
 
 
-<<<<<<< HEAD
-def _reqs_to_effect(make_bound_request_fn, conv_requests):
-    """Turns a collection of :class:`Request` objects into an effect.
-
-    :param make_bound_request_fn: A function that takes a service type
-       and produces a request function, bound to the tenant and that
-       request. See :func:`_make_bound_request_fn_maker` for a helper
-       function to produce such a function.
-    :param conv_requests: Convergence requests to turn into effects.
-    """
-    effects = []
-    for svc_type, reqs in groupby(lambda r: r.service, conv_requests).iteritems():
-        bound_request_fn = make_bound_request_fn(svc_type)
-        effects.extend([bound_request_fn(method=r.method,
-                                         url=r.path,
-                                         headers=r.headers,
-                                         data=r.data)
-                        for r in reqs])
-
-    return ParallelEffects(effects)
-
-
-def _make_bound_request_fn_maker(authenticator, tenant_id, region, log):
-    """
-    Creates a function that produces tenant- and service-bound request
-    functions.
-
-    :param authenticator: An authenticator to authenticate the tenant.
-        This should be caching for efficiency reasons: the effect produced
-        by this function may authenticate authenticate a single tenant
-        multiple times.
-    :param str tenant_id: The id of the tenant to produce an effect for.
-    :param str region: The region in which the requests in the effect will
-        be.
-    :param log: The logger used for these requests.
-    :return: A function that takes a service type, and produces a request
-        function bound to the tenant.
-    :rtype: unary function
-    """
-    base_request_fn = get_request_func(authenticator,
-                                       tenant_id,
-                                       log)
-
-    def _make_bound_request_fn(service_type):
-        """
-        Creates a request function for a given service type, already bound to
-        a tenant.
-
-        This is also bound to a tenant, because it builds on top of a
-        base request function that is already bound to the tenant.
-
-        :param service_type: The specific service to bind.
-        :type service_type: One of the :class:`ServiceType` constants.
-        """
-        return bind_service(base_request_fn,
-                            tenant_id,
-                            authenticator,
-                            service_type.name,
-                            region,
-                            log)
-
-    return _make_bound_request_fn
-=======
 def _reqs_to_effect(request_fn, conv_requests):
     """Turns a collection of :class:`Request` objects into an effect.
 
@@ -892,5 +814,4 @@
                           headers=r.headers,
                           data=r.data)
                for r in conv_requests]
-    return ParallelEffects(effects)
->>>>>>> 0b324f04
+    return ParallelEffects(effects)