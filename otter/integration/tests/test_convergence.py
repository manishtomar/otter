--- conflicted
+++ resolved
@@ -350,7 +350,6 @@
         else:
             return rcs
 
-
     def _choose_half_the_servers(self, (code, response)):
         """
         FACTOR_OUT
@@ -384,66 +383,19 @@
         """
         Delete each of the servers selected, and save a list of the
         ids of the deleted servers."""
-
-        def delete_server_by_id(i):
-            return (
-                treq.delete(
-                    "{}/servers/{}".format(str(rcs.endpoints["nova"]), i),
-                    headers=headers(str(rcs.token)),
-                    pool=self.pool
-                ).addCallback(check_success, [204])
-                .addCallback(lambda _: rcs)
-            )
-
-        deferreds = map(delete_server_by_id, ids)
         self.removed_ids = ids
-        # If no error occurs while deleting, all the results will be the
-        # same.  So just return the 1st, which is just our rcs value.
-        return gatherResults(deferreds).addCallback(lambda rslts: rslts[0])
-
-    def _list_metadata(self, svr_id, rcs):
-        """Uses Nova to get the server's metadata."""
         return (
-            treq.get(
-                "{}/servers/{}/metadata".format(
-                    str(rcs.endpoints["nova"]), svr_id
-                ),
-                headers=headers(str(rcs.token)),
-                pool=self.pool,
-            ).addCallback(check_success, [200])
-            .addCallback(treq.json_content)
-        )
-
-    def _update_metadata(self, metadata, svr_id, rcs):
-        """Uses Nova to alter a server's metadata."""
-        return (
-            treq.put(
-                "{}/servers/{}/metadata".format(
-                    str(rcs.endpoints["nova"]), svr_id
-                ),
-                json.dumps(metadata),
-                headers=headers(str(rcs.token)),
-                pool=self.pool,
-            ).addCallback(check_success, [200])
-            .addCallback(lambda _: rcs)
+            delete_servers(ids, rcs, pool=self.pool)
+            .addCallback(lambda rslts: rcs)
         )
 
     def _remove_metadata(self, ids, rcs):
         """Given a list of server IDs, use Nova to remove their metadata.
         This will strip them of their association with Autoscale.
         """
-
-        def remove_metadata(id):
-            return (
-                self._list_metadata(id, rcs)
-                .addCallback(
-                    lambda m: {'metadata': {k: "" for k in m['metadata']}}
-                ).addCallback(self._update_metadata, id, rcs)
-            )
-
         self.removed_ids = ids
-        deferreds = map(remove_metadata, ids)
-        return gatherResults(deferreds).addCallback(lambda r: r[0])
+        return gatherResults([NovaServer(id=_id).update_metadata({}, rcs)
+                              for _id in ids]).addCallback(lambda _: rcs)
 
 
 class ConvergenceSet1(unittest.TestCase):
@@ -878,7 +830,6 @@
         self.n_servers = len(ids)
         self.n_killed = self.n_servers / 2
         return ids[:self.n_killed]
-
 
     def _assert_error_status_code(self, result, code, rcs):
         """
@@ -973,9 +924,9 @@
         This will strip them of their association with Autoscale.
         """
         self.removed_ids = ids
-<<<<<<< HEAD
-        deferreds = map(remove_metadata, ids)
-        return gatherResults(deferreds).addCallback(lambda r: r[0])
+        return gatherResults([NovaServer(id=_id).update_metadata({}, rcs)
+                              for _id in ids]).addCallback(lambda _: rcs)
+
     def _choose_random_servers(self, state, n):
         """Selects ``n`` randomly selected servers from those returned by the
         ``get_scaling_group_state`` function.
@@ -986,8 +937,4 @@
         ids = extract_active_ids(response)
         self.n_servers = len(ids)
         self.n_killed = n
-        return random.sample(ids, n)
-=======
-        return gatherResults([NovaServer(id=_id).update_metadata({}, rcs)
-                              for _id in ids]).addCallback(lambda _: rcs)
->>>>>>> 34be67e4
+        return random.sample(ids, n)