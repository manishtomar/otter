"""Tests covering foreseen or known edge cases for the Convergence subsystem.
Tests covering self-healing should be placed in a separate test file.
"""

from __future__ import print_function

import os
from functools import wraps

from testtools.matchers import (
    AllMatch, ContainsDict, Equals, MatchesAll, MatchesSetwise, NotEquals)

from twisted.internet import reactor
from twisted.internet.defer import gatherResults, inlineCallbacks, returnValue
from twisted.trial import unittest
from twisted.web.client import HTTPConnectionPool

from otter import auth
from otter.integration.lib.autoscale import (
    ExcludesServers,
    HasActive,
    ScalingGroup,
    ScalingPolicy,
    create_scaling_group_dict,
    extract_active_ids,
)
from otter.integration.lib.cloud_load_balancer import (
    CloudLoadBalancer, ContainsAllIPs, ExcludesAllIPs, HasLength)
from otter.integration.lib.identity import IdentityV2
from otter.integration.lib.mimic import MimicNova
from otter.integration.lib.nova import (
    NovaServer, delete_servers, wait_for_servers)
from otter.integration.lib.resources import TestResources


username = os.environ['AS_USERNAME']
password = os.environ['AS_PASSWORD']
endpoint = os.environ['AS_IDENTITY']
flavor_ref = os.environ['AS_FLAVOR_REF']
image_ref = os.environ['AS_IMAGE_REF']
region = os.environ['AS_REGION']
# Get vs dict lookup because it will return None if not found,
# not throw an exception.  None is a valid value for convergence_tenant.
convergence_tenant = os.environ.get('AS_CONVERGENCE_TENANT')
otter_key = os.environ.get('AS_AUTOSCALE_SC_KEY', 'autoscale')
otter_url = os.environ.get('AS_AUTOSCALE_LOCAL_URL')
nova_key = os.environ.get('AS_NOVA_SC_KEY', 'cloudServersOpenStack')
clb_key = os.environ.get('AS_CLB_SC_KEY', 'cloudLoadBalancers')

# these are the service names for mimic control planes
mimic_nova_key = os.environ.get("MIMICNOVA_SC_KEY", 'cloudServersBehavior')

# otter configuration options for testing
otter_build_timeout = float(os.environ.get("AS_BUILD_TIMEOUT_SECONDS", "30"))


class TestHelper(object):
    """
    A helper class that contains useful functions for actual test cases.  This
    also creates a number of CLB that are required.
    """
    def __init__(self, test_case, num_clbs=0):
        """
        Set up the test case, HTTP pool, identity, and cleanup.
        """
        self.test_case = test_case
        self.pool = HTTPConnectionPool(reactor, False)
        self.test_case.addCleanup(self.pool.closeCachedConnections)

        self.clbs = [CloudLoadBalancer(pool=self.pool)
                     for _ in range(num_clbs)]

    def create_group(self, **kwargs):
        """
        Return a scaling group with the helper's pool.
        """
        if self.clbs:
            kwargs['use_lbs'] = [clb.scaling_group_spec() for clb in self.clbs]

        return ScalingGroup(
            group_config=create_scaling_group_dict(**kwargs),
            pool=self.pool)

    @inlineCallbacks
    def start_group_and_wait(self, group, rcs, desired=None):
        """
        Start a group, and if desired is supplied, creates and executes a
        policy that scales to that number.  This would be used for example
        if we wanted to scale to the max of a group, but did not want the min
        to be equal to the max.

        This also waits for the desired number of servers to be reached - that
        would be desired if provided, or the min if not provided.

        :param TestResources rcs: An instance of
            :class:`otter.integration.lib.resources.TestResources`
        :param ScalingGroup group: An instance of
            :class:`otter.integration.lib.autoscale.ScalingGroup` to start -
            this group should not have been started already.
        :param int desired: A desired number to scale to.
        """
        yield group.start(rcs, self.test_case)
        if desired is not None:
            p = ScalingPolicy(set_to=desired, scaling_group=group)
            yield p.start(rcs, self.test_case)
            yield p.execute(rcs)

        if desired is None:
            desired = group.group_config['groupConfiguration'].get(
                'minEntities', 0)

        yield group.wait_for_state(
            rcs,
            MatchesAll(HasActive(desired),
                       ContainsDict({'pendingCapacity': Equals(0),
                                     'desiredCapacity': Equals(desired)})),
            timeout=600)

        if self.clbs:
            ips = yield group.get_servicenet_ips(rcs)
            yield gatherResults([
                clb.wait_for_nodes(
                    rcs, ContainsAllIPs(ips.values()), timeout=600)
                for clb in self.clbs])

        returnValue(rcs)

    def oob_delete_then(self, rcs, scaling_group, num):
        """
        Return a decorator that wraps a function call with logic to out-of-band
        delete (not disown) some number of servers, and verifies that the
        servers are deleted and cleaned up from CLBs.

        :param TestResources rcs: An instance of
            :class:`otter.integration.lib.resources.TestResources`
        :param ScalingGroup group: An instance of
            :class:`otter.integration.lib.autoscale.ScalingGroup` to start -
            this group should have been started already.
        :param int num: The number of servers to delete out of band.
        """
        def decorated(function):
            @wraps(function)
            @inlineCallbacks
            def wrapper(*args, **kwargs):
                chosen = yield scaling_group.choose_random_servers(rcs, num)

                # Get ips for chosen servers if CLBs are provided, because we
                # will need to verify that the CLBs are cleaned up.  Assume
                # that it's been verified that the nodes are already on the
                # CLB.
                if self.clbs is not None:
                    ips = yield scaling_group.get_servicenet_ips(rcs, chosen)

                yield delete_servers(chosen, rcs, pool=self.pool)
                yield function(*args, **kwargs)

                checks = [
                    scaling_group.wait_for_state(rcs, ExcludesServers(chosen))]

                if self.clbs is not None:
                    checks += [
                        clb.wait_for_nodes(rcs, ExcludesAllIPs(ips.values()),
                                           timeout=600)
                        for clb in self.clbs]

                yield gatherResults(checks)
                returnValue(rcs)

            return wrapper
        return decorated


def tag(*tags):
    """
    Decorator that adds tags to a function by setting the property "tags".

    This should be added upstream to Twisted trial.
    """
    def decorate(function):
        function.tags = tags
        return function
    return decorate


def skip_me(reason):
    """
    Decorator that skips a test method or test class by setting the property
    "skip".  This decorator is not named "skip", because setting "skip" on a
    module skips the whole tes module.

    This should be added upstream to Twisted trial.
    """
    def decorate(function):
        function.skip = reason
        return function
    return decorate


def copy_test_methods(from_class, to_class, filter_and_change=None):
    """
    Copy test methods (methods that start with `test_*`) from ``from_class`` to
    ``to_class``.  If a decorator is provided, the test method on the
    ``to_class`` will first be decorated before being set.

    :param class from_class: The test case to copy from
    :param class to_class: The test case to copy to
    :param callable filter_and_change: A function that takes a test name
        and test method, and returns a tuple of `(name, method)`
        if the test method should be copied. None else.  This allows the
        method name to change, the method to be decorated and/or skipped.
    """
    for name, attr in from_class.__dict__.items():
        if name.startswith('test_') and callable(attr):
            if filter_and_change is not None:
                filtered = filter_and_change(name, attr)
                if filtered is not None:
                    setattr(to_class, *filtered)
            else:
                setattr(to_class, name, attr)


class TestConvergence(unittest.TestCase):
    """This class contains test cases aimed at the Otter Converger."""
    timeout = 1800

    def setUp(self):
        """Establish an HTTP connection pool and commonly used resources for
        each test.  The HTTP connection pool is important for maintaining a
        clean Twisted reactor.
        """
        self.helper = TestHelper(self)
        self.identity = IdentityV2(
            auth=auth, username=username, password=password,
            endpoint=endpoint, pool=self.helper.pool,
            convergence_tenant_override=convergence_tenant,
        )

    def test_scale_over_group_max_after_metadata_removal_reduced_grp_max(self):
        """
        CATC-017-a

        Attempt to scale over the group max, but only after metadata removal on
        some random sampling of servers.  Note that this version exercises the
        path that group max is less than CLB max.
        """

        rcs = TestResources()

        self.untouchable_scaling_group = ScalingGroup(
            group_config=create_scaling_group_dict(
                image_ref=image_ref, flavor_ref=flavor_ref, min_entities=4,
            ),
            pool=self.helper.pool
        )

        self.scaling_group = ScalingGroup(
            group_config=create_scaling_group_dict(
                image_ref=image_ref, flavor_ref=flavor_ref, max_entities=12,
            ),
            pool=self.helper.pool
        )

        self.scale_up_to_max = ScalingPolicy(
            scale_by=12,
            scaling_group=self.scaling_group
        )

        self.scale_beyond_max = ScalingPolicy(
            scale_by=5,
            scaling_group=self.scaling_group
        )

        def check_state(state, then=None):
            code, response = state
            if code == 404:
                raise Exception("Enterprise to Scaling Group, please respond.")
            if then:
                return then(response)

        def keep_state(response):
            self.untouchable_group_ids = extract_active_ids(response)
            return rcs

        def double_check_state(response):
            latest_ids = extract_active_ids(response)
            if not all(i in self.untouchable_group_ids for i in latest_ids):
                raise Exception("Untouchable group mutilated somehow.")
            return rcs

        return (
            self.identity.authenticate_user(
                rcs,
                resources={
                    "otter": (otter_key, otter_url),
                    "nova": (nova_key,),
                },
                region=region,
            ).addCallback(self.scaling_group.start, self)
            .addCallback(self.untouchable_scaling_group.start, self)
            .addCallback(
                self.untouchable_scaling_group.wait_for_state, HasActive(4),
                timeout=1800
            ).addCallback(
                self.untouchable_scaling_group.get_scaling_group_state
            ).addCallback(check_state, then=keep_state)
            .addCallback(self.scale_up_to_max.start, self)
            .addCallback(self.scale_beyond_max.start, self)
            .addCallback(self.scale_up_to_max.execute)
            .addCallback(
                self.scaling_group.wait_for_state, HasActive(12), timeout=1800
            ).addCallback(self.scaling_group.choose_random_servers, 3)
            .addCallback(self._remove_metadata, rcs)
            .addCallback(lambda _: rcs)
            .addCallback(self.scale_beyond_max.execute, success_codes=[403])
            .addCallback(
                lambda _: self.scaling_group.wait_for_state(
                    rcs, MatchesAll(
                        ExcludesServers(self.removed_ids),
                        HasActive(12)),
                    timeout=1800)
            ).addCallback(
                self.untouchable_scaling_group.get_scaling_group_state
            ).addCallback(check_state, then=double_check_state)
        )

    def test_scale_over_group_max_after_metadata_removal(self):
        """
        CATC-018-a

        Attempt to scale over the group max, but only after metadata removal on
        some random sampling of servers.
        """

        rcs = TestResources()

        scaling_group_body = create_scaling_group_dict(
            image_ref=image_ref, flavor_ref=flavor_ref,
        )

        self.scaling_group = ScalingGroup(
            group_config=scaling_group_body,
            pool=self.helper.pool
        )

        self.scale_up_to_max = ScalingPolicy(
            scale_by=25,
            scaling_group=self.scaling_group
        )

        self.scale_beyond_max = ScalingPolicy(
            scale_by=5,
            scaling_group=self.scaling_group
        )

        return (
            self.identity.authenticate_user(
                rcs,
                resources={
                    "otter": (otter_key, otter_url),
                    "nova": (nova_key,),
                },
                region=region,
            ).addCallback(self.scaling_group.start, self)
            .addCallback(self.scale_up_to_max.start, self)
            .addCallback(self.scale_beyond_max.start, self)
            .addCallback(self.scale_up_to_max.execute)
            .addCallback(
                self.scaling_group.wait_for_state, HasActive(25), timeout=1800
            ).addCallback(self.scaling_group.choose_random_servers, 3)
            .addCallback(self._remove_metadata, rcs)
            .addCallback(lambda _: rcs)
            .addCallback(self.scale_beyond_max.execute, success_codes=[403])
            .addCallback(lambda _: self.scaling_group.wait_for_state(
                rcs, MatchesAll(
                    ExcludesServers(self.removed_ids),
                    HasActive(25)),
                timeout=1800)
            )
        )

    def test_scaling_to_clb_max_after_oob_delete_type1(self):
        """
        CATC-015-a

        This test starts with a scaling group with no servers.  We scale up
        to 24 servers, but after that's done, we delete 2 directly through
        Nova.  After that, we scale up once more by 1 server, thus max'ing out
        the CLB's ports.  We expect that the group will return to 25 servers,
        and does not overshoot or enter error state in the process.

        Further, we want to make sure the deleted servers are removed from the
        CLB.

        This variant assumes a scaling group's max_entities field matches that
        for a CLB (as of this writing).
        """
        return self._perform_oobd_clb_test(25)

    def test_scaling_to_clb_max_after_oob_delete_type2(self):
        """
        CATC-015-b

        This test starts with a scaling group with no servers.  We scale up
        to 24 servers, but after that's done, we delete 2 directly through
        Nova.  After that, we scale up once more by 1 server, thus max'ing out
        the CLB's ports.  We expect that the group will return to 25 servers,
        and does not overshoot or error in the process.

        Further, we want to make sure the deleted servers are removed from the
        CLB.

        This variant assumes a scaling group's max_entities field exceeds that
        for a CLB (as of this writing).  We use max of CLB + 10.
        """
        return self._perform_oobd_clb_test(35)

    def _perform_oobd_clb_test(self, scaling_group_max_entities):
        rcs = TestResources()

        def create_clb_first():
            self.clb = CloudLoadBalancer(pool=self.helper.pool)
            return (
                self.identity.authenticate_user(
                    rcs,
                    resources={
                        "otter": (otter_key, otter_url),
                        "nova": (nova_key,),
                        "loadbalancers": (clb_key,)
                    },
                    region=region,
                ).addCallback(self.clb.start, self)
                .addCallback(self.clb.wait_for_state, "ACTIVE", 600)
            )

        def then_test(_):
            scaling_group_body = create_scaling_group_dict(
                image_ref=image_ref, flavor_ref=flavor_ref,
                use_lbs=[self.clb.scaling_group_spec()],
                max_entities=scaling_group_max_entities,
            )

            self.scaling_group = ScalingGroup(
                group_config=scaling_group_body,
                pool=self.helper.pool
            )

            self.first_scaling_policy = ScalingPolicy(
                scale_by=24,
                scaling_group=self.scaling_group
            )

            self.second_scaling_policy = ScalingPolicy(
                scale_by=1,
                scaling_group=self.scaling_group
            )

            return (
                self.scaling_group.start(rcs, self)
                .addCallback(self.first_scaling_policy.start, self)
                .addCallback(self.second_scaling_policy.start, self)
                .addCallback(self.first_scaling_policy.execute)
                .addCallback(
                    self.scaling_group.wait_for_state, HasActive(24),
                    timeout=1800)
                .addCallback(self.helper.oob_delete_then(
                    rcs, self.scaling_group, 2)(
                    self.second_scaling_policy.execute))
                .addCallback(lambda _: self.scaling_group.wait_for_state(
                    rcs, HasActive(25), timeout=1800)
                )
            )

        return create_clb_first().addCallback(then_test)

    def _remove_metadata(self, ids, rcs):
        """Given a list of server IDs, use Nova to remove their metadata.
        This will strip them of their association with Autoscale.
        """
        self.removed_ids = ids
        return gatherResults([
            NovaServer(id=_id, pool=self.helper.pool).update_metadata({}, rcs)
            for _id in ids]).addCallback(lambda _: rcs)


def _test_scaling_after_oobd(
        helper, rcs, min_servers=0, max_servers=25,
        set_to_servers=None, oobd_servers=0, scale_servers=1,
        converged_servers=0, scale_should_fail=False):
    """
    Helper function that creates a scaling group and sets the desired capacity
    to a certain number.  Then OOB-deletes some number of servers and scales.
    Then it waits for some number of servers to be active.
    """
    scaling_group = helper.create_group(
        image_ref=image_ref, flavor_ref=flavor_ref,
        min_entities=min_servers, max_entities=max_servers
    )

    policy_scale = ScalingPolicy(
        scale_by=scale_servers,
        scaling_group=scaling_group
    )

    return (
        helper.start_group_and_wait(scaling_group, rcs,
                                    desired=set_to_servers)
        .addCallback(policy_scale.start, helper.test_case)
        .addCallback(
            helper.oob_delete_then(
                rcs, scaling_group, oobd_servers)(policy_scale.execute),
            success_codes=(
                [403] if scale_should_fail else [202]))
        .addCallback(lambda _: scaling_group.wait_for_state(
            rcs, MatchesAll(
                HasActive(converged_servers),
                ContainsDict({
                    'pendingCapacity': Equals(0),
                    'desiredCapacity': Equals(converged_servers)
                })
            ), timeout=600)
        )
        .addCallback(lambda _: scaling_group)
    )


@inlineCallbacks
def _test_error_active_and_converge(
        helper, rcs, num_to_error, scale_by=0,
        min_servers=0, max_servers=25, desired_servers=None):
    """
    Helper function that creates a scaling group and sets the desired capacity
    to a certain number.  It waits for those servers to become active.  Once
    active, uses Mimic to error those servers.

    It then either scales up or down (or just triggers convergence, based on
    the scale_by number), and waits for the final number of servers to
    stabilize and for the errored servers to be deleted.
    """
    scaling_group = helper.create_group(
        image_ref=image_ref, flavor_ref=flavor_ref,
        min_entities=min_servers, max_entities=max_servers
    )

    yield helper.start_group_and_wait(scaling_group, rcs,
                                      desired=desired_servers)

    to_error = yield scaling_group.choose_random_servers(rcs, num_to_error)

    ips = {}
    if helper.clbs:
        ips = yield scaling_group.get_servicenet_ips(rcs, to_error)

    # cause mimic to error the chosen servers
    yield MimicNova(pool=helper.pool).change_server_statuses(
        rcs, {server_id: "ERROR" for server_id in to_error})

    if scale_by == 0:
        yield scaling_group.trigger_convergence(rcs)
    else:
        p = ScalingPolicy(scale_by=scale_by, scaling_group=scaling_group)
        yield p.start(rcs, helper.test_case)
        yield p.execute(rcs)

    if desired_servers is None:
        desired_servers = min_servers

    end_state = [scaling_group.wait_for_state(
        rcs,
        MatchesAll(
            HasActive(desired_servers + scale_by),
            ContainsDict({
                'pendingCapacity': Equals(0),
                'desiredCapacity': Equals(desired_servers + scale_by)
            }),
            ExcludesServers(to_error)
        ),
        timeout=600
    )]

    if helper.clbs:
        end_state += [clb.wait_for_nodes(rcs, ExcludesAllIPs(ips.values()),
                                         timeout=600)
                      for clb in helper.clbs]

    yield gatherResults(end_state)
    returnValue(scaling_group)


class ConvergenceTestsNoLBs(unittest.TestCase):
    """
    Class for convergence tests that do not require any load balancers.
    """
    timeout = 1800

    def setUp(self):
        """Establish an HTTP connection pool and commonly used resources for
        each test.  The HTTP connection pool is important for maintaining a
        clean Twisted reactor.
        """
        self.helper = TestHelper(self)
        self.rcs = TestResources()
        self.identity = IdentityV2(
            auth=auth, username=username, password=password,
            endpoint=endpoint, pool=self.helper.pool,
            convergence_tenant_override=convergence_tenant,
        )
        return self.identity.authenticate_user(
            self.rcs,
            resources={
                "otter": (otter_key, otter_url),
                "nova": (nova_key,),
                "mimic_nova": (mimic_nova_key,)
            },
            region=region
        )

    @tag("CATC-004")
    def test_reaction_to_oob_server_deletion_below_min(self):
        """
        CATC-004-a

        Validate the following edge case:
        - When out of band deletions bring the number of active servers below
          the group min, the servers are replaced up to the group min when
          convergence is triggered

        Exercise out-of-band server deletion.  The goal is to spin up, say,
        eight servers, then use Nova to delete four of them.  We should be able
        to see, over time, more servers coming into existence to replace those
        deleted.
        """
        N_SERVERS = 4

        self.scaling_group = self.helper.create_group(
            image_ref=image_ref, flavor_ref=flavor_ref,
            min_entities=N_SERVERS)

        return (
            self.helper.start_group_and_wait(self.scaling_group, self.rcs)
            .addCallback(self.helper.oob_delete_then(
                self.rcs, self.scaling_group, N_SERVERS / 2)(
                self.scaling_group.trigger_convergence))
        )

    @tag("CATC-005")
    def test_reaction_to_oob_deletion_then_scale_up(self):
        """
        CATC-005-a

        Validate the following edge case:
        - When out of band deletions bring the number of active servers below
          the group min, the servers are replaced in addition to adding the
          requested servers when a policy scales to over the group min.

        Exercise out-of-band server deletion, but then scale up afterwards.
        The goal is to spin up, say, three servers, then use Nova to delete
        one of them directly, without Autoscale's knowledge.  Then we scale up
        by, say, two servers.  If convergence is working as expected, we expect
        five servers at the end.
        """
        return _test_scaling_after_oobd(
            self.helper, self.rcs, min_servers=3, oobd_servers=1,
            scale_servers=2, converged_servers=5)

    @tag("CATC-006")
    def test_scale_down_after_oobd_non_constrained_z_lessthan_y(self):
        """
        CATC-006-a

        Validate the following edge case:
        - When scaling down after an out of band delete (OOBD) that is
          not constrained by the group max or min, the group stabilizes at a
          number of servers consistent with scaling from the active capacity
          before the OOBD. (i.e. The final result should be as if the OOBD
          never happened.)

            Create a group with min N servers
            Set the group to a desired capacity of x servers
            Delete z (where z<x) of the servers out of band
            Scale down by (y) servers (where z + y < x)
            Validate end state of (x - y) servers for:
                - z < |y|

        """
        N = 2
        x = 7
        z = 2
        y = -3

        return _test_scaling_after_oobd(
            self.helper, self.rcs, min_servers=N, set_to_servers=x,
            oobd_servers=z, scale_servers=y, converged_servers=(x + y))

    @tag("CATC-006")
    def test_scale_down_after_oobd_non_constrained_z_greaterthan_y(self):
        """
        CATC-006-b

        Validate the following edge case:
        - When scaling down after an out of band delete (OOBD) that is
          not constrained by the group max or min, the group stabilizes at a
          number of servers consistent with scaling from the active capacity
          before the OOBD. (i.e. The final result should be as if the OOBD
          never happened.)

            Create a group with min N servers
            Set the group to a desired capacity of x servers
            Delete z (where z<x) of the servers out of band
            Scale down by (y) servers (where z + y < x)
            Validate end state of (x - y) servers for:
                - z > |y|

        """
        N = 2
        x = 7
        z = 3
        y = -2

        return _test_scaling_after_oobd(
            self.helper, self.rcs, min_servers=N, set_to_servers=x,
            oobd_servers=z, scale_servers=y, converged_servers=(x + y))

    @tag("CATC-006")
    def test_scale_down_after_oobd_non_constrained_z_equal_y(self):
        """
        CATC-006-c

        Validate the following edge case:
        - When scaling down after an out of band delete (OOBD) that is
          not constrained by the group max or min, the group stabilizes at a
          number of servers consistent with scaling from the active capacity
          before the OOBD. (i.e. The final result should be as if the OOBD
          never happened.)

            Create a group with min N servers
            Set the group to a desired capacity of x servers
            Delete z (where z<x) of the servers out of band
            Scale down by (y) servers (where z + y < x)
            Validate end state of (x - y) servers for:
                - z == |y|

        """
        N = 2
        x = 7
        z = 3
        y = -3

        return _test_scaling_after_oobd(
            self.helper, self.rcs, min_servers=N, set_to_servers=x,
            oobd_servers=z, scale_servers=y, converged_servers=(x + y))

    @tag("CATC-007")
    def test_scale_up_after_oobd_at_group_max(self):
        """
        CATC-007-a

        Validate the following edge case:
        - Scaling up when already at the max returns a 403 even after an out
          of band delete (OOBD) has reduced the number of servers below the
          group max. Even though the policy cannot execute, convergence is
          triggered and the deleted servers are replaced.

            Create a group and set the group a capacity of max_servers
            Delete z of the servers out of band
            Attempt to scale up by (y) servers
            Validate end state max_servers
        """
        max_servers = 10
        x = max_servers
        z = 2
        y = 5

        return _test_scaling_after_oobd(
            self.helper, self.rcs, set_to_servers=x, oobd_servers=z,
            max_servers=max_servers, scale_servers=y,
            converged_servers=max_servers, scale_should_fail=True)

    @tag("CATC-007")
    def test_scale_down_past_group_min_after_oobd(self):
        """
        CATC-007-b

        Validate the following edge case:
        - Scaling down when already at the min returns a 403 after an out
          of band delete (OOBD) has reduced the number of servers below the
          group min. Even though the policy cannot execute, convergence is
          triggered and the deleted servers are replaced.

            Create a group with min_servers
            Delete z of the servers out of band
            Attempt to scale down by (y) servers
            Validate end state min_servers
        """
        min_servers = 5
        z = 2
        y = -2

        return _test_scaling_after_oobd(
            self.helper, self.rcs, oobd_servers=z, min_servers=min_servers,
            scale_servers=y, converged_servers=min_servers,
            scale_should_fail=True)

    @tag("CATC-008")
    def test_group_config_update_triggers_convergence(self):
        """
        CATC-008-a

        Validate the following edge case:
        - On a group that has experienced and out of band delete,
          when the group configuration is updated convergence is triggered
        """
        set_to_servers = 5
        max_servers = 10

        self.scaling_group = self.helper.create_group(
            image_ref=image_ref, flavor_ref=flavor_ref,
            max_entities=max_servers
        )

        return (
            self.helper.start_group_and_wait(self.scaling_group,
                                             self.rcs,
                                             desired=set_to_servers)
            .addCallback(
                self.helper.oob_delete_then(
                    self.rcs, self.scaling_group, set_to_servers / 2)(
                    self.scaling_group.update_group_config),
                maxEntities=max_servers + 2)
        )

<<<<<<< HEAD
    @skip_me("Autoscale has not implemented server building timeout yet as "
             "a config option, and hence this test would take too long. "
             "See #1368.")
    @tag("CATC-010")
    @inlineCallbacks
    def test_servers_that_build_for_too_long_time_out_and_are_replaced(self):
        """
        CATC-010

        Requires Mimic for error injection.

        1. Mimic should cause a single server to remain in building too
           long.
        2. Create group with 2 servers.  (One of them will time out building.)
        3. Check with Nova that 2 servers are built - wait for one to be
           active.  The other is the one that should remain in build.
        4. Wait for autoscale to show 2 servers being active.
        5. Check with Nova to ensure that there are only 2 active servers on
           the account.  The one that was building forever should be deleted.
=======
    @tag("CATC-009")
    def test_convergence_fixes_errored_building_servers(self):
        """
        CATC-009

        If a server transitions into ERROR status from BUILD status,
        convergence will clean it up and create a new server to replace it.

        Checks nova to make sure that convergence has not overprovisioned.
>>>>>>> 7a753ae7
        """
        group = self.helper.create_group(
            image_ref=image_ref, flavor_ref=flavor_ref,
            min_entities=2, max_entities=10,
<<<<<<< HEAD
            server_name="build-timeout"
        )

        yield MimicNova(pool=self.helper.pool).sequenced_behaviors(
            self.rcs,
            criteria=[{"server_name": "build-timeout.*"}],
            behaviors=[
                {"name": "build",
                 "parameters": {"duration": otter_build_timeout * 2}},
                {"name": "default"}
            ])
        yield group.start(self.rcs, self)

        initial_servers = yield wait_for_servers(
            self.rcs, pool=self.helper.pool, group=group,
            timeout=otter_build_timeout,
            matcher=MatchesSetwise(
                ContainsDict({'status': Equals('ACTIVE')}),
                ContainsDict({'status': Equals('BUILD')}),
            ))
        building_server_id = [s['id'] for s in initial_servers
                              if s['status'] == 'BUILD'][0]

        yield group.wait_for_state(
            self.rcs,
            MatchesAll(
                ContainsDict({
                    'pendingCapacity': Equals(0),
                    'desiredCapacity': Equals(2),
                    'status': Equals("ACTIVE")
                }),
                HasActive(2),
                ExcludesServers([building_server_id])),
            timeout=600)

        yield wait_for_servers(
            self.rcs, pool=self.helper.pool, group=group,
            timeout=600,
            matcher=MatchesAll(
                AllMatch(ContainsDict({'status': Equals('ACTIVE'),
                                       'id': NotEquals(building_server_id)})),
                HasLength(2)
            ))
        returnValue(group)
=======
            server_name_prefix="build-to-error"
        )
        d = MimicNova(pool=self.helper.pool).sequenced_behaviors(
            self.rcs,
            criteria=[{"server_name": "build-to-error.*"}],
            behaviors=[
                {"name": "error", "parameters": {}},
                {"name": "default"}
            ])
        d.addCallback(
            lambda _: self.helper.start_group_and_wait(group, self.rcs))
        d.addCallback(wait_for_servers, pool=self.helper.pool, group=group,
                      matcher=HasLength(2), timeout=600)
        d.addCallback(lambda _: group)
        return d
>>>>>>> 7a753ae7

    @tag("CATC-011")
    def test_scale_up_after_servers_error_from_active(self):
        """
        CATC-011

        Requires Mimic for error injection.

        1. Create a scaling group with N min servers and M max servers.
        2. After the servers are active, E go into error state.
        3. Scale up by (N-M).
        4. Assert that there should be M active servers on the group, and
           that the active servers do not include the ones that errored.
        """
        return _test_error_active_and_converge(
            self.helper, self.rcs, num_to_error=1, scale_by=2,
            min_servers=2, max_servers=4)

    @tag("CATC-012")
    def test_scale_down_after_servers_error_from_active(self):
        """
        CATC-012

        Requires Mimic for error injection.

        1. Create a scaling group with N min servers and M max servers.
        2. Set the number of servers to be X (N<X<M)
        2. After the servers are active, E go into error state (E>(X-N))
        3. Scale down to N servers on the group.
        4. Assert that there should be N active servers on the group, and
           that the active servers do not include the ones that errored.
        """
        return _test_error_active_and_converge(
            self.helper, self.rcs, num_to_error=2, scale_by=-1,
            min_servers=2, max_servers=4, desired_servers=3)

    @tag("CATC-013")
    def test_trigger_convergence_after_servers_error_from_active(self):
        """
        CATC-013

        Requires Mimic for error injection.

        1. Create a scaling group with N min servers and M max servers.
        2. Set the number of servers to be X (N<X<M)
        2. After the servers are active, E go into error state (E<(X-N))
        3. Trigger a convergence cycle.
        4. Assert that there should be X active servers on the group, and
           that the active servers do not include the ones that errored.
        """
        return _test_error_active_and_converge(
            self.helper, self.rcs, num_to_error=2, scale_by=0,
            min_servers=2, max_servers=4, desired_servers=3)

    @tag("CATC-029")
    def test_false_negative_on_server_create_from_nova_no_overshoot(self):
        """
        CATC-029

        Nova returns 500 on server create, but creates the server anyway.
        Convergence does not overprovision servers as a result.

        Checks nova to make sure that convergence has not overprovisioned.
        """
        group = self.helper.create_group(
            image_ref=image_ref, flavor_ref=flavor_ref,
            min_entities=2, max_entities=10,
            server_name_prefix="false-negative"
        )
        d = MimicNova(pool=self.helper.pool).sequenced_behaviors(
            self.rcs,
            criteria=[{"server_name": "false-negative.*"}],
            behaviors=[
                {"name": "false-negative",
                 "parameters": {"code": 500,
                                "message": "Server creation failed."}},
                {"name": "default"}
            ])
        d.addCallback(
            lambda _: self.helper.start_group_and_wait(group, self.rcs))
        d.addCallback(wait_for_servers, pool=self.helper.pool, group=group,
                      matcher=HasLength(2), timeout=600)
        return d


def _catc_tags(start_num, end_num):
    """
    Return a list of CATC tags corresponding to the start test number and end
    test number.  For example, start=1 and end=3 would return:
    ["CATC-001", "CATC-002", "CATC-003"].
    """
    return ["CATC-0{0:02d}".format(i) for i in range(start_num, end_num + 1)]


def _delete_a_clb_and_scale(rcs, helper, group, scale_by, delete_clb=None):
    """
    1. Delete the first load balancer using the provided function (it may set
       the load balancer to PENDING_DELETE instead, for example)
    2. Scale.

    :param TestResources rcs: An instance of
        :class:`otter.integration.lib.resources.TestResources`
    :param ScalingGroup group: An instance of
        :class:`otter.integration.lib.autoscale.ScalingGroup` to start -
        this group should not have been started already.
    :param int scale_by: How much to scale by.  This is assumed to never be
        zero.  If it is zero, this function will fail because autoscale
        prevents the creation of a policy that scales by zero.
    :param callable delete_clb: function that takes a test resource
        and a load balancer and deletes (or pending-deletes) the
        load balancer.
    """
    if delete_clb is not None:
        d = delete_clb(helper.clbs[0](rcs))
    else:
        d = helper.clbs[0].delete(rcs, success_codes=[202])

    policy = ScalingPolicy(scale_by=scale_by, scaling_group=group)
    d.addCallback(lambda _: policy.start(rcs, helper.test_case))
    d.addCallback(policy.execute)
    d.addCallback(lambda _: rcs)
    return d


class ConvergenceTestsWith1CLB(unittest.TestCase):
    """
    Tests for convergence that require a single CLB.
    """
    timeout = 1800

    def setUp(self):
        """Establish an HTTP connection pool and commonly used resources for
        each test.  The HTTP connection pool is important for maintaining a
        clean Twisted reactor.
        """
        self.helper = TestHelper(self, num_clbs=1)
        self.rcs = TestResources()
        self.identity = IdentityV2(
            auth=auth, username=username, password=password,
            endpoint=endpoint, pool=self.helper.pool,
            convergence_tenant_override=convergence_tenant,
        )
        return self.identity.authenticate_user(
            self.rcs,
            resources={
                "otter": (otter_key, otter_url),
                "nova": (nova_key,),
                "loadbalancers": (clb_key,),
                "mimic_nova": (mimic_nova_key,)
            },
            region=region
        ).addCallback(lambda _: gatherResults([
            clb.start(self.rcs, self)
            .addCallback(clb.wait_for_state, "ACTIVE", 600)
            for clb in self.helper.clbs])
        )

    @classmethod
    def _only_oob_del_and_error_tests(cls, name, method):
        """
        To be used by :func:`copy_test_methods` to filter only certain non-CLB
        tests (the ones testing out of band deletions, servers going into
        error, servers timing out from builds), and ensure that active servers
        on the group, when the test has finished, are all properly on the CLB.

        Note that the methods copied should all return the scaling group, so
        that the group's active servers can be checked against the CLB.

        Also note that this filters out only the tests tagged CATC-004 through
        CATC-013, because those where the numbers in the original test plan
        corresponding to the OOB-delete/error test cases.
        """
        tags = getattr(method, 'tags', ())
        if not any(tag in tags for tag in _catc_tags(4, 13)):
            return None

        @wraps(method)
        @inlineCallbacks
        def wrapper(self, *args, **kwargs):
            scaling_group = yield method(self, *args, **kwargs)

            ips = yield scaling_group.get_servicenet_ips(self.rcs)

            checks = MatchesAll(ContainsAllIPs(ips.values()),
                                HasLength(len(ips)))

            yield gatherResults([
                clb.wait_for_nodes(self.rcs, checks, timeout=1800)
                for clb in self.helper.clbs])

        if any(tag in tags for tag in _catc_tags(4, 8)):
            wrapper.skip = (
                "Autoscale does not clean up servers deleted OOB yet. "
                "See #881.")
        return (name, wrapper)

    @tag("CATC-020")
    def test_delete_all_loadbalancers_and_scale_up(self, delete_clb=None):
        """
        CATC-020-a. This will also be tested with 2 load balancers.

        1. Creates a scaling group with a load balancer and 1 server.
        2. Ensure that the server is active and added to the load balancer.
        3. Delete the load balancer using the delete command (it may set
           the load balancer to PENDING_DELETE instead, for example)
        4. Attempt to scale up by 1.
        5. Assert that the scaling group goes into error state, and that the
            server that is now broken is no longer active.

        :param callable delete_clb: function that takes a test resource
            and a load balancer and deletes (or pending-deletes) the
            load balancer.
        """
        group = self.helper.create_group(
            image_ref=image_ref, flavor_ref=flavor_ref, min_entities=1)

        return (
            self.helper.start_group_and_wait(group, self.rcs)
            .addCallback(_delete_a_clb_and_scale, self.helper, group,
                         scale_by=1, delete_clb=delete_clb)
            .addCallback(
                group.wait_for_state,
                MatchesAll(
                    ContainsDict({
                        'pendingCapacity': Equals(2),
                        'desiredCapacity': Equals(2),
                        'status': Equals("ERROR")
                    }),
                    HasActive(0)),
                timeout=600
            )
        )

    @tag("CATC-020")
    def test_delete_all_loadbalancers_and_scale_down(self, delete_clb=None):
        """
        CATC-020-b.  This will also be tested with 2 load balancers.

        1. Creates a scaling group with a load balancer, and scale to 1 server.
        2. Ensure that the servers are active and added to the load balancer.
        3. Delete the load balancer using the delete command (it may set
           the load balancer to PENDING_DELETE instead, for example)
        4. Scale down by 1.
        5. Assert that the scaling group does not go into error state, and that
           the server is successfully deleted.

        :param callable delete_clb: function that takes a test resource
            and a load balancer and deletes (or pending-deletes) the
            load balancer.
        """
        group = self.helper.create_group(
            image_ref=image_ref, flavor_ref=flavor_ref)

        return (
            self.helper.start_group_and_wait(group, self.rcs, desired=1)
            .addCallback(_delete_a_clb_and_scale, self.helper, group,
                         scale_by=-1, delete_clb=delete_clb)
            .addCallback(
                group.wait_for_state,
                MatchesAll(
                    ContainsDict({
                        'pendingCapacity': Equals(0),
                        'desiredCapacity': Equals(0),
                        'status': Equals("ACTIVE")
                    }),
                    HasActive(0)),
                timeout=600
            )
        )


copy_test_methods(
    ConvergenceTestsNoLBs, ConvergenceTestsWith1CLB,
    filter_and_change=ConvergenceTestsWith1CLB._only_oob_del_and_error_tests)


class ConvergenceTestsWith2CLBs(unittest.TestCase):
    """
    Tests that require a two load balancers.
    """
    timeout = 1800

    def setUp(self):
        """Establish an HTTP connection pool and commonly used resources for
        each test.  The HTTP connection pool is important for maintaining a
        clean Twisted reactor.
        """
        self.helper = TestHelper(self, num_clbs=2)
        self.rcs = TestResources()
        self.identity = IdentityV2(
            auth=auth, username=username, password=password,
            endpoint=endpoint, pool=self.helper.pool,
            convergence_tenant_override=convergence_tenant,
        )
        return self.identity.authenticate_user(
            self.rcs,
            resources={
                "otter": (otter_key, otter_url),
                "nova": (nova_key,),
                "loadbalancers": (clb_key,)
            },
            region=region
        ).addCallback(lambda _: gatherResults([
            clb.start(self.rcs, self)
            .addCallback(clb.wait_for_state, "ACTIVE", 600)
            for clb in self.helper.clbs])
        )

    @classmethod
    def _only_delete_clb_while_scaling(cls, name, method):
        """
        To be used by :func:`copy_test_methods` to filter only certain
        single-CLB tests (the where the CLB is deleted before scaling)

        This filters out only the tests tagged CATC-020, because that is the
        number in the original test plan corresponding to the CLB deletion test
        case.
        """
        if "CATC-020" in getattr(method, 'tags', ()):
            return (name.replace("all_loadbalancers", "one_loadbalancer"),
                    method)


copy_test_methods(
    ConvergenceTestsWith1CLB, ConvergenceTestsWith2CLBs,
    filter_and_change=ConvergenceTestsWith2CLBs._only_delete_clb_while_scaling)<|MERGE_RESOLUTION|>--- conflicted
+++ resolved
@@ -828,27 +828,6 @@
                 maxEntities=max_servers + 2)
         )
 
-<<<<<<< HEAD
-    @skip_me("Autoscale has not implemented server building timeout yet as "
-             "a config option, and hence this test would take too long. "
-             "See #1368.")
-    @tag("CATC-010")
-    @inlineCallbacks
-    def test_servers_that_build_for_too_long_time_out_and_are_replaced(self):
-        """
-        CATC-010
-
-        Requires Mimic for error injection.
-
-        1. Mimic should cause a single server to remain in building too
-           long.
-        2. Create group with 2 servers.  (One of them will time out building.)
-        3. Check with Nova that 2 servers are built - wait for one to be
-           active.  The other is the one that should remain in build.
-        4. Wait for autoscale to show 2 servers being active.
-        5. Check with Nova to ensure that there are only 2 active servers on
-           the account.  The one that was building forever should be deleted.
-=======
     @tag("CATC-009")
     def test_convergence_fixes_errored_building_servers(self):
         """
@@ -858,57 +837,10 @@
         convergence will clean it up and create a new server to replace it.
 
         Checks nova to make sure that convergence has not overprovisioned.
->>>>>>> 7a753ae7
         """
         group = self.helper.create_group(
             image_ref=image_ref, flavor_ref=flavor_ref,
             min_entities=2, max_entities=10,
-<<<<<<< HEAD
-            server_name="build-timeout"
-        )
-
-        yield MimicNova(pool=self.helper.pool).sequenced_behaviors(
-            self.rcs,
-            criteria=[{"server_name": "build-timeout.*"}],
-            behaviors=[
-                {"name": "build",
-                 "parameters": {"duration": otter_build_timeout * 2}},
-                {"name": "default"}
-            ])
-        yield group.start(self.rcs, self)
-
-        initial_servers = yield wait_for_servers(
-            self.rcs, pool=self.helper.pool, group=group,
-            timeout=otter_build_timeout,
-            matcher=MatchesSetwise(
-                ContainsDict({'status': Equals('ACTIVE')}),
-                ContainsDict({'status': Equals('BUILD')}),
-            ))
-        building_server_id = [s['id'] for s in initial_servers
-                              if s['status'] == 'BUILD'][0]
-
-        yield group.wait_for_state(
-            self.rcs,
-            MatchesAll(
-                ContainsDict({
-                    'pendingCapacity': Equals(0),
-                    'desiredCapacity': Equals(2),
-                    'status': Equals("ACTIVE")
-                }),
-                HasActive(2),
-                ExcludesServers([building_server_id])),
-            timeout=600)
-
-        yield wait_for_servers(
-            self.rcs, pool=self.helper.pool, group=group,
-            timeout=600,
-            matcher=MatchesAll(
-                AllMatch(ContainsDict({'status': Equals('ACTIVE'),
-                                       'id': NotEquals(building_server_id)})),
-                HasLength(2)
-            ))
-        returnValue(group)
-=======
             server_name_prefix="build-to-error"
         )
         d = MimicNova(pool=self.helper.pool).sequenced_behaviors(
@@ -924,7 +856,74 @@
                       matcher=HasLength(2), timeout=600)
         d.addCallback(lambda _: group)
         return d
->>>>>>> 7a753ae7
+
+    @skip_me("Autoscale has not implemented server building timeout yet as "
+             "a config option, and hence this test would take too long. "
+             "See #1368.")
+    @tag("CATC-010")
+    @inlineCallbacks
+    def test_servers_that_build_for_too_long_time_out_and_are_replaced(self):
+        """
+        CATC-010
+
+        Requires Mimic for error injection.
+
+        1. Mimic should cause a single server to remain in building too
+           long.
+        2. Create group with 2 servers.  (One of them will time out building.)
+        3. Check with Nova that 2 servers are built - wait for one to be
+           active.  The other is the one that should remain in build.
+        4. Wait for autoscale to show 2 servers being active.
+        5. Check with Nova to ensure that there are only 2 active servers on
+           the account.  The one that was building forever should be deleted.
+        """
+        group = self.helper.create_group(
+            image_ref=image_ref, flavor_ref=flavor_ref,
+            min_entities=2, max_entities=10,
+            server_name="build-timeout"
+        )
+
+        yield MimicNova(pool=self.helper.pool).sequenced_behaviors(
+            self.rcs,
+            criteria=[{"server_name": "build-timeout.*"}],
+            behaviors=[
+                {"name": "build",
+                 "parameters": {"duration": otter_build_timeout * 2}},
+                {"name": "default"}
+            ])
+        yield group.start(self.rcs, self)
+
+        initial_servers = yield wait_for_servers(
+            self.rcs, pool=self.helper.pool, group=group,
+            timeout=otter_build_timeout,
+            matcher=MatchesSetwise(
+                ContainsDict({'status': Equals('ACTIVE')}),
+                ContainsDict({'status': Equals('BUILD')}),
+            ))
+        building_server_id = [s['id'] for s in initial_servers
+                              if s['status'] == 'BUILD'][0]
+
+        yield group.wait_for_state(
+            self.rcs,
+            MatchesAll(
+                ContainsDict({
+                    'pendingCapacity': Equals(0),
+                    'desiredCapacity': Equals(2),
+                    'status': Equals("ACTIVE")
+                }),
+                HasActive(2),
+                ExcludesServers([building_server_id])),
+            timeout=600)
+
+        yield wait_for_servers(
+            self.rcs, pool=self.helper.pool, group=group,
+            timeout=600,
+            matcher=MatchesAll(
+                AllMatch(ContainsDict({'status': Equals('ACTIVE'),
+                                       'id': NotEquals(building_server_id)})),
+                HasLength(2)
+            ))
+        returnValue(group)
 
     @tag("CATC-011")
     def test_scale_up_after_servers_error_from_active(self):
