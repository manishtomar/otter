--- conflicted
+++ resolved
@@ -63,20 +63,14 @@
             return deferLater(reactor, 0, _check_fds, None)
         return self.pool.closeCachedConnections().addBoth(_check_fds)
 
-<<<<<<< HEAD
-    def test_reaction_to_oob_deletion_after_scale_up(self):
+    def test_reaction_to_oob_deletion_then_scale_up(self):
         """
         Validate the following edge case:
         - When out of band deletions bring the number of active servers below
           the group min, the servers are replaced in addition to adding the
           requested servers when a policy scales to over the group min.
 
-
         Exercise out-of-band server deletion, but then scale up afterwards.
-=======
-    def test_reaction_to_oob_deletion_then_scale_up(self):
-        """Exercise out-of-band server deletion, but then scale up afterwards.
->>>>>>> 3b0d65ed
         The goal is to spin up, say, three servers, then use Nova to delete
         one of them directly, without Autoscale's knowledge.  Then we scale up
         by, say, two servers.  If convergence is working as expected, we expect
