"""
Tests covering the Load Balancer self healing behaviors
"""

from __future__ import print_function

from testtools.matchers import (
    ContainsDict,
    Equals,
    MatchesAll,
    MatchesRegex,
    MatchesSetwise
)

from twisted.internet.defer import gatherResults, inlineCallbacks, returnValue

from twisted.trial import unittest

from otter.integration.lib.cloud_load_balancer import (
    CloudLoadBalancer,
    ContainsAllIPs,
    ExcludesAllIPs,
    HasLength
)
from otter.integration.lib.nova import NovaServer
from otter.integration.lib.resources import TestResources
from otter.integration.lib.trial_tools import (
    TestHelper,
    get_identity,
    get_resource_mapping,
    region,
)

timeout_default = 600


class TestLoadBalancerSelfHealing(unittest.TestCase):
    """
    This class contains test cases to test the load balancer healing
    function of the Otter Converger.
    """
    timeout = 1800

    def setUp(self):
        """
        Establish resources used for each test, such as the auth token
        and a load balancer.
        """
        self.helper = TestHelper(self, num_clbs=1)
        self.rcs = TestResources()
        self.identity = get_identity(pool=self.helper.pool)
        return self.identity.authenticate_user(
            self.rcs,
            resources=get_resource_mapping(),
            region=region,
        ).addCallback(lambda _: gatherResults([
            clb.start(self.rcs, self)
            .addCallback(clb.wait_for_state, "ACTIVE", timeout_default)
            for clb in self.helper.clbs])
        )

    @inlineCallbacks
    def create_another_clb(self):
        """
        Create another CLB and wait for it to become active.  It will not
        be added to the helper.  This is used, for example, to create a CLB
        that is not associated with an autoscaling group.
        """
        # Create another loadbalancer not to be used in autoscale
        # The CLB will not be added to the helper, since when the helper
        # creates a group, it automatically adds the clb
        clb_other = CloudLoadBalancer(pool=self.helper.pool,
                                      treq=self.helper.treq)
        yield clb_other.start(self.rcs, self)
        yield clb_other.wait_for_state(
            self.rcs, "ACTIVE", timeout_default)
        returnValue(clb_other)

    @inlineCallbacks
    def confirm_clb_nodecounts(self, clbs):
        """
        Confirm that the provided CLBs have no nodes.

        :param list clbs: a `list` of `tuple` of (:obj:`CloudLoadBalancer`,
            number of expected nodes)

        :return: `list` of nodes in the same order as the CLBs given
        """
        nodes = yield gatherResults([
            clb.wait_for_nodes(
                self.rcs, HasLength(numnodes), timeout=timeout_default)
            for clb, numnodes in clbs
        ])
        returnValue(nodes)

    @inlineCallbacks
    def test_oob_deleted_clb_node(self):
        """
        If an autoscaled server is removed from the CLB out of band its
        supposed to be on, Otter will put it back.

        1. Create a scaling group with 1 CLB and 1 server
        2. Wait for server to be active
        3. Delete server from the CLB
        4. Converge
        5. Assert that the server is put back on the CLB.
        """
        clb = self.helper.clbs[0]
        yield self.confirm_clb_nodecounts([(clb, 0)])

        group, _ = self.helper.create_group(min_entities=1)
        yield self.helper.start_group_and_wait(group, self.rcs)

        clbs_nodes = yield self.confirm_clb_nodecounts([(clb, 1)])
        the_node = clbs_nodes[0][0]

        yield clb.delete_nodes(self.rcs, [the_node['id']])

        yield clb.wait_for_nodes(
            self.rcs, HasLength(0), timeout=timeout_default)
        yield group.trigger_convergence(self.rcs)

        yield clb.wait_for_nodes(
            self.rcs,
            MatchesAll(
                HasLength(1),
                ContainsAllIPs([the_node["address"]])
            ),
            timeout=timeout_default
        )

    @inlineCallbacks
    def test_move_node_to_oob_lb(self):
        """
        1 group, LB1 in config, LB2 not in any autoscale configs:

        Server node moved from LB1 to LB2
        Assert: Server put back on LB1
        Assert: Server removed from LB2
        """
        clb_as = self.helper.clbs[0]
        clb_other = yield self.create_another_clb()

        yield self.confirm_clb_nodecounts([(clb_as, 0), (clb_other, 0)])

        group, _ = self.helper.create_group(min_entities=1)
        yield self.helper.start_group_and_wait(group, self.rcs)

        nodes = yield self.confirm_clb_nodecounts([(clb_as, 1),
                                                   (clb_other, 0)])
        nodes_as = nodes[0]

        the_node = nodes_as[0]
        node_info = {
            "address": the_node["address"],
            "port": the_node["port"],
            "condition": the_node["condition"],
            "weight": 2
        }

        yield clb_as.delete_nodes(self.rcs, [the_node['id']])
        yield clb_other.add_nodes(self.rcs, [node_info])
        yield self.confirm_clb_nodecounts([(clb_as, 0), (clb_other, 1)])

        yield group.trigger_convergence(self.rcs)

        yield clb_as.wait_for_nodes(
            self.rcs,
            MatchesAll(
                HasLength(1),
                ContainsAllIPs([the_node["address"]])
            ),
            timeout=timeout_default
        )

        yield clb_other.wait_for_nodes(
            self.rcs,
            HasLength(0),
            timeout=timeout_default
        )

    @inlineCallbacks
    def test_oob_copy_node_to_oob_lb(self):
        """
        This is a slight variation of :func:`test_move_node_to_oob_lb`, with
        the node copied to the second load balancer instead of moved.

        Confirm that when convergence is triggered, nodes copied to
        non-autoscale loadbalancers are removed.

        1 group, LB1 in config, LB2 not in any autoscale configs:
            - Server node added to LB2 (now on both)
            - Trigger convergence
            - Assert: Server still on LB1
            - Assert: Server removed from LB2
        """
        clb_as = self.helper.clbs[0]
        clb_other = yield self.create_another_clb()
        yield self.confirm_clb_nodecounts([(clb_as, 0), (clb_other, 0)])

        group, _ = self.helper.create_group(min_entities=1)
        yield self.helper.start_group_and_wait(group, self.rcs)

        # One node should have been added to clb_as, none to clb_other
        nodes = yield self.confirm_clb_nodecounts([(clb_as, 1),
                                                   (clb_other, 0)])
        nodes_as = nodes[0]

        the_node = nodes_as[0]
        node_info = {
            "address": the_node["address"],
            "port": the_node["port"],
            "condition": the_node["condition"],
            "weight": the_node["weight"]
        }

        yield clb_other.add_nodes(self.rcs, [node_info])

        yield clb_as.wait_for_nodes(
            self.rcs, HasLength(1), timeout=timeout_default)
        yield clb_other.wait_for_nodes(
            self.rcs,
            MatchesAll(
                HasLength(1),
                ContainsAllIPs([the_node["address"]])
            ),
            timeout=timeout_default
        )

        yield group.trigger_convergence(self.rcs)

        yield clb_as.wait_for_nodes(
            self.rcs,
            MatchesAll(
                HasLength(1),
                ContainsAllIPs([the_node["address"]])
            ),
            timeout=timeout_default
        )

        yield clb_other.wait_for_nodes(
            self.rcs,
            HasLength(0),
            timeout=timeout_default
        )

    @inlineCallbacks
    def test_only_autoscale_nodes_are_modified(self):
        """
        Autoscale only self-heals the nodes that it added, without touching
        any other nodes.  Assuming 1 CLB:
        1. Create two non-autoscaled servers and add them to the CLB.
        2. Wait for all servers to be on the CLB
        3. Create a scaling group with said CLB and 1 server
        4. Wait for AS server to be active and on the CLB.
        4. Delete autoscaled server and 1 non-autoscaled server from the CLB
        5. Converge
        6. Assert that the autoscaled server is put back on the CLB, the
           non-autoscaled server is left off the CLB, and the untouched
           non-autoscaled server is left on the CLB.
        """
        clb = self.helper.clbs[0]

        nodes = yield clb.list_nodes(self.rcs)
        self.assertEqual(len(nodes['nodes']), 0,
                         "There should be no nodes on the CLB yet.")

        # create the other two non-autoscaled servers - just wait until they
        # have servicenet addresses - don't bother waiting for them to be
        # active, which will take too long
        other_servers = yield self.helper.create_servers(
            self.rcs, 2, wait_for=ContainsDict({
                "addresses": ContainsDict({
                    'private': MatchesSetwise(
                        ContainsDict({
                            "addr": MatchesRegex("(\d+\.){3}\d+")
                        })
                    )
                })
            }))
        # add non-autoscaled servers to the CLB
        clb_response = yield clb.add_nodes(
            self.rcs,
            [{'address': server['addresses']['private'][0]['addr'],
              'port': 8080,
              'condition': "ENABLED"} for server in other_servers])
        remove_non_as_node, untouch_non_as_node = clb_response['nodes']

        # set up the group and get the group's server's CLB node
        group, _ = self.helper.create_group(min_entities=1)
        yield self.helper.start_group_and_wait(group, self.rcs)

        # Should be 3 nodes now that all servers are added
        nodes = yield clb.wait_for_nodes(
            self.rcs, HasLength(3), timeout=timeout_default)
        as_node = [node for node in nodes
                   if node not in (remove_non_as_node, untouch_non_as_node)][0]

        # delete 1 autoscale node and 1 non-autoscale node
        yield clb.delete_nodes(self.rcs,
                               [as_node['id'], remove_non_as_node['id']])
        # There should be 1 node left
        yield clb.wait_for_nodes(
            self.rcs, HasLength(1), timeout=timeout_default)

        yield group.trigger_convergence(self.rcs)

        yield clb.wait_for_nodes(
            self.rcs,
            MatchesSetwise(  # means there are only these two nodes and no more
                # the untouched node should remain exactly the same
                Equals(untouch_non_as_node),
                # the AS node should have the same paramters, but not the same
                # ID since it was re-added
                ContainsDict({
                    k: Equals(v) for k, v in as_node.items()
                    if k in ('address', 'port', 'weight' 'type', 'condition')
                })
            ),
            timeout=timeout_default
        )

    @inlineCallbacks
<<<<<<< HEAD
    def test_convergence_heals_two_groups_on_same_clb_1(
            self, remove_from_clb=False):
        """
        Autoscale removes a server from a CLB if it's not supposed to be on
        the CLB, not touching any other autoscale servers on the same CLB.

        1. Create 2 AS groups on the same CLB, both with min 1 server,
           each group mapped to different ports
        2. Add group1's server to the CLB on group2's port without deleting
           it from group1's port.
        3. Converge both groups.
        4. Group1's servers should be only on group1's port, and group2's
           servers should only be on group2's port.
        """
        clb = self.helper.clbs[0]
        group1, _ = self.helper.create_group(
            min_entities=1, use_lbs=[clb.scaling_group_spec(80)])
        group2, _ = self.helper.create_group(
            min_entities=1, use_lbs=[clb.scaling_group_spec(8080)])

        yield gatherResults([
            self.helper.start_group_and_wait(group, self.rcs)
            for group in (group1, group2)])

        # assert that they're both on the CLB on the right ports
        groups = yield gatherResults([
            group.get_servicenet_ips(self.rcs) for group in (group1, group2)])
        group1_ip, group2_ip = [g.values()[0] for g in groups]

        expected_nodes = [
            ContainsDict({'port': Equals(80),
                          'address': Equals(group1_ip)}),
            ContainsDict({'port': Equals(8080),
                          'address': Equals(group1_ip)}),
            ContainsDict({'port': Equals(8080),
                          'address': Equals(group2_ip)})]

        nodes = yield clb.wait_for_nodes(
            self.rcs,
            MatchesSetwise(expected_nodes[0], expected_nodes[2]),
            timeout=timeout_default
        )

        # add/remove another node
        perturb = [
            clb.add_nodes(self.rcs, [{'address': group1_ip,
                                      'port': 8080,
                                      'condition': 'ENABLED',
                                      'type': 'PRIMARY'}])
        ]
        if remove_from_clb:
            perturb.append(
                clb.delete_nodes(self.rcs,
                                 [n['id'] for n in nodes
                                  if n['address'] == group1_ip]))
        yield gatherResults(perturb)

        node_matchers = expected_nodes
        if remove_from_clb:
            node_matchers = expected_nodes[1:]
        yield clb.wait_for_nodes(
            self.rcs, MatchesSetwise(*node_matchers), timeout=timeout_default)

        yield gatherResults([group.trigger_convergence(self.rcs)
                             for group in (group1, group2)])

        yield clb.wait_for_nodes(
            self.rcs,
            MatchesSetwise(expected_nodes[0], expected_nodes[2]),
            timeout=timeout_default
        )

    def test_convergence_heals_two_groups_on_same_clb_2(self):
        """
        Autoscale puts a server back on the desired CLB, not touching any other
        autoscale servers on the same CLB.

        1. Create 2 AS groups on the same CLB, both with min 1 server,
           each group mapped to different ports
        2. Add group1's server to the CLB on group2's port and remove it from
           group1's port.
        3. Converge both groups.
        4. Group1's servers should be only on group1's port, and group2's
           servers should only be on group2's port.
        """
        return self.test_convergence_heals_two_groups_on_same_clb_1(True)
=======
    def _disown_change_and_converge(self, remove_from_clb=True):
        """
        Test helper for
        :func:`test_changing_disowned_server_is_not_converged_1` and
        :func:`test_changing_disowned_server_is_not_converged_2`.

        Create an AS group with 2 servers, disowns 1 of them, perterbs the
        CLBs they are on, and then triggers convergence.
        """
        clb_as = self.helper.clbs[0]
        clb_other = yield self.create_another_clb()
        yield self.confirm_clb_nodecounts([(clb_as, 0), (clb_other, 0)])

        group, _ = self.helper.create_group()
        yield self.helper.start_group_and_wait(group, self.rcs, desired=2)
        ips = yield group.get_servicenet_ips(self.rcs)
        disowned_server = ips.keys()[0]
        remaining_server = ips.keys()[1]

        yield group.disown(self.rcs, disowned_server)

        # copy/move the untouched server to the other CLB
        clb_manipulation = [
            clb_other.add_nodes(
                self.rcs,
                [{'address': ip, 'port': 80, 'condition': 'ENABLED',
                  'type': 'PRIMARY'} for ip in ips.values()])
        ]
        if remove_from_clb:
            nodes = yield clb_as.list_nodes(self.rcs)
            clb_manipulation.append(
                clb_as.delete_nodes(
                    self.rcs, [n['id'] for n in nodes['nodes']]))
        yield gatherResults(clb_manipulation)

        # trigger group
        yield group.trigger_convergence(self.rcs)

        # make sure the disowned server hasn't been deleted - this will
        # execute before the group cleanup, since addCleanup is LIFO
        s = NovaServer(id=disowned_server, pool=self.helper.pool,
                       treq=self.helper.treq)
        self.addCleanup(s.details, self.rcs)

        returnValue((group, clb_as, clb_other, ips[disowned_server],
                     ips[remaining_server]))

    @inlineCallbacks
    def test_changing_disowned_server_is_not_converged_1(
            self, remove_from_clb=True):
        """
        Moving a disowned autoscale server to a different CLB and converging
        will not move the disowned server back on its intended CLB.

        1. Create an AS group with 2 servers.
        2. Disown 1 server.
        3. Move both servers to a different CLB.
        4. Converge group.
        6. Assert that the group's server is back on its CLB, and that the
           disowned server's remains on the wrong CLB.
        """
        group, clb_as, clb_other, gone_ip, stay_ip = (
            yield self._disown_change_and_converge())

        yield gatherResults([
            clb_as.wait_for_nodes(
                self.rcs,
                MatchesAll(
                    ExcludesAllIPs([gone_ip]),
                    ContainsAllIPs([stay_ip]),
                    HasLength(1)
                ),
                timeout=timeout_default
            ),
            clb_other.wait_for_nodes(
                self.rcs,
                MatchesAll(
                    ExcludesAllIPs([stay_ip]),
                    ContainsAllIPs([gone_ip]),
                    HasLength(1)
                ),
                timeout=timeout_default
            ),
            group.wait_for_state(
                self.rcs,
                MatchesAll(
                    ContainsDict({
                        'pendingCapacity': Equals(0),
                        'desiredCapacity': Equals(1),
                        'status': Equals('ACTIVE'),
                        'active': HasLength(1)
                    })
                ),
                timeout=timeout_default
            ),

        ])

    @inlineCallbacks
    def test_changing_disowned_server_is_not_converged_2(self):
        """
        Copying a disowned autoscale server to a different CLB and converging
        will not move the disowned server back on its intended CLB.

        1. Create an AS group with 2 servers.
        2. Disown 1 server.
        3. Place both servers on a different CLB in addition to the original
           CLB.
        4. Converge group.
        6. Assert that the group's server is back on its CLB only, and that the
           disowned server's remains on both CLBs.

        This is slightly different than
        :func:`test_changing_disowned_server_is_not_converged_1` in that it
        does not remove the servers from their original CLB.  This tests
        that autoscale will not remove disowned servers from the original
        autoscale CLB.
        """
        group, clb_as, clb_other, gone_ip, stay_ip = (
            yield self._disown_change_and_converge(False))

        yield gatherResults([
            clb_as.wait_for_nodes(
                self.rcs,
                MatchesAll(
                    ContainsAllIPs([gone_ip, stay_ip]),
                    HasLength(2)
                ),
                timeout=timeout_default
            ),
            clb_other.wait_for_nodes(
                self.rcs,
                MatchesAll(
                    ExcludesAllIPs([stay_ip]),
                    ContainsAllIPs([gone_ip]),
                    HasLength(1)
                ),
                timeout=timeout_default
            ),
            group.wait_for_state(
                self.rcs,
                MatchesAll(
                    ContainsDict({
                        'pendingCapacity': Equals(0),
                        'desiredCapacity': Equals(1),
                        'status': Equals('ACTIVE'),
                        'active': HasLength(1)
                    })
                ),
                timeout=timeout_default
            )
        ])
>>>>>>> c75f1d2d
<|MERGE_RESOLUTION|>--- conflicted
+++ resolved
@@ -321,7 +321,6 @@
         )
 
     @inlineCallbacks
-<<<<<<< HEAD
     def test_convergence_heals_two_groups_on_same_clb_1(
             self, remove_from_clb=False):
         """
@@ -408,7 +407,8 @@
            servers should only be on group2's port.
         """
         return self.test_convergence_heals_two_groups_on_same_clb_1(True)
-=======
+
+    @inlineCallbacks
     def _disown_change_and_converge(self, remove_from_clb=True):
         """
         Test helper for
@@ -560,5 +560,4 @@
                 ),
                 timeout=timeout_default
             )
-        ])
->>>>>>> c75f1d2d
+        ])