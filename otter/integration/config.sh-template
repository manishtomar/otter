--- conflicted
+++ resolved
@@ -25,15 +25,9 @@
 # Mimic defaults to using ORD as the region
 #export AS_REGION=ORD
 
-<<<<<<< HEAD
-# Use this key to specify a specific tenant_id
-# If running against the convergence enabled tenant in Mimic, use 000000
+# This is the test tenant ID that is enabled for convergence in mimic.
 export AS_CONVERGENCE_TENANT=000000
 
 # Use this to set the verbosity of the convergence tests.
 # If this is not defined, it will be assumed to be zero.
-#export AS_VERBOSITY=3
-=======
-# This is the test tenant ID that is enabled for convergence in mimic.
-export AS_CONVERGENCE_TENANT=000000
->>>>>>> e8349c02
+#export AS_VERBOSITY=3