"""This module contains reusable Identity components."""

from characteristic import Attribute, attributes


@attributes([
    Attribute('auth'),
    Attribute('username', instance_of=str),
    Attribute('password', instance_of=str),
    Attribute('endpoint', instance_of=str),
    Attribute('pool', default_value=None),
    Attribute('convergence_tenant_override', default_value=None),
])
class IdentityV2(object):
    """This class provides a way to configure commonly used parameters
    exactly once for any number of Identity-related API calls.

    :param module auth: Either the ``otter.auth`` module, or a compatible
        interface for testing purposes.
    :param str username: The username you wish to authenticate against
        Identity with.
    :param str password: The password you wish to authenticate against
        Identity with.
    :param str endpoint: The Identity V2 API base endpoint address.
    :param twisted.web.client.HTTPConnectionPool pool: If left
        unspecified, Twisted will use its own connection pool for making
        HTTP requests.  When running tests via Trial, this may cause
        some race conditions inside the treq module.  Providing your
        own connection pool for manual management inside of a test class'
        setUp and tearDown methods will work around this problem.
        See https://github.com/dreid/treq/blob/master/treq/
        test/test_treq_integration.py#L60-L74 for more information.
    """

    def __init__(self):
        self.access = None

    def authenticate_user(self, rcs, resources=None, region=None):
        """Authenticates against the Identity API.  Prior to success, the
        :attr:`access` member will be set to `None`.  After authentication
        completes, :attr:`access` will hold the raw Identity V2 API results as
        a Python dictionary, including service catalog and API authentication
        token.

        :param TestResources rcs: A :class:`TestResources` instance used to
            record the identity results.
        :param dict resources: A dictionary that maps a `TestResources` service
            catalog key to a tuple.  The tuple, then, contains the actual
            service catalog key, and default URL (or None if not).  For
            example, {"nova": ("cloudComputeOpenStack",), "autoscale":
            ("rax:autoscale", "http://localhost:9000/v1.0")}.
        :param string region: Required if `resources` provided; ignored
            otherwise.  This provides the OpenStack region to use for all
            service catalog queries.
        :return: A Deferred which, when fired, returns a copy of the resources
            given.  The :attr:`access` field will be set to the Python
            dictionary representation of the Identity authentication results.
        """

<<<<<<< HEAD
        resources = resources or {}

        d = self.auth.authenticate_user(
            self.endpoint, self.username, self.password, pool=self.pool
=======
        return self.auth.authenticate_user(
            self.endpoint, self.username, self.password, pool=self.pool,
            tenant_id=self.convergence_tenant_override,
>>>>>>> c2479af1
        ).addCallback(rcs.init_from_access)

        for r in resources:
            # This pads the provided tuple or list out to the minimum length
            # needed to perform the multi-assignment.  Saves on special-cases.
            service_catalog_key, default_url = (resources[r]+(None,))[:2]

            kwArgs = {}
            if default_url:
                kwArgs = {"default_url": default_url}

            d.addCallback(
                rcs.find_end_point,
                r, service_catalog_key, region,
                **kwArgs
            )
        return d


def find_endpoint(catalog, service_type, region):
    """Locate an endpoint in a service catalog, as returned by IdentityV2.
    Please note that both :param:`service_type` and :param:`region` are
    case sensitive.

    :param dict catalog: The Identity service catalog.
    :param str service_type: The type of service to look for.
    :param str region: The service region the desired endpoint must service.
    :return: The endpoint offering the desired type of service for the
        desired region, if available.  None otherwise.
    """
    for entry in catalog["access"]["serviceCatalog"]:
        if entry["type"] != service_type:
            continue
        for endpoint in entry["endpoints"]:
            if endpoint["region"] == region:
                return endpoint["publicURL"]
    return None<|MERGE_RESOLUTION|>--- conflicted
+++ resolved
@@ -57,16 +57,11 @@
             dictionary representation of the Identity authentication results.
         """
 
-<<<<<<< HEAD
         resources = resources or {}
 
         d = self.auth.authenticate_user(
-            self.endpoint, self.username, self.password, pool=self.pool
-=======
-        return self.auth.authenticate_user(
             self.endpoint, self.username, self.password, pool=self.pool,
             tenant_id=self.convergence_tenant_override,
->>>>>>> c2479af1
         ).addCallback(rcs.init_from_access)
 
         for r in resources:
