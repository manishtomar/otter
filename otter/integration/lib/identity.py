--- conflicted
+++ resolved
@@ -35,11 +35,7 @@
     def __init__(self):
         self.access = None
 
-<<<<<<< HEAD
-    def authenticate_user(self, rcs, tenant_id=None):
-=======
     def authenticate_user(self, rcs, resources=None, region=None):
->>>>>>> 77ff04e7
         """Authenticates against the Identity API.  Prior to success, the
         :attr:`access` member will be set to `None`.  After authentication
         completes, :attr:`access` will hold the raw Identity V2 API results as
@@ -48,11 +44,6 @@
 
         :param TestResources rcs: A :class:`TestResources` instance used to
             record the identity results.
-<<<<<<< HEAD
-        :param str tenant_id: An optional tenant id that can be used in
-            authentication.
-
-=======
         :param dict resources: A dictionary that maps a `TestResources` service
             catalog key to a tuple.  The tuple, then, contains the actual
             service catalog key, and default URL (or None if not).  For
@@ -61,24 +52,16 @@
         :param string region: Required if `resources` provided; ignored
             otherwise.  This provides the OpenStack region to use for all
             service catalog queries.
->>>>>>> 77ff04e7
         :return: A Deferred which, when fired, returns a copy of the resources
             given.  The :attr:`access` field will be set to the Python
             dictionary representation of the Identity authentication results.
         """
-<<<<<<< HEAD
-        return self.auth.authenticate_user(
-            self.endpoint, self.username, self.password, pool=self.pool,
-            tenant_id=tenant_id).addCallback(rcs.init_from_access)
-=======
-
         resources = resources or {}
 
         d = self.auth.authenticate_user(
             self.endpoint, self.username, self.password, pool=self.pool,
             tenant_id=self.convergence_tenant_override,
         ).addCallback(rcs.init_from_access)
->>>>>>> 77ff04e7
 
         for r in resources:
             # This pads the provided tuple or list out to the minimum length
@@ -108,7 +91,6 @@
     :return: The endpoint offering the desired type of service for the
         desired region, if available.  None otherwise.
     """
-
     for entry in catalog["access"]["serviceCatalog"]:
         if entry["type"] != service_type:
             continue
