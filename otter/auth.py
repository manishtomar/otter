"""
Functions for interacting with the authentication API.

This module is primarily concerned with with impersonating customer accounts
and accessing the service catalog for those accounts to inform the worker
components about the location of API endpoints in a general way.

The current workflow for impersonating a customer is as follows:

#. Authenticate as our service account (username: autoscale)
#. Given a tenant ID

 #. Find a user for that tenant ID.
    NOTE: Currently tenants only have a single user.  In a multi-user future,
    we'll need to find a user that has the appropriate capabilities to execute
    the scaling policy, so the ability create/destroy servers and add/remove
    nodes from load balancers.  This will require getting the list of users,
    and for each user requesting their roles.

    In a good multi-user future tenants that wish to use autoscaling
    should just give the appropriate roles to an autoscale user. Instead of
    requiring impersonation.

 #. Impersonate the user by name.
 #. Retrieve a service catalog (the list of API endpoitns) for the user by
    token ID.

The implemented workflow uses only v2.0 APIs and so it makes some assumptions
about the featureset of the world.  It currently chooses the first (and only)
user for a tenant and impersonates them.  There is a mosso API in Identity Admin
v1.1 that can give you a single (probably default) user for a given tenant but
it is not currently being used.

This API also currently makes use of features of the Identity Admin v2.0 API
that are only availabe in staging (listing users for a tenant, and endpoints for
a token.)
"""

import json
from itertools import groupby
from functools import partial

from characteristic import attributes

from twisted.internet.defer import succeed, Deferred

from zope.interface import Interface, implementer

from otter.util import logging_treq as treq
from otter.util.retry import retry, retry_times, repeating_interval

from otter.log import log as default_log
from otter.util.http import (
    headers, check_success, append_segments, wrap_upstream_error, retry_on_unauth)
from otter.util.deferredutils import delay


class IAuthenticator(Interface):
    """
    Authenticators know how to authenticate tenants.
    """
    def authenticate_tenant(tenant_id, log=None):
        """
        :param tenant_id: A keystone tenant ID to authenticate as.

        :returns: Deferred of a 2-tuple of auth token and service catalog.
        """


class ICachingAuthenticator(IAuthenticator):
    """
    Caching authenticators can authenticate tenants and can have their cache
    invalidated on a tenant-by-tenant basis.
    """
    def invalidate(tenant_id):
        """
        Invalidate the cache for a particular tenant.

        After this is called, a call to authenticate_tenant must return a fresh
        token.

        :param tenant_id: A keystone tenant ID

        :returns: :data:`None`
        """


@implementer(IAuthenticator)
class RetryingAuthenticator(object):
    """
    An authenticator that retries the provided auth_function if it fails

    :param IReactorTime reactor: An IReactorTime provider used for retrying
    :param IAuthenticator authenticator: retry authentication using this
    """
    def __init__(self, reactor, authenticator, max_retries=10, retry_interval=10):
        self._reactor = reactor
        self._authenticator = authenticator
        self._max_retries = max_retries
        self._retry_interval = retry_interval

    def authenticate_tenant(self, tenant_id, log=None):
        """
        see :meth:`IAuthenticator.authenticate_tenant`
        """
        return retry(
            partial(self._authenticator.authenticate_tenant, tenant_id, log=log),
            can_retry=retry_times(self._max_retries),
            next_interval=repeating_interval(self._retry_interval),
            clock=self._reactor)


@implementer(IAuthenticator)
class WaitingAuthenticator(object):
    """
    An authenticator that waits after getting the token and before returning it

    :param IReactorTime reactor: An IReactorTime provider used for waiting
    :param IAuthenticator authenticator: authenticate using this
    :param float wait: Number of seconds to wait before returning
    """
    def __init__(self, reactor, authenticator, wait):
        self._reactor = reactor
        self._authenticator = authenticator
        self._wait = wait

    def authenticate_tenant(self, tenant_id, log=None):
        """
        see :meth:`IAuthenticator.authenticate_tenant`
        """
        d = self._authenticator.authenticate_tenant(tenant_id, log=log)
        d.addCallback(delay, self._reactor, self._wait)
        return d


@implementer(ICachingAuthenticator)
class CachingAuthenticator(object):
    """
    An authenticator which cases the result of the provided auth_function
    based on the tenant_id.

    :param IReactorTime reactor: An IReactorTime provider used for enforcing
        the cache TTL.
    :param IAuthenticator authenticator:
    :param int ttl: An integer indicating the TTL of a cache entry in seconds.
    """
    def __init__(self, reactor, authenticator, ttl):
        self._reactor = reactor
        self._authenticator = authenticator
        self._ttl = ttl

        self._waiters = {}
        self._cache = {}
        self._log = self._bind_log(default_log)

    def _bind_log(self, log, **kwargs):
        """
        Binds relevant authenticator arguments to a `BoundLog`
        """
        return log.bind(system='otter.auth.cache',
                        authenticator=self._authenticator,
                        cache_ttl=self._ttl,
                        **kwargs)

    def authenticate_tenant(self, tenant_id, log=None):
        """
        see :meth:`IAuthenticator.authenticate_tenant`
        """
        if log is None:
            log = self._log.bind(tenant_id=tenant_id)
        else:
            log = self._bind_log(log, tenant_id=tenant_id)

        if tenant_id in self._cache:
            (created, data) = self._cache[tenant_id]
            now = self._reactor.seconds()

            if now - created <= self._ttl:
                log.msg('otter.auth.cache.hit', age=now - created)
                return succeed(data)

            log.msg('otter.auth.cache.expired', age=now - created)

        if tenant_id in self._waiters:
            d = Deferred()
            self._waiters[tenant_id].append(d)
            log.msg('otter.auth.cache.waiting',
                    waiters=len(self._waiters[tenant_id]))
            return d

        def when_authenticated(result):
            log.msg('otter.auth.cache.populate')
            self._cache[tenant_id] = (self._reactor.seconds(), result)

            waiters = self._waiters.pop(tenant_id, [])
            for waiter in waiters:
                waiter.callback(result)

            return result

        def when_auth_fails(failure):
            waiters = self._waiters.pop(tenant_id, [])
            for waiter in waiters:
                waiter.errback(failure)

            return failure

        log.msg('otter.auth.cache.miss')
        self._waiters[tenant_id] = []
        d = self._authenticator.authenticate_tenant(tenant_id, log=log)
        d.addCallback(when_authenticated)
        d.addErrback(when_auth_fails)

        return d

    def invalidate(self, tenant_id):
        """Remove a tenant's token from the cache."""
        self._cache.pop(tenant_id, None)


@implementer(IAuthenticator)
class ImpersonatingAuthenticator(object):
    """
    An authentication handler that first uses a identity admin account to authenticate
    and then impersonates the desired tenant_id.
    """
    def __init__(self, identity_admin_user, identity_admin_password, url, admin_url):
        self._identity_admin_user = identity_admin_user
        self._identity_admin_password = identity_admin_password
        self._url = url
        self._admin_url = admin_url
        # cached token to admin identity
        self._token = None

    def _auth_me(self, log):
        if log:
            log.msg('Getting new identity admin token')
        d = authenticate_user(self._url,
                              self._identity_admin_user,
                              self._identity_admin_password,
                              log=log)
        d.addCallback(extract_token)
        d.addCallback(partial(setattr, self, "_token"))
        return d

    def authenticate_tenant(self, tenant_id, log=None):
        """
        see :meth:`IAuthenticator.authenticate_tenant`
        """
        auth = partial(self._auth_me, log)

        d = user_for_tenant(self._admin_url,
                            self._identity_admin_user,
                            self._identity_admin_password,
                            tenant_id, log=log)

        def impersonate(user):
            iud = impersonate_user(self._admin_url,
                                   self._token,
                                   user, log=log)
            iud.addCallback(extract_token)
            return iud

        d.addCallback(lambda user: retry_on_unauth(partial(impersonate, user), auth))

        def endpoints(token):
            scd = endpoints_for_token(self._admin_url, self._token,
                                      token, log=log)
            scd.addCallback(lambda endpoints: (token, _endpoints_to_service_catalog(endpoints)))
            return scd

        d.addCallback(lambda token: retry_on_unauth(partial(endpoints, token), auth))

        return d


def extract_token(auth_response):
    """
    Extract an auth token from an authentication response.

    :param dict auth_response: A dictionary containing the decoded response
        from the authentication API.
    :rtype: str
    """
    return auth_response['access']['token']['id'].encode('ascii')


def endpoints_for_token(auth_endpoint, identity_admin_token, user_token,
                        log=None):
    """
    Get the list of endpoints from the service_catalog for the specified token.

    :param str auth_endpoint: Identity API endpoint URL.
    :param str identity_admin_token: An Auth token for an identity admin user
        who can get the endpoints for a specified user token.
    :param str user_token: The user token to request endpoints for.

    :return: decoded JSON response as dict.
    """
    d = treq.get(append_segments(auth_endpoint, 'tokens', user_token, 'endpoints'),
                 headers=headers(identity_admin_token), log=log)
    d.addCallback(check_success, [200, 203])
    d.addErrback(wrap_upstream_error, 'identity', 'token_endpoints', auth_endpoint)
    d.addCallback(treq.json_content)
    return d


def user_for_tenant(auth_endpoint, username, password, tenant_id, log=None):
    """
    Use a super secret API to get the special actual username for a tenant id.

    :param str auth_endpoint: Identity Admin API endpoint.
    :param str username: A service username.
    :param str password: A service password.
    :param tenant_id: The tenant ID we wish to find the user for.

    :return: Username of the magical identity:user-admin user for the tenantid.
    """
    d = treq.get(
        append_segments(auth_endpoint.replace('v2.0', 'v1.1'), 'mosso', str(tenant_id)),
        auth=(username, password),
        allow_redirects=False,
        log=log)
    d.addCallback(check_success, [301])
    d.addErrback(wrap_upstream_error, 'identity', 'mosso', auth_endpoint)
    d.addCallback(treq.json_content)
    d.addCallback(lambda user: user['user']['id'])
    return d


def authenticate_user(auth_endpoint, username, password, log=None):
    """
    Authenticate to a Identity auth endpoint with a username and password.

    :param str auth_endpoint: Identity API endpoint URL.
    :param str username: Username to authenticate as.
    :param str password: Password for the specified user.

    :return: Decoded JSON response as dict.
    """
    d = treq.post(
        append_segments(auth_endpoint, 'tokens'),
        json.dumps(
            {
                "auth": {
                    "passwordCredentials": {
                        "username": username,
                        "password": password
                    }
                }
            }),
        headers=headers(),
        log=log)
    d.addCallback(check_success, [200, 203])
    d.addErrback(wrap_upstream_error, 'identity', ('authenticating', username), auth_endpoint)
    d.addCallback(treq.json_content)
    return d


def impersonate_user(auth_endpoint, identity_admin_token, username,
                     expire_in=10800, log=None):
    """
    Acquire an auth-token for a user via impersonation.

    :param str auth_endpoint: Identity API endpoint URL.
    :param str identity_admin_token: Auth token that has the appropriate
        permissions to impersonate other users.
    :param str username: Username to impersonate.
    :param str expire_in: Number of seconds for which the token will be valid.

    :return: Decoded JSON as dict.
    """
    d = treq.post(
        append_segments(auth_endpoint, 'RAX-AUTH', 'impersonation-tokens'),
        json.dumps({
            "RAX-AUTH:impersonation": {
                "user": {"username": username},
                "expire-in-seconds": expire_in
            }
        }),
        headers=headers(identity_admin_token),
        log=log)
    d.addCallback(check_success, [200, 203])
    d.addErrback(wrap_upstream_error, 'identity', 'impersonation', auth_endpoint)
    d.addCallback(treq.json_content)
    return d


def _endpoints_to_service_catalog(endpoints):
    """
    Convert the endpoint list from the endpoints API to the service catalog format
    from the authentication API.
    """
    return [{'endpoints': list(e), 'name': n, 'type': t}
            for (n, t), e in groupby(endpoints['endpoints'], lambda i: (i['name'], i['type']))]


def endpoints(service_catalog, service_name, region):
    """
    Search a service catalog for matching endpoints.

    :param list service_catalog: List of services.
    :param str service_name: Name of service.  Example: 'cloudServersOpenStack'
    :param str region: Region of service.  Example: 'ORD'

    :return: Iterable of endpoints.
    """
    for service in service_catalog:
        if service_name != service['name']:
            continue

        for endpoint in service['endpoints']:
            if region != endpoint['region']:
                continue

            yield endpoint


def public_endpoint_url(service_catalog, service_name, region):
    """
    Return the first publicURL for a given service in a given region.

    :param list service_catalog: List of services.
    :param str service_name: Name of service.  Example: 'cloudServersOpenStack'
    :param str region: Region of service.  Example: 'ORD'

    :return: URL as a string.
    """
    first_endpoint = next(endpoints(service_catalog, service_name, region))
    return first_endpoint['publicURL']


<<<<<<< HEAD
@attributes(['authenticator', 'tenant_id', 'log'], apply_with_init=False)
class Authenticate(object):
    """
    An Effect intent that represents authentication.

    The result type is (auth_token, service_catalog).
    """
    def __init__(self, authenticator, tenant_id, log):
        self.authenticator = authenticator
        self.tenant_id = tenant_id
        self.log = log

    def perform_effect(self, dispatcher):
        """Authenticate."""
        return self.authenticator.authenticate_tenant(self.tenant_id, log=self.log)


@attributes(['authenticator', 'tenant_id'], apply_with_init=False)
class InvalidateToken(object):
    """
    An Effect intent that represents the invalidation of a token from a local cache.

    The result type is None.
    """
    def __init__(self, authenticator, tenant_id):
        self.authenticator = authenticator
        self.tenant_id = tenant_id

    def perform_effect(self, dispatcher):
        """Invalidate the credential cache."""
        return self.authenticator.invalidate(self.tenant_id)
=======
def generate_authenticator(reactor, config):
    """
    Generate authenticator based on settings in config

    :param reactor: Twisted reactor
    :param dict config: Identity specific config
    """
    # FIXME: Pick an arbitrary cache ttl value based on absolutely no science.
    cache_ttl = config.get('cache_ttl', 300)

    return CachingAuthenticator(
        reactor,
        WaitingAuthenticator(
            reactor,
            RetryingAuthenticator(
                reactor,
                ImpersonatingAuthenticator(
                    config['username'],
                    config['password'],
                    config['url'],
                    config['admin_url']),
                max_retries=config['max_retries'],
                retry_interval=config['retry_interval']),
            config.get('wait', 5)),
        cache_ttl)
>>>>>>> 7920f654
<|MERGE_RESOLUTION|>--- conflicted
+++ resolved
@@ -430,7 +430,6 @@
     return first_endpoint['publicURL']
 
 
-<<<<<<< HEAD
 @attributes(['authenticator', 'tenant_id', 'log'], apply_with_init=False)
 class Authenticate(object):
     """
@@ -462,7 +461,8 @@
     def perform_effect(self, dispatcher):
         """Invalidate the credential cache."""
         return self.authenticator.invalidate(self.tenant_id)
-=======
+
+
 def generate_authenticator(reactor, config):
     """
     Generate authenticator based on settings in config
@@ -487,5 +487,4 @@
                 max_retries=config['max_retries'],
                 retry_interval=config['retry_interval']),
             config.get('wait', 5)),
-        cache_ttl)
->>>>>>> 7920f654
+        cache_ttl)