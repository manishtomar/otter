--- conflicted
+++ resolved
@@ -114,28 +114,6 @@
             lc_metadata['build_config'] = 'core'
         else:
             lc_metadata = dict(build_config='core')
-<<<<<<< HEAD
-        # Setting netowrk type for servers to be private by default
-        if lc_networks is None:
-            lc_networks = [{'uuid': '11111111-1111-1111-1111-111111111111'}]
-        if network_type is 'public':
-            lc_networks.append({'uuid': '00000000-0000-0000-0000-000000000000'})
-        scaling_group = ScalingGroup_Request(gc_name=gc_name,
-                                             gc_cooldown=gc_cooldown,
-                                             gc_min_entities=gc_min_entities,
-                                             gc_max_entities=gc_max_entities,
-                                             gc_metadata=gc_metadata,
-                                             lc_name=lc_name,
-                                             lc_image_ref=lc_image_ref,
-                                             lc_flavor_ref=lc_flavor_ref,
-                                             lc_personality=lc_personality,
-                                             lc_metadata=lc_metadata,
-                                             lc_disk_config=lc_disk_config,
-                                             lc_networks=lc_networks,
-                                             lc_block_device_mapping=lc_block_device_mapping,
-                                             lc_load_balancers=lc_load_balancers,
-                                             sp_list=sp_list)
-=======
 
         # Setting network type for servers to be private by default so that
         # when testing against production, by default public IPs are not
@@ -162,7 +140,7 @@
             lc_block_device_mapping=lc_block_device_mapping,
             lc_load_balancers=lc_load_balancers,
             sp_list=sp_list)
->>>>>>> 9b6bc4cd
+
         return self.request('POST', url,
                             request_entity=scaling_group,
                             requestslib_kwargs=requestslib_kwargs,
