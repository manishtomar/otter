--- conflicted
+++ resolved
@@ -63,17 +63,6 @@
 flake8full:
 	flake8 ${PYDIRS}
 
-<<<<<<< HEAD
-TRIAL_OPTIONS=--jobs=4 --random 0
-
-unit:
-ifneq ($(JENKINS_URL), )
-	trial ${TRIAL_OPTIONS} --reporter=subunit ${UNITTESTS} \
-		| tee subunit-output.txt
-	tail -n +4 subunit-output.txt | subunit2junitxml > test-report.xml
-else
-	trial ${TRIAL_OPTIONS} ${UNITTESTS}
-=======
 TRIAL_OPTIONS=--random 0
 TRIAL_OPTIONS_UNIT=${TRIAL_OPTIONS} --jobs 4
 
@@ -84,7 +73,6 @@
 	tail -n +4 subunit-output.txt | subunit2junitxml > test-report.xml
 else
 	trial ${TRIAL_OPTIONS_UNIT} ${UNITTESTS}
->>>>>>> df5c1b3c
 endif
 
 integration:
@@ -102,12 +90,8 @@
 endif
 
 coverage:
-<<<<<<< HEAD
-	coverage run --source=${CODEDIR} --branch `which trial` ${TRIAL_OPTIONS} ${UNITTESTS}
-=======
 	coverage run --source=${CODEDIR} --branch `which trial` \
 	    ${TRIAL_OPTIONS} ${UNITTESTS}
->>>>>>> df5c1b3c
 
 coverage-html: coverage
 	coverage html -d _trial_coverage --omit="*/test/*"
